--- conflicted
+++ resolved
@@ -42,13 +42,8 @@
     ninja
     packaging
 install_requires =
-<<<<<<< HEAD
-    torch>=1.9
+    torch>=1.13.1
     numpy>=1.24,<3.0
-=======
-    torch>=1.13.1
-    numpy>=1.24,<2.0
->>>>>>> ab075234
 
 [options.extras_require]
 all =
