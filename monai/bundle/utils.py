--- conflicted
+++ resolved
@@ -242,11 +242,7 @@
     return parser
 
 
-<<<<<<< HEAD
-def set_tracking_run_names(settings: dict, prefix: Optional[str] = "", targets: Optional[list] = None) -> None:
-=======
-def set_tracking_run_names(settings: dict, prefix: str | None = "", targets: list | None = None) -> dict:
->>>>>>> f70324e2
+def set_tracking_run_names(settings: dict, prefix: str | None = "", targets: list | None = None) -> None:
     """
     Set run_name for each tracking handler in a tracking settings.
 
