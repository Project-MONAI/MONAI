--- conflicted
+++ resolved
@@ -1462,15 +1462,8 @@
         save_net_with_metadata,
         include_config_vals=False,
         append_timestamp=False,
-<<<<<<< HEAD
         meta_values=parser.get().pop("_meta_", None),
     )
-=======
-        meta_values=parser.get().pop("_meta_", None))
-<<<<<<< HEAD
->>>>>>> c70f24e0... [pre-commit.ci] auto fixes from pre-commit.com hooks
-=======
->>>>>>> c70f24e0
 
     _export(
         convert_to_torchscript,
