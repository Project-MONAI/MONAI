# Copyright (c) MONAI Consortium
# Licensed under the Apache License, Version 2.0 (the "License");
# you may not use this file except in compliance with the License.
# You may obtain a copy of the License at
#     http://www.apache.org/licenses/LICENSE-2.0
# Unless required by applicable law or agreed to in writing, software
# distributed under the License is distributed on an "AS IS" BASIS,
# WITHOUT WARRANTIES OR CONDITIONS OF ANY KIND, either express or implied.
# See the License for the specific language governing permissions and
# limitations under the License.

import ast
import json
import os
import pprint
import re
import warnings
from logging.config import fileConfig
from pathlib import Path
<<<<<<< HEAD
from typing import Dict, Mapping, Optional, Sequence, Tuple, Union
=======
from shutil import copyfile
from textwrap import dedent
from typing import Dict, Optional, Sequence, Tuple, Union
>>>>>>> 01b6a9ac

import torch
from torch.cuda import is_available

from monai.apps.utils import _basename, download_url, extractall, get_logger
from monai.bundle.config_item import ConfigComponent
from monai.bundle.config_parser import ConfigParser
from monai.bundle.utils import DEFAULT_INFERENCE, DEFAULT_METADATA
from monai.config import IgniteInfo, PathLike
from monai.data import load_net_with_metadata, save_net_with_metadata
<<<<<<< HEAD
from monai.networks import convert_to_torchscript, copy_model_state, get_state_dict
=======
from monai.networks import convert_to_torchscript, copy_model_state
from monai.networks.utils import get_state_dict
>>>>>>> 01b6a9ac
from monai.utils import check_parent_dir, get_equivalent_dtype, min_version, optional_import
from monai.utils.misc import ensure_tuple

validate, _ = optional_import("jsonschema", name="validate")
ValidationError, _ = optional_import("jsonschema.exceptions", name="ValidationError")
Checkpoint, has_ignite = optional_import("ignite.handlers", IgniteInfo.OPT_IMPORT_VERSION, min_version, "Checkpoint")
requests_get, has_requests = optional_import("requests", name="get")

logger = get_logger(module_name=__name__)


def _update_args(args: Optional[Union[str, Dict]] = None, ignore_none: bool = True, **kwargs) -> Dict:
    """
    Update the `args` with the input `kwargs`.
    For dict data, recursively update the content based on the keys.

    Args:
        args: source args to update.
        ignore_none: whether to ignore input args with None value, default to `True`.
        kwargs: destination args to update.

    """
    args_: Dict = args if isinstance(args, dict) else {}  # type: ignore
    if isinstance(args, str):
        # args are defined in a structured file
        args_ = ConfigParser.load_config_file(args)

    # recursively update the default args with new args
    for k, v in kwargs.items():
        if ignore_none and v is None:
            continue
        if isinstance(v, dict) and isinstance(args_.get(k), dict):
            args_[k] = _update_args(args_[k], ignore_none, **v)
        else:
            args_[k] = v
    return args_


def _pop_args(src: Dict, *args, **kwargs):
    """
    Pop args from the `src` dictionary based on specified keys in `args` and (key, default value) pairs in `kwargs`.

    """
    return tuple([src.pop(i) for i in args] + [src.pop(k, v) for k, v in kwargs.items()])


def _log_input_summary(tag, args: Dict):
    logger.info(f"--- input summary of monai.bundle.scripts.{tag} ---")
    for name, val in args.items():
        logger.info(f"> {name}: {pprint.pformat(val)}")
    logger.info("---\n\n")


def _get_var_names(expr: str):
    """
    Parse the expression and discover what variables are present in it based on ast module.

    Args:
        expr: source expression to parse.

    """
    tree = ast.parse(expr)
    return [m.id for m in ast.walk(tree) if isinstance(m, ast.Name)]


def _get_fake_spatial_shape(shape: Sequence[Union[str, int]], p: int = 1, n: int = 1, any: int = 1) -> Tuple:
    """
    Get spatial shape for fake data according to the specified shape pattern.
    It supports `int` number and `string` with formats like: "32", "32 * n", "32 ** p", "32 ** p *n".

    Args:
        shape: specified pattern for the spatial shape.
        p: power factor to generate fake data shape if dim of expected shape is "x**p", default to 1.
        p: multiply factor to generate fake data shape if dim of expected shape is "x*n", default to 1.
        any: specified size to generate fake data shape if dim of expected shape is "*", default to 1.

    """
    ret = []
    for i in shape:
        if isinstance(i, int):
            ret.append(i)
        elif isinstance(i, str):
            if i == "*":
                ret.append(any)
            else:
                for c in _get_var_names(i):
                    if c not in ["p", "n"]:
                        raise ValueError(f"only support variables 'p' and 'n' so far, but got: {c}.")
                ret.append(eval(i, {"p": p, "n": n}))
        else:
            raise ValueError(f"spatial shape items must be int or string, but got: {type(i)} {i}.")
    return tuple(ret)


def _get_git_release_url(repo_owner: str, repo_name: str, tag_name: str, filename: str):
    return f"https://github.com/{repo_owner}/{repo_name}/releases/download/{tag_name}/{filename}"


def _download_from_github(repo: str, download_path: Path, filename: str, progress: bool = True):
    if len(repo.split("/")) != 3:
        raise ValueError("if source is `github`, repo should be in the form of `repo_owner/repo_name/release_tag`.")
    repo_owner, repo_name, tag_name = repo.split("/")
    if ".zip" not in filename:
        filename += ".zip"
    url = _get_git_release_url(repo_owner, repo_name, tag_name=tag_name, filename=filename)
    filepath = download_path / f"{filename}"
    download_url(url=url, filepath=filepath, hash_val=None, progress=progress)
    extractall(filepath=filepath, output_dir=download_path, has_base=True)


def _process_bundle_dir(bundle_dir: Optional[PathLike] = None):
    if bundle_dir is None:
        get_dir, has_home = optional_import("torch.hub", name="get_dir")
        if has_home:
            bundle_dir = Path(get_dir()) / "bundle"
        else:
            raise ValueError("bundle_dir=None, but no suitable default directory computed. Upgrade Pytorch to 1.6+ ?")
    return Path(bundle_dir)


def download(
    name: Optional[str] = None,
    bundle_dir: Optional[PathLike] = None,
    source: str = "github",
    repo: str = "Project-MONAI/model-zoo/hosting_storage_v1",
    url: Optional[str] = None,
    progress: bool = True,
    args_file: Optional[str] = None,
):
    """
    download bundle from the specified source or url. The bundle should be a zip file and it
    will be extracted after downloading.
    This function refers to:
    https://pytorch.org/docs/stable/_modules/torch/hub.html

    Typical usage examples:

    .. code-block:: bash

        # Execute this module as a CLI entry, and download bundle:
        python -m monai.bundle download --name "bundle_name" --source "github" --repo "repo_owner/repo_name/release_tag"

        # Execute this module as a CLI entry, and download bundle via URL:
        python -m monai.bundle download --name "bundle_name" --url <url>

        # Set default args of `run` in a JSON / YAML file, help to record and simplify the command line.
        # Other args still can override the default args at runtime.
        # The content of the JSON / YAML file is a dictionary. For example:
        # {"name": "spleen", "bundle_dir": "download", "source": ""}
        # then do the following command for downloading:
        python -m monai.bundle download --args_file "args.json" --source "github"

    Args:
        name: bundle name. If `None` and `url` is `None`, it must be provided in `args_file`.
        bundle_dir: target directory to store the downloaded data.
            Default is `bundle` subfolder under `torch.hub.get_dir()`.
        source: storage location name. This argument is used when `url` is `None`.
            "github" is currently the only supported value.
        repo: repo name. This argument is used when `url` is `None`.
            If `source` is "github", it should be in the form of "repo_owner/repo_name/release_tag".
        url: url to download the data. If not `None`, data will be downloaded directly
            and `source` will not be checked.
            If `name` is `None`, filename is determined by `monai.apps.utils._basename(url)`.
        progress: whether to display a progress bar.
        args_file: a JSON or YAML file to provide default values for all the args in this function.
            so that the command line inputs can be simplified.

    """
    _args = _update_args(
        args=args_file, name=name, bundle_dir=bundle_dir, source=source, repo=repo, url=url, progress=progress
    )

    _log_input_summary(tag="download", args=_args)
    source_, repo_, progress_, name_, bundle_dir_, url_ = _pop_args(
        _args, "source", "repo", "progress", name=None, bundle_dir=None, url=None
    )

    bundle_dir_ = _process_bundle_dir(bundle_dir_)

    if url_ is not None:
        if name is not None:
            filepath = bundle_dir_ / f"{name}.zip"
        else:
            filepath = bundle_dir_ / f"{_basename(url_)}"
        download_url(url=url_, filepath=filepath, hash_val=None, progress=progress_)
        extractall(filepath=filepath, output_dir=bundle_dir_, has_base=True)
    elif source_ == "github":
        if name_ is None:
            raise ValueError(f"To download from source: Github, `name` must be provided, got {name_}.")
        _download_from_github(repo=repo_, download_path=bundle_dir_, filename=name_, progress=progress_)
    else:
        raise NotImplementedError(
            f"Currently only download from provided URL in `url` or Github is implemented, got source: {source_}."
        )


def load(
    name: str,
    model_file: Optional[str] = None,
    load_ts_module: bool = False,
    bundle_dir: Optional[PathLike] = None,
    source: str = "github",
    repo: str = "Project-MONAI/model-zoo/hosting_storage_v1",
    progress: bool = True,
    device: Optional[str] = None,
    key_in_ckpt: Optional[str] = None,
    config_files: Sequence[str] = (),
    net_name: Optional[str] = None,
    **net_kwargs,
):
    """
    Load model weights or TorchScript module of a bundle.

    Args:
        name: bundle name.
        model_file: the relative path of the model weights or TorchScript module within bundle.
            If `None`, "models/model.pt" or "models/model.ts" will be used.
        load_ts_module: a flag to specify if loading the TorchScript module.
        bundle_dir: directory the weights/TorchScript module will be loaded from.
            Default is `bundle` subfolder under `torch.hub.get_dir()`.
        source: storage location name. This argument is used when `model_file` is not existing locally and need to be
            downloaded first. "github" is currently the only supported value.
        repo: repo name. This argument is used when `model_file` is not existing locally and need to be
            downloaded first. If `source` is "github", it should be in the form of "repo_owner/repo_name/release_tag".
        progress: whether to display a progress bar when downloading.
        device: target device of returned weights or module, if `None`, prefer to "cuda" if existing.
        key_in_ckpt: for nested checkpoint like `{"model": XXX, "optimizer": XXX, ...}`, specify the key of model
            weights. if not nested checkpoint, no need to set.
        config_files: extra filenames would be loaded. The argument only works when loading a TorchScript module,
            see `_extra_files` in `torch.jit.load` for more details.
        net_name: if not `None`, a corresponding network will be instantiated and load the achieved weights.
            This argument only works when loading weights.
        net_kwargs: other arguments that are used to instantiate the network class defined by `net_name`.

    Returns:
        1. If `load_ts_module` is `False` and `net_name` is `None`, return model weights.
        2. If `load_ts_module` is `False` and `net_name` is not `None`,
            return an instantiated network that loaded the weights.
        3. If `load_ts_module` is `True`, return a triple that include a TorchScript module,
            the corresponding metadata dict, and extra files dict.
            please check `monai.data.load_net_with_metadata` for more details.

    """
    bundle_dir_ = _process_bundle_dir(bundle_dir)

    if model_file is None:
        model_file = os.path.join("models", "model.ts" if load_ts_module is True else "model.pt")
    full_path = os.path.join(bundle_dir_, name, model_file)
    if not os.path.exists(full_path):
        download(name=name, bundle_dir=bundle_dir_, source=source, repo=repo, progress=progress)

    if device is None:
        device = "cuda:0" if is_available() else "cpu"
    # loading with `torch.jit.load`
    if load_ts_module is True:
        return load_net_with_metadata(full_path, map_location=torch.device(device), more_extra_files=config_files)
    # loading with `torch.load`
    model_dict = torch.load(full_path, map_location=torch.device(device))
    if not isinstance(model_dict, Mapping):
        warnings.warn(f"the state dictionary from {full_path} should be a dictionary but got {type(model_dict)}.")
        model_dict = get_state_dict(model_dict)

    if net_name is None:
        return model_dict
    net_kwargs["_target_"] = net_name
    configer = ConfigComponent(config=net_kwargs)
    model = configer.instantiate()
    model.to(device)  # type: ignore
    copy_model_state(dst=model, src=model_dict if key_in_ckpt is None else model_dict[key_in_ckpt])  # type: ignore
    return model


def run(
    runner_id: Optional[Union[str, Sequence[str]]] = None,
    meta_file: Optional[Union[str, Sequence[str]]] = None,
    config_file: Optional[Union[str, Sequence[str]]] = None,
    logging_file: Optional[str] = None,
    args_file: Optional[str] = None,
    **override,
):
    """
    Specify `meta_file` and `config_file` to run monai bundle components and workflows.

    Typical usage examples:

    .. code-block:: bash

        # Execute this module as a CLI entry:
        python -m monai.bundle run training --meta_file <meta path> --config_file <config path>

        # Override config values at runtime by specifying the component id and its new value:
        python -m monai.bundle run training --net#input_chns 1 ...

        # Override config values with another config file `/path/to/another.json`:
        python -m monai.bundle run evaluating --net %/path/to/another.json ...

        # Override config values with part content of another config file:
        python -m monai.bundle run training --net %/data/other.json#net_arg ...

        # Set default args of `run` in a JSON / YAML file, help to record and simplify the command line.
        # Other args still can override the default args at runtime:
        python -m monai.bundle run --args_file "/workspace/data/args.json" --config_file <config path>

    Args:
        runner_id: ID name of the expected config expression to run, can also be a list of IDs to run in order.
        meta_file: filepath of the metadata file, if it is a list of file paths, the content of them will be merged.
        config_file: filepath of the config file, if `None`, must be provided in `args_file`.
            if it is a list of file paths, the content of them will be merged.
        logging_file: config file for `logging` module in the program, default to `None`. for more details:
            https://docs.python.org/3/library/logging.config.html#logging.config.fileConfig.
        args_file: a JSON or YAML file to provide default values for `runner_id`, `meta_file`,
            `config_file`, `logging`, and override pairs. so that the command line inputs can be simplified.
        override: id-value pairs to override or add the corresponding config content.
            e.g. ``--net#input_chns 42``.

    """

    _args = _update_args(
        args=args_file,
        runner_id=runner_id,
        meta_file=meta_file,
        config_file=config_file,
        logging_file=logging_file,
        **override,
    )
    if "config_file" not in _args:
        raise ValueError(f"`config_file` is required for 'monai.bundle run'.\n{run.__doc__}")
    _log_input_summary(tag="run", args=_args)
    config_file_, meta_file_, runner_id_, logging_file_ = _pop_args(
        _args, "config_file", meta_file=None, runner_id="", logging_file=None
    )
    if logging_file_ is not None:
        logger.info(f"set logging properties based on config: {logging_file_}.")
        fileConfig(logging_file_, disable_existing_loggers=False)

    parser = ConfigParser()
    parser.read_config(f=config_file_)
    if meta_file_ is not None:
        parser.read_meta(f=meta_file_)

    # the rest key-values in the _args are to override config content
    for k, v in _args.items():
        parser[k] = v

    # resolve and execute the specified runner expressions in the config, return the results
    return [parser.get_parsed_content(i, lazy=True, eval_expr=True, instantiate=True) for i in ensure_tuple(runner_id_)]


def verify_metadata(
    meta_file: Optional[Union[str, Sequence[str]]] = None,
    filepath: Optional[PathLike] = None,
    create_dir: Optional[bool] = None,
    hash_val: Optional[str] = None,
    hash_type: Optional[str] = None,
    args_file: Optional[str] = None,
    **kwargs,
):
    """
    Verify the provided `metadata` file based on the predefined `schema`.
    `metadata` content must contain the `schema` field for the URL of schema file to download.
    The schema standard follows: http://json-schema.org/.

    Args:
        meta_file: filepath of the metadata file to verify, if `None`, must be provided in `args_file`.
            if it is a list of file paths, the content of them will be merged.
        filepath: file path to store the downloaded schema.
        create_dir: whether to create directories if not existing, default to `True`.
        hash_val: if not None, define the hash value to verify the downloaded schema file.
        hash_type: if not None, define the hash type to verify the downloaded schema file. Defaults to "md5".
        args_file: a JSON or YAML file to provide default values for all the args in this function.
            so that the command line inputs can be simplified.
        kwargs: other arguments for `jsonschema.validate()`. for more details:
            https://python-jsonschema.readthedocs.io/en/stable/validate/#jsonschema.validate.

    """

    _args = _update_args(
        args=args_file,
        meta_file=meta_file,
        filepath=filepath,
        create_dir=create_dir,
        hash_val=hash_val,
        hash_type=hash_type,
        **kwargs,
    )
    _log_input_summary(tag="verify_metadata", args=_args)
    filepath_, meta_file_, create_dir_, hash_val_, hash_type_ = _pop_args(
        _args, "filepath", "meta_file", create_dir=True, hash_val=None, hash_type="md5"
    )

    check_parent_dir(path=filepath_, create_dir=create_dir_)
    metadata = ConfigParser.load_config_files(files=meta_file_)
    url = metadata.get("schema")
    if url is None:
        raise ValueError("must provide the `schema` field in the metadata for the URL of schema file.")
    download_url(url=url, filepath=filepath_, hash_val=hash_val_, hash_type=hash_type_, progress=True)
    schema = ConfigParser.load_config_file(filepath=filepath_)

    try:
        # the rest key-values in the _args are for `validate` API
        validate(instance=metadata, schema=schema, **_args)
    except ValidationError as e:  # pylint: disable=E0712
        # as the error message is very long, only extract the key information
        logger.info(re.compile(r".*Failed validating", re.S).findall(str(e))[0] + f" against schema `{url}`.")
        return
    logger.info("metadata is verified with no error.")


def verify_net_in_out(
    net_id: Optional[str] = None,
    meta_file: Optional[Union[str, Sequence[str]]] = None,
    config_file: Optional[Union[str, Sequence[str]]] = None,
    device: Optional[str] = None,
    p: Optional[int] = None,
    n: Optional[int] = None,
    any: Optional[int] = None,
    args_file: Optional[str] = None,
    **override,
):
    """
    Verify the input and output data shape and data type of network defined in the metadata.
    Will test with fake Tensor data according to the required data shape in `metadata`.

    Typical usage examples:

    .. code-block:: bash

        python -m monai.bundle verify_net_in_out network --meta_file <meta path> --config_file <config path>

    Args:
        net_id: ID name of the network component to verify, it must be `torch.nn.Module`.
        meta_file: filepath of the metadata file to get network args, if `None`, must be provided in `args_file`.
            if it is a list of file paths, the content of them will be merged.
        config_file: filepath of the config file to get network definition, if `None`, must be provided in `args_file`.
            if it is a list of file paths, the content of them will be merged.
        device: target device to run the network forward computation, if None, prefer to "cuda" if existing.
        p: power factor to generate fake data shape if dim of expected shape is "x**p", default to 1.
        n: multiply factor to generate fake data shape if dim of expected shape is "x*n", default to 1.
        any: specified size to generate fake data shape if dim of expected shape is "*", default to 1.
        args_file: a JSON or YAML file to provide default values for `net_id`, `meta_file`, `config_file`,
            `device`, `p`, `n`, `any`, and override pairs. so that the command line inputs can be simplified.
        override: id-value pairs to override or add the corresponding config content.
            e.g. ``--_meta#network_data_format#inputs#image#num_channels 3``.

    """

    _args = _update_args(
        args=args_file,
        net_id=net_id,
        meta_file=meta_file,
        config_file=config_file,
        device=device,
        p=p,
        n=n,
        any=any,
        **override,
    )
    _log_input_summary(tag="verify_net_in_out", args=_args)
    config_file_, meta_file_, net_id_, device_, p_, n_, any_ = _pop_args(
        _args, "config_file", "meta_file", net_id="", device="cuda:0" if is_available() else "cpu", p=1, n=1, any=1
    )

    parser = ConfigParser()
    parser.read_config(f=config_file_)
    parser.read_meta(f=meta_file_)

    # the rest key-values in the _args are to override config content
    for k, v in _args.items():
        parser[k] = v

    try:
        key: str = net_id_  # mark the full id when KeyError
        net = parser.get_parsed_content(key).to(device_)
        key = "_meta_#network_data_format#inputs#image#num_channels"
        input_channels = parser[key]
        key = "_meta_#network_data_format#inputs#image#spatial_shape"
        input_spatial_shape = tuple(parser[key])
        key = "_meta_#network_data_format#inputs#image#dtype"
        input_dtype = get_equivalent_dtype(parser[key], torch.Tensor)
        key = "_meta_#network_data_format#outputs#pred#num_channels"
        output_channels = parser[key]
        key = "_meta_#network_data_format#outputs#pred#dtype"
        output_dtype = get_equivalent_dtype(parser[key], torch.Tensor)
    except KeyError as e:
        raise KeyError(f"Failed to verify due to missing expected key in the config: {key}.") from e

    net.eval()
    with torch.no_grad():
        spatial_shape = _get_fake_spatial_shape(input_spatial_shape, p=p_, n=n_, any=any_)  # type: ignore
        test_data = torch.rand(*(1, input_channels, *spatial_shape), dtype=input_dtype, device=device_)
        output = net(test_data)
        if output.shape[1] != output_channels:
            raise ValueError(f"output channel number `{output.shape[1]}` doesn't match: `{output_channels}`.")
        if output.dtype != output_dtype:
            raise ValueError(f"dtype of output data `{output.dtype}` doesn't match: {output_dtype}.")
    logger.info("data shape of network is verified with no error.")


def ckpt_export(
    net_id: Optional[str] = None,
    filepath: Optional[PathLike] = None,
    ckpt_file: Optional[str] = None,
    meta_file: Optional[Union[str, Sequence[str]]] = None,
    config_file: Optional[Union[str, Sequence[str]]] = None,
    key_in_ckpt: Optional[str] = None,
    args_file: Optional[str] = None,
    **override,
):
    """
    Export the model checkpoint to the given filepath with metadata and config included as JSON files.

    Typical usage examples:

    .. code-block:: bash

        python -m monai.bundle ckpt_export network --filepath <export path> --ckpt_file <checkpoint path> ...

    Args:
        net_id: ID name of the network component in the config, it must be `torch.nn.Module`.
        filepath: filepath to export, if filename has no extension it becomes `.ts`.
        ckpt_file: filepath of the model checkpoint to load.
        meta_file: filepath of the metadata file, if it is a list of file paths, the content of them will be merged.
        config_file: filepath of the config file to save in TorchScript model and extract network information,
            the saved key in the TorchScript model is the config filename without extension, and the saved config
            value is always serialized in JSON format no matter the original file format is JSON or YAML.
            it can be a single file or a list of files. if `None`, must be provided in `args_file`.
        key_in_ckpt: for nested checkpoint like `{"model": XXX, "optimizer": XXX, ...}`, specify the key of model
            weights. if not nested checkpoint, no need to set.
        args_file: a JSON or YAML file to provide default values for `meta_file`, `config_file`,
            `net_id` and override pairs. so that the command line inputs can be simplified.
        override: id-value pairs to override or add the corresponding config content.
            e.g. ``--_meta#network_data_format#inputs#image#num_channels 3``.

    """
    _args = _update_args(
        args=args_file,
        net_id=net_id,
        filepath=filepath,
        meta_file=meta_file,
        config_file=config_file,
        ckpt_file=ckpt_file,
        key_in_ckpt=key_in_ckpt,
        **override,
    )
    _log_input_summary(tag="ckpt_export", args=_args)
    filepath_, ckpt_file_, config_file_, net_id_, meta_file_, key_in_ckpt_ = _pop_args(
        _args, "filepath", "ckpt_file", "config_file", net_id="", meta_file=None, key_in_ckpt=""
    )

    parser = ConfigParser()

    parser.read_config(f=config_file_)
    if meta_file_ is not None:
        parser.read_meta(f=meta_file_)

    # the rest key-values in the _args are to override config content
    for k, v in _args.items():
        parser[k] = v

    net = parser.get_parsed_content(net_id_)
    if has_ignite:
        # here we use ignite Checkpoint to support nested weights and be compatible with MONAI CheckpointSaver
        Checkpoint.load_objects(to_load={key_in_ckpt_: net}, checkpoint=ckpt_file_)
    else:
        copy_model_state(dst=net, src=ckpt_file_ if key_in_ckpt_ == "" else ckpt_file_[key_in_ckpt_])

    # convert to TorchScript model and save with metadata, config content
    net = convert_to_torchscript(model=net)

    extra_files: Dict = {}
    for i in ensure_tuple(config_file_):
        # split the filename and directory
        filename = os.path.basename(i)
        # remove extension
        filename, _ = os.path.splitext(filename)
        # because all files are stored as JSON their name parts without extension must be unique
        if filename in extra_files:
            raise ValueError(f"Filename part '{filename}' is given multiple times in config file list.")
        # the file may be JSON or YAML but will get loaded and dumped out again as JSON
        extra_files[filename] = json.dumps(ConfigParser.load_config_file(i)).encode()

    # add .json extension to all extra files which are always encoded as JSON
    extra_files = {k + ".json": v for k, v in extra_files.items()}

    save_net_with_metadata(
        jit_obj=net,
        filename_prefix_or_stream=filepath_,
        include_config_vals=False,
        append_timestamp=False,
        meta_values=parser.get().pop("_meta_", None),
        more_extra_files=extra_files,
    )
    logger.info(f"exported to TorchScript file: {filepath_}.")


def init_bundle(
    bundle_dir: PathLike,
    ckpt_file: Optional[PathLike] = None,
    network: Optional[torch.nn.Module] = None,
    metadata_str=DEFAULT_METADATA,
    inference_str=DEFAULT_INFERENCE,
):
    """
    Initialise a new bundle directory with some default configuration files and optionally network weights.

    Typical usage example:

    .. code-block:: bash

        python -m monai.bundle init_bundle /path/to/bundle_dir network_ckpt.pt

    Args:
        bundle_dir: directory name to create, must not exist but parent direct must exist
        ckpt_file: optional checkpoint file to copy into bundle
        network: if given instead of ckpt_file this network's weights will be stored in bundle
    """

    bundle_dir = Path(bundle_dir).absolute()

    if bundle_dir.exists():
        raise ValueError(f"Specified bundle directory '{str(bundle_dir)}' already exists")

    if not bundle_dir.parent.is_dir():
        raise ValueError(f"Parent directory of specified bundle directory '{str(bundle_dir)}' does not exist")

    configs_dir = bundle_dir / "configs"
    models_dir = bundle_dir / "models"
    docs_dir = bundle_dir / "docs"

    bundle_dir.mkdir()
    configs_dir.mkdir()
    models_dir.mkdir()
    docs_dir.mkdir()

    if isinstance(metadata_str, dict):
        metadata_str = json.dumps(metadata_str, indent=4)

    if isinstance(inference_str, dict):
        inference_str = json.dumps(inference_str, indent=4)

    with open(str(configs_dir / "metadata.json"), "w") as o:
        o.write(metadata_str)

    with open(str(configs_dir / "inference.json"), "w") as o:
        o.write(inference_str)

    with open(str(docs_dir / "README.md"), "w") as o:
        readme = """
        # Your Model Name

        Describe your model here and how to run it, for example using `inference.json`:

        ```
        python -m monai.bundle run evaluating \
            --meta_file /path/to/bundle/configs/metadata.json \
            --config_file /path/to/bundle/configs/inference.json \
            --dataset_dir ./input \
            --bundle_root /path/to/bundle
        ```
        """

        o.write(dedent(readme))

    with open(str(docs_dir / "license.txt"), "w") as o:
        o.write("Select a license and place its terms here\n")

    if ckpt_file is not None:
        copyfile(str(ckpt_file), str(models_dir / "model.pt"))
    elif network is not None:
        torch.save(get_state_dict(network), str(models_dir / "model.pt"))<|MERGE_RESOLUTION|>--- conflicted
+++ resolved
@@ -17,13 +17,9 @@
 import warnings
 from logging.config import fileConfig
 from pathlib import Path
-<<<<<<< HEAD
-from typing import Dict, Mapping, Optional, Sequence, Tuple, Union
-=======
 from shutil import copyfile
 from textwrap import dedent
-from typing import Dict, Optional, Sequence, Tuple, Union
->>>>>>> 01b6a9ac
+from typing import Dict, Mapping, Optional, Sequence, Tuple, Union
 
 import torch
 from torch.cuda import is_available
@@ -34,12 +30,8 @@
 from monai.bundle.utils import DEFAULT_INFERENCE, DEFAULT_METADATA
 from monai.config import IgniteInfo, PathLike
 from monai.data import load_net_with_metadata, save_net_with_metadata
-<<<<<<< HEAD
 from monai.networks import convert_to_torchscript, copy_model_state, get_state_dict
-=======
-from monai.networks import convert_to_torchscript, copy_model_state
 from monai.networks.utils import get_state_dict
->>>>>>> 01b6a9ac
 from monai.utils import check_parent_dir, get_equivalent_dtype, min_version, optional_import
 from monai.utils.misc import ensure_tuple
 
