# Copyright (c) MONAI Consortium
# Licensed under the Apache License, Version 2.0 (the "License");
# you may not use this file except in compliance with the License.
# You may obtain a copy of the License at
#     http://www.apache.org/licenses/LICENSE-2.0
# Unless required by applicable law or agreed to in writing, software
# distributed under the License is distributed on an "AS IS" BASIS,
# WITHOUT WARRANTIES OR CONDITIONS OF ANY KIND, either express or implied.
# See the License for the specific language governing permissions and
# limitations under the License.

from __future__ import annotations

import json
import os
import sys
import time
from abc import ABC, abstractmethod
from copy import copy
from logging.config import fileConfig
from pathlib import Path
from typing import Any, Sequence

from monai.apps.utils import get_logger
from monai.bundle.config_parser import ConfigParser
from monai.bundle.properties import InferProperties, MetaProperties, TrainProperties
from monai.bundle.utils import DEFAULT_EXP_MGMT_SETTINGS, EXPR_KEY, ID_REF_KEY, ID_SEP_KEY
from monai.config import PathLike
from monai.utils import BundleProperty, BundlePropertyConfig, deprecated_arg, deprecated_arg_default, ensure_tuple

__all__ = ["BundleWorkflow", "ConfigWorkflow"]

logger = get_logger(module_name=__name__)


class BundleWorkflow(ABC):
    """
    Base class for the workflow specification in bundle, it can be a training, evaluation or inference workflow.
    It defines the basic interfaces for the bundle workflow behavior: `initialize`, `run`, `finalize`, etc.
    And also provides the interface to get / set public properties to interact with a bundle workflow.

    Args:
        workflow_type: specifies the workflow type: "train" or "training" for a training workflow,
            or "infer", "inference", "eval", "evaluation" for a inference workflow,
            other unsupported string will raise a ValueError.
            default to `None` for common workflow.
        workflow: specifies the workflow type: "train" or "training" for a training workflow,
            or "infer", "inference", "eval", "evaluation" for a inference workflow,
            other unsupported string will raise a ValueError.
            default to `None` for common workflow.
        properties_path: the path to the JSON file of properties.
        meta_file: filepath of the metadata file, if this is a list of file paths, their contents will be merged in order.
        logging_file: config file for `logging` module in the program. for more details:
            https://docs.python.org/3/library/logging.config.html#logging.config.fileConfig.

    """

    supported_train_type: tuple = ("train", "training")
    supported_infer_type: tuple = ("infer", "inference", "eval", "evaluation")

    @deprecated_arg(
        "workflow",
        since="1.2",
        removed="1.5",
        new_name="workflow_type",
        msg_suffix="please use `workflow_type` instead.",
    )
    def __init__(
        self,
        workflow_type: str | None = None,
        workflow: str | None = None,
        properties_path: PathLike | None = None,
        meta_file: str | Sequence[str] | None = None,
        logging_file: str | None = None,
    ):
        if logging_file is not None:
            if not os.path.isfile(logging_file):
                raise FileNotFoundError(f"Cannot find the logging config file: {logging_file}.")
            logger.info(f"Setting logging properties based on config: {logging_file}.")
            fileConfig(logging_file, disable_existing_loggers=False)

        if meta_file is not None:
            if isinstance(meta_file, str) and not os.path.isfile(meta_file):
                logger.error(
                    f"Cannot find the metadata config file: {meta_file}. "
                    "Please see: https://docs.monai.io/en/stable/mb_specification.html"
                )
                meta_file = None
            if isinstance(meta_file, list):
                for f in meta_file:
                    if not os.path.isfile(f):
                        logger.error(
                            f"Cannot find the metadata config file: {f}. "
                            "Please see: https://docs.monai.io/en/stable/mb_specification.html"
                        )
                        meta_file = None

        workflow_type = workflow if workflow is not None else workflow_type
        if workflow_type is None and properties_path is None:
            self.properties = copy(MetaProperties)
            self.workflow_type = None
            self.meta_file = meta_file
<<<<<<< HEAD
            return
        if properties_path is not None:
            properties_path = Path(properties_path)
            if not properties_path.is_file():
                raise ValueError(f"Property file {properties_path} does not exist.")
            with open(properties_path) as json_file:
                self.properties = json.load(json_file)
            self.workflow_type = None
            self.meta_file = meta_file
            return
=======
            return
        if properties_path is not None:
            properties_path = Path(properties_path)
            if not properties_path.is_file():
                raise ValueError(f"Property file {properties_path} does not exist.")
            with open(properties_path) as json_file:
                self.properties = json.load(json_file)
            self.workflow_type = None
            self.meta_file = meta_file
            return
>>>>>>> d83fa566
        if workflow_type.lower() in self.supported_train_type:  # type: ignore[union-attr]
            self.properties = {**TrainProperties, **MetaProperties}
            self.workflow_type = "train"
        elif workflow_type.lower() in self.supported_infer_type:  # type: ignore[union-attr]
            self.properties = {**InferProperties, **MetaProperties}
            self.workflow_type = "infer"
        else:
            raise ValueError(f"Unsupported workflow type: '{workflow_type}'.")

        self.meta_file = meta_file

    @abstractmethod
    def initialize(self, *args: Any, **kwargs: Any) -> Any:
        """
        Initialize the bundle workflow before running.

        """
        raise NotImplementedError()

    @abstractmethod
    def run(self, *args: Any, **kwargs: Any) -> Any:
        """
        Run the bundle workflow, it can be a training, evaluation or inference.

        """
        raise NotImplementedError()

    @abstractmethod
    def finalize(self, *args: Any, **kwargs: Any) -> Any:
        """
        Finalize step after the running of bundle workflow.

        """
        raise NotImplementedError()

    @abstractmethod
    def _get_property(self, name: str, property: dict) -> Any:
        """
        With specified property name and information, get the expected property value.

        Args:
            name: the name of target property.
            property: other information for the target property, defined in `TrainProperties` or `InferProperties`.

        """
        raise NotImplementedError()

    @abstractmethod
    def _set_property(self, name: str, property: dict, value: Any) -> Any:
        """
        With specified property name and information, set value for the expected property.

        Args:
            name: the name of target property.
            property: other information for the target property, defined in `TrainProperties` or `InferProperties`.
            value: value to set for the property.

        """
        raise NotImplementedError()

    def __getattr__(self, name):
        if self.properties is not None and name in self.properties:
            return self._get_property(name=name, property=self.properties[name])
        else:
            return self.__getattribute__(name)  # getting regular attribute

    def __setattr__(self, name, value):
        if name != "properties" and self.properties is not None and name in self.properties:
            self._set_property(name=name, property=self.properties[name], value=value)
        else:
            super().__setattr__(name, value)  # setting regular attribute

    def get_workflow_type(self):
        """
        Get the workflow type, it can be `None`, "train", or "infer".

        """
        return self.workflow_type

    def get_meta_file(self):
        """
        Get the meta file.

        """
        return self.meta_file

    def add_property(self, name: str, required: str, desc: str | None = None) -> None:
        """
        Besides the default predefined properties, some 3rd party applications may need the bundle
        definition to provide additional properties for the specific use cases, if the bundle can't
        provide the property, means it can't work with the application.
        This utility adds the property for the application requirements check and access.

        Args:
            name: the name of target property.
            required: whether the property is "must-have".
            desc: descriptions for the property.
        """
        if self.properties is None:
            self.properties = {}
        if name in self.properties:
            logger.warn(f"property '{name}' already exists in the properties list, overriding it.")
        self.properties[name] = {BundleProperty.DESC: desc, BundleProperty.REQUIRED: required}

    def check_properties(self) -> list[str] | None:
        """
        Check whether the required properties are existing in the bundle workflow.
        If no workflow type specified, return None, otherwise, return a list of required but missing properties.

        """
        if self.properties is None:
            return None
        return [n for n, p in self.properties.items() if p.get(BundleProperty.REQUIRED, False) and not hasattr(self, n)]


class ConfigWorkflow(BundleWorkflow):
    """
    Specification for the config-based bundle workflow.
    Standardized the `initialize`, `run`, `finalize` behavior in a config-based training, evaluation, or inference.
    Before `run`, we add bundle root directory to Python search directories automatically.
    For more information: https://docs.monai.io/en/latest/mb_specification.html.

    Args:
        config_file: filepath of the config file, if this is a list of file paths, their contents will be merged in order.
        meta_file: filepath of the metadata file, if this is a list of file paths, their contents will be merged in order.
            If None, default to "configs/metadata.json", which is commonly used for bundles in MONAI model zoo.
        logging_file: config file for `logging` module in the program. for more details:
            https://docs.python.org/3/library/logging.config.html#logging.config.fileConfig.
            If None, default to "configs/logging.conf", which is commonly used for bundles in MONAI model zoo.
            If False, the logging logic for the bundle will not be modified.
        init_id: ID name of the expected config expression to initialize before running, default to "initialize".
            allow a config to have no `initialize` logic and the ID.
        run_id: ID name of the expected config expression to run, default to "run".
            to run the config, the target config must contain this ID.
        final_id: ID name of the expected config expression to finalize after running, default to "finalize".
            allow a config to have no `finalize` logic and the ID.
        tracking: if not None, enable the experiment tracking at runtime with optionally configurable and extensible.
            if "mlflow", will add `MLFlowHandler` to the parsed bundle with default tracking settings,
            if other string, treat it as file path to load the tracking settings.
            if `dict`, treat it as tracking settings.
            will patch the target config content with `tracking handlers` and the top-level items of `configs`.
            for detailed usage examples, please check the tutorial:
            https://github.com/Project-MONAI/tutorials/blob/main/experiment_management/bundle_integrate_mlflow.ipynb.
        workflow_type: specifies the workflow type: "train" or "training" for a training workflow,
            or "infer", "inference", "eval", "evaluation" for a inference workflow,
            other unsupported string will raise a ValueError.
            default to `None` for common workflow.
        workflow: specifies the workflow type: "train" or "training" for a training workflow,
            or "infer", "inference", "eval", "evaluation" for a inference workflow,
            other unsupported string will raise a ValueError.
            default to `None` for common workflow.
        properties_path: the path to the JSON file of properties.
        override: id-value pairs to override or add the corresponding config content.
            e.g. ``--net#input_chns 42``, ``--net %/data/other.json#net_arg``

    """

    @deprecated_arg(
        "workflow",
        since="1.2",
        removed="1.5",
        new_name="workflow_type",
        msg_suffix="please use `workflow_type` instead.",
    )
    @deprecated_arg_default("workflow_type", None, "train", since="1.2", replaced="1.4")
    def __init__(
        self,
        config_file: str | Sequence[str],
        meta_file: str | Sequence[str] | None = None,
        logging_file: str | bool | None = None,
        init_id: str = "initialize",
        run_id: str = "run",
        final_id: str = "finalize",
        tracking: str | dict | None = None,
        workflow_type: str | None = None,
        workflow: str | None = None,
        properties_path: PathLike | None = None,
        **override: Any,
    ) -> None:
        workflow_type = workflow if workflow is not None else workflow_type
        if config_file is not None:
            _config_files = ensure_tuple(config_file)
            config_root_path = Path(_config_files[0]).parent
            for _config_file in _config_files:
                _config_file = Path(_config_file)
                if _config_file.parent != config_root_path:
                    logger.warn(
                        f"Not all config files are in {config_root_path}. If logging_file and meta_file are"
                        f"not specified, {config_root_path} will be used as the default config root directory."
                    )
                if not _config_file.is_file():
                    raise FileNotFoundError(f"Cannot find the config file: {_config_file}.")
        else:
            config_root_path = Path("configs")
        meta_file = str(config_root_path / "metadata.json") if meta_file is None else meta_file
        super().__init__(workflow_type=workflow_type, meta_file=meta_file, properties_path=properties_path)
        self.config_root_path = config_root_path
        logging_file = str(self.config_root_path / "logging.conf") if logging_file is None else logging_file
<<<<<<< HEAD
        if logging_file is not None:
=======
        if logging_file is False:
            logger.warn(f"Logging file is set to {logging_file}, skipping logging.")
        else:
>>>>>>> d83fa566
            if not os.path.isfile(logging_file):
                if logging_file == str(self.config_root_path / "logging.conf"):
                    logger.warn(f"Default logging file in {logging_file} does not exist, skipping logging.")
                else:
                    raise FileNotFoundError(f"Cannot find the logging config file: {logging_file}.")
            else:
                logger.info(f"Setting logging properties based on config: {logging_file}.")
                fileConfig(str(logging_file), disable_existing_loggers=False)

        self.parser = ConfigParser()
        self.parser.read_config(f=config_file)
        if self.meta_file is not None:
            self.parser.read_meta(f=self.meta_file)

        # the rest key-values in the _args are to override config content
        self.parser.update(pairs=override)
        self.init_id = init_id
        self.run_id = run_id
        self.final_id = final_id
        # set tracking configs for experiment management
        if tracking is not None:
            if isinstance(tracking, str) and tracking in DEFAULT_EXP_MGMT_SETTINGS:
                settings_ = DEFAULT_EXP_MGMT_SETTINGS[tracking]
            else:
                settings_ = ConfigParser.load_config_files(tracking)
            self.patch_bundle_tracking(parser=self.parser, settings=settings_)
        self._is_initialized: bool = False

    def initialize(self) -> Any:
        """
        Initialize the bundle workflow before running.

        """
        # reset the "reference_resolver" buffer at initialization stage
        self.parser.parse(reset=True)
        self._is_initialized = True
        return self._run_expr(id=self.init_id)

    def run(self) -> Any:
        """
        Run the bundle workflow, it can be a training, evaluation or inference.
        Before run, we add bundle root directory to Python search directories automatically.

        """
        _bundle_root_path = (
            self.config_root_path.parent if self.config_root_path.name == "configs" else self.config_root_path
        )
        sys.path.insert(1, str(_bundle_root_path))
        if self.run_id not in self.parser:
            raise ValueError(f"run ID '{self.run_id}' doesn't exist in the config file.")
        return self._run_expr(id=self.run_id)

    def finalize(self) -> Any:
        """
        Finalize step after the running of bundle workflow.

        """
        return self._run_expr(id=self.final_id)

    def check_properties(self) -> list[str] | None:
        """
        Check whether the required properties are existing in the bundle workflow.
        If the optional properties have reference in the config, will also check whether the properties are existing.
        If no workflow type specified, return None, otherwise, return a list of required but missing properties.

        """
        ret = super().check_properties()
        if self.properties is None:
            logger.warn("No available properties had been set, skipping check.")
            return None
        if ret:
            logger.warn(f"Loaded bundle does not contain the following required properties: {ret}")
        # also check whether the optional properties use correct ID name if existing
        wrong_props = []
        for n, p in self.properties.items():
            if not p.get(BundleProperty.REQUIRED, False) and not self._check_optional_id(name=n, property=p):
                wrong_props.append(n)
        if wrong_props:
            logger.warn(f"Loaded bundle defines the following optional properties with wrong ID: {wrong_props}")
        if ret is not None:
            ret.extend(wrong_props)
        return ret

    def _run_expr(self, id: str, **kwargs: dict) -> Any:
        return self.parser.get_parsed_content(id, **kwargs) if id in self.parser else None

    def _get_prop_id(self, name: str, property: dict) -> Any:
        prop_id = property[BundlePropertyConfig.ID]
        if prop_id not in self.parser:
            if not property.get(BundleProperty.REQUIRED, False):
                return None
            else:
                raise KeyError(f"Property '{name}' with config ID '{prop_id}' not in the config.")
        return prop_id

    def _get_property(self, name: str, property: dict) -> Any:
        """
        With specified property name and information, get the parsed property value from config.

        Args:
            name: the name of target property.
            property: other information for the target property, defined in `TrainProperties` or `InferProperties`.

        """
        if not self._is_initialized:
            raise RuntimeError("Please execute 'initialize' before getting any parsed content.")
        prop_id = self._get_prop_id(name, property)
        return self.parser.get_parsed_content(id=prop_id) if prop_id is not None else None

    def _set_property(self, name: str, property: dict, value: Any) -> None:
        """
        With specified property name and information, set value for the expected property.

        Args:
            name: the name of target property.
            property: other information for the target property, defined in `TrainProperties` or `InferProperties`.
            value: value to set for the property.

        """
        prop_id = self._get_prop_id(name, property)
        if prop_id is not None:
            self.parser[prop_id] = value
            # must parse the config again after changing the content
            self._is_initialized = False
            self.parser.ref_resolver.reset()

    def add_property(  # type: ignore[override]
        self, name: str, required: str, config_id: str, desc: str | None = None
    ) -> None:
        """
        Besides the default predefined properties, some 3rd party applications may need the bundle
        definition to provide additional properties for the specific use cases, if the bundle can't
        provide the property, means it can't work with the application.
        This utility adds the property for the application requirements check and access.

        Args:
            name: the name of target property.
            required: whether the property is "must-have".
            config_id: the config ID of target property in the bundle definition.
            desc: descriptions for the property.

        """
        super().add_property(name=name, required=required, desc=desc)
        self.properties[name][BundlePropertyConfig.ID] = config_id

    def _check_optional_id(self, name: str, property: dict) -> bool:
        """
        If an optional property has reference in the config, check whether the property is existing.
        If `ValidationHandler` is defined for a training workflow, will check whether the optional properties
        "evaluator" and "val_interval" are existing.

        Args:
            name: the name of target property.
            property: other information for the target property, defined in `TrainProperties` or `InferProperties`.

        """
        id = property.get(BundlePropertyConfig.ID, None)
        ref_id = property.get(BundlePropertyConfig.REF_ID, None)
        if ref_id is None:
            # no ID of reference config item, skipping check for this optional property
            return True
        # check validation `validator` and `interval` properties as the handler index of ValidationHandler is unknown
        ref: str | None = None
        if name in ("evaluator", "val_interval"):
            if f"train{ID_SEP_KEY}handlers" in self.parser:
                for h in self.parser[f"train{ID_SEP_KEY}handlers"]:
                    if h["_target_"] == "ValidationHandler":
                        ref = h.get(ref_id, None)
        else:
            ref = self.parser.get(ref_id, None)
        # for reference IDs that not refer to a property directly but using expressions, skip the check
        if ref is not None and not ref.startswith(EXPR_KEY) and ref != ID_REF_KEY + id:
            return False
        return True

    @staticmethod
    def patch_bundle_tracking(parser: ConfigParser, settings: dict) -> None:
        """
        Patch the loaded bundle config with a new handler logic to enable experiment tracking features.

        Args:
            parser: loaded config content to patch the handler.
            settings: settings for the experiment tracking, should follow the pattern of default settings.

        """
        for k, v in settings["configs"].items():
            if k in settings["handlers_id"]:
                engine = parser.get(settings["handlers_id"][k]["id"])
                if engine is not None:
                    handlers = parser.get(settings["handlers_id"][k]["handlers"])
                    if handlers is None:
                        engine["train_handlers" if k == "trainer" else "val_handlers"] = [v]
                    else:
                        handlers.append(v)
            elif k not in parser:
                parser[k] = v
        # save the executed config into file
        default_name = f"config_{time.strftime('%Y%m%d_%H%M%S')}.json"
        # Users can set the `save_execute_config` to `False`, `/path/to/artifacts` or `True`.
        # If set to False, nothing will be recorded. If set to True, the default path will be logged.
        # If set to a file path, the given path will be logged.
        filepath = parser.get("save_execute_config", True)
        if filepath:
            if isinstance(filepath, bool):
                if "output_dir" not in parser:
                    # if no "output_dir" in the bundle config, default to "<bundle root>/eval"
                    parser["output_dir"] = f"{EXPR_KEY}{ID_REF_KEY}bundle_root + '/eval'"
                # experiment management tools can refer to this config item to track the config info
                parser["save_execute_config"] = parser["output_dir"] + f" + '/{default_name}'"
                filepath = os.path.join(parser.get_parsed_content("output_dir"), default_name)
            Path(filepath).parent.mkdir(parents=True, exist_ok=True)
            parser.export_config_file(parser.get(), filepath)
        else:
            parser["save_execute_config"] = None<|MERGE_RESOLUTION|>--- conflicted
+++ resolved
@@ -100,7 +100,6 @@
             self.properties = copy(MetaProperties)
             self.workflow_type = None
             self.meta_file = meta_file
-<<<<<<< HEAD
             return
         if properties_path is not None:
             properties_path = Path(properties_path)
@@ -111,18 +110,6 @@
             self.workflow_type = None
             self.meta_file = meta_file
             return
-=======
-            return
-        if properties_path is not None:
-            properties_path = Path(properties_path)
-            if not properties_path.is_file():
-                raise ValueError(f"Property file {properties_path} does not exist.")
-            with open(properties_path) as json_file:
-                self.properties = json.load(json_file)
-            self.workflow_type = None
-            self.meta_file = meta_file
-            return
->>>>>>> d83fa566
         if workflow_type.lower() in self.supported_train_type:  # type: ignore[union-attr]
             self.properties = {**TrainProperties, **MetaProperties}
             self.workflow_type = "train"
@@ -321,13 +308,10 @@
         super().__init__(workflow_type=workflow_type, meta_file=meta_file, properties_path=properties_path)
         self.config_root_path = config_root_path
         logging_file = str(self.config_root_path / "logging.conf") if logging_file is None else logging_file
-<<<<<<< HEAD
-        if logging_file is not None:
-=======
+
         if logging_file is False:
             logger.warn(f"Logging file is set to {logging_file}, skipping logging.")
         else:
->>>>>>> d83fa566
             if not os.path.isfile(logging_file):
                 if logging_file == str(self.config_root_path / "logging.conf"):
                     logger.warn(f"Default logging file in {logging_file} does not exist, skipping logging.")
