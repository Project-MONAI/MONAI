--- conflicted
+++ resolved
@@ -51,10 +51,6 @@
     TraceKeys,
     TransformBackends,
     convert_data_type,
-<<<<<<< HEAD
-    convert_to_numpy,
-=======
->>>>>>> c2fc0832
     convert_to_tensor,
     deprecated_arg_default,
     ensure_tuple,
@@ -461,7 +457,7 @@
         self.roi_size = roi_size
 
     def compute_slices(self, spatial_size: Sequence[int]):  # type: ignore
-        roi_size = fall_back_tuple(self.roi_size, convert_to_numpy(spatial_size, wrap_sequence=True))
+        roi_size = fall_back_tuple(self.roi_size, spatial_size)
         roi_center = [i // 2 for i in spatial_size]
         return super().compute_slices(roi_center=roi_center, roi_size=roi_size)
 
@@ -488,7 +484,6 @@
     """
 
     def __init__(self, roi_scale: Sequence[float] | float):
-        super().__init__()
         self.roi_scale = roi_scale
 
     def __call__(self, img: torch.Tensor) -> torch.Tensor:  # type: ignore
