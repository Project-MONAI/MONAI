# Copyright (c) MONAI Consortium
# Licensed under the Apache License, Version 2.0 (the "License");
# you may not use this file except in compliance with the License.
# You may obtain a copy of the License at
#     http://www.apache.org/licenses/LICENSE-2.0
# Unless required by applicable law or agreed to in writing, software
# distributed under the License is distributed on an "AS IS" BASIS,
# WITHOUT WARRANTIES OR CONDITIONS OF ANY KIND, either express or implied.
# See the License for the specific language governing permissions and
# limitations under the License.
"""
A collection of "functional" transforms for spatial operations
https://github.com/Project-MONAI/MONAI/wiki/MONAI_Design
"""

from __future__ import annotations

import warnings

import numpy as np
import torch
from torch.nn.functional import pad as pad_pt

from monai.config.type_definitions import NdarrayTensor
from monai.data.meta_obj import get_track_meta
from monai.data.meta_tensor import MetaTensor
from monai.data.utils import to_affine_nd
from monai.transforms.inverse import TraceableTransform
from monai.transforms.utils import convert_pad_mode, create_translate
from monai.utils import (
    PytorchPadMode,
    TraceKeys,
    convert_to_dst_type,
    convert_to_numpy,
    convert_to_tensor,
    ensure_tuple,
)

__all__ = ["pad_nd", "pad_func", "crop_func", "crop_or_pad_nd"]


def _convert_pt_pad_mode(padding_mode):
    """get the most similar mode of `pad` from ``padding_mode`` of the spatial resampling."""
    if padding_mode is None or padding_mode in ("zeros", "constant", "grid-constant"):
        return PytorchPadMode.CONSTANT
    elif padding_mode in ("reflection", "reflect", "mirror", "grid-mirror"):
        return PytorchPadMode.REFLECT
    elif padding_mode in ("wrap", "grid-wrap"):
        return PytorchPadMode.CIRCULAR
    return PytorchPadMode.REPLICATE  # "nearest", "border", and others


def _np_pad(img: NdarrayTensor, pad_width: list[tuple[int, int]], mode: str, **kwargs) -> NdarrayTensor:
    if isinstance(img, torch.Tensor):
        if img.is_cuda:
            warnings.warn(f"Padding: moving img {img.shape} from cuda to cpu for dtype={img.dtype} mode={mode}.")
        img_np = img.detach().cpu().numpy()
    else:
        img_np = img
    mode = convert_pad_mode(dst=img_np, mode=mode).value
    if mode == "constant" and "value" in kwargs:
        kwargs["constant_values"] = kwargs.pop("value")
    img_np = np.pad(img_np, pad_width, mode=mode, **kwargs)  # type: ignore
    return convert_to_dst_type(img_np, dst=img)[0]


def _pt_pad(img: NdarrayTensor, pad_width: list[tuple[int, int]], mode: str, **kwargs) -> NdarrayTensor:
    img_pt = torch.as_tensor(img)
    mode = convert_pad_mode(dst=img_pt, mode=mode).value
    if mode == "constant" and "constant_values" in kwargs:
        _kwargs = kwargs.copy()
        _kwargs["value"] = _kwargs.pop("constant_values")
    else:
        _kwargs = kwargs
    pt_pad_width = [val for sublist in pad_width[1:] for val in sublist[::-1]][::-1]
    # torch.pad expects `[B, C, H, W, [D]]` shape
    img_pt = pad_pt(img_pt.unsqueeze(0), pt_pad_width, mode=mode, **_kwargs).squeeze(0)
    return convert_to_dst_type(img_pt, dst=img)[0]


def pad_nd(
    img: NdarrayTensor, to_pad: list[tuple[int, int]], mode: str = PytorchPadMode.CONSTANT, **kwargs
) -> NdarrayTensor:
    """
    Pad `img` for a given an amount of padding in each dimension.

    `torch.nn.functional.pad` is used unless the mode or kwargs are not available in torch,
    in which case `np.pad` will be used.

    Args:
        img: data to be transformed, assuming `img` is channel-first and padding doesn't apply to the channel dim.
        to_pad: the amount to be padded in each dimension [(low_H, high_H), (low_W, high_W), ...].
            default to `self.to_pad`.
        mode: available modes: (Numpy) {``"constant"``, ``"edge"``, ``"linear_ramp"``, ``"maximum"``,
            ``"mean"``, ``"median"``, ``"minimum"``, ``"reflect"``, ``"symmetric"``, ``"wrap"``, ``"empty"``}
            (PyTorch) {``"constant"``, ``"reflect"``, ``"replicate"``, ``"circular"``}.
            One of the listed string values or a user supplied function. Defaults to ``"constant"``.
            See also: https://numpy.org/doc/stable/reference/generated/numpy.pad.html
            https://pytorch.org/docs/stable/generated/torch.nn.functional.pad.html
        kwargs: other arguments for the `np.pad` or `torch.pad` function.
            note that `np.pad` treats channel dimension as the first dimension.
    """
    if mode in {"linear_ramp", "maximum", "mean", "median", "minimum", "symmetric", "empty"}:
        return _np_pad(img, pad_width=to_pad, mode=mode, **kwargs)
    try:
        _pad = _np_pad
        if mode in {"constant", "reflect", "edge", "replicate", "wrap", "circular"} and img.dtype not in {
            torch.int16,
            torch.int64,
            torch.bool,
            torch.uint8,
        }:
            _pad = _pt_pad
        return _pad(img, pad_width=to_pad, mode=mode, **kwargs)
    except (ValueError, TypeError, RuntimeError) as err:
        if isinstance(err, NotImplementedError) or any(
            k in str(err) for k in ("supported", "unexpected keyword", "implemented", "value")
        ):
            return _np_pad(img, pad_width=to_pad, mode=mode, **kwargs)
        raise ValueError(
            f"{img.shape} {to_pad} {mode} {kwargs} {img.dtype} {img.device if isinstance(img, torch.Tensor) else None}"
        ) from err


def crop_or_pad_nd(img: torch.Tensor, translation_mat, spatial_size: tuple[int, ...], mode: str, **kwargs):
    """
    Crop or pad using the translation matrix and spatial size. The translation coefficients are rounded
    to the nearest integers. For a more generic implementation, please see :py:class:`monai.transforms.SpatialResample`.

    Args:
        img: data to be transformed, assuming `img` is channel-first and padding doesn't apply to the channel dim.
        translation_mat: the translation matrix to be applied to the image. A translation matrix generated by,
            for example, :py:func:`monai.transforms.utils.create_translate`. The translation coefficients are rounded
            to the nearest integers.
        spatial_size: the spatial size of the output image.
        mode: the padding mode.
        kwargs: other arguments for the `np.pad` or `torch.pad` function.
    """
    ndim = len(img.shape) - 1
    matrix_np = np.round(to_affine_nd(ndim, convert_to_numpy(translation_mat, wrap_sequence=True).copy()))
    matrix_np = to_affine_nd(len(spatial_size), matrix_np)
    cc = np.asarray(np.meshgrid(*[[0.5, x - 0.5] for x in spatial_size], indexing="ij"))
    cc = cc.reshape((len(spatial_size), -1))
    src_cc = np.floor(matrix_np @ np.concatenate((cc, np.ones_like(cc[:1]))))
    src_start, src_end = src_cc.min(axis=1), src_cc.max(axis=1)
    to_pad, to_crop, do_pad, do_crop = [(0, 0)], [slice(None)], False, False
    for s, e, sp in zip(src_start, src_end, img.shape[1:]):
        do_pad, do_crop = do_pad or s < 0 or e > sp - 1, do_crop or s > 0 or e < sp - 1
        to_pad += [(0 if s >= 0 else int(-s), 0 if e < sp - 1 else int(e - sp + 1))]
        to_crop += [slice(int(max(s, 0)), int(e + 1 + to_pad[-1][0]))]
    if do_pad:
        _mode = _convert_pt_pad_mode(mode)
        img = pad_nd(img, to_pad, mode=_mode, **kwargs)
    if do_crop:
        img = img[to_crop]
    return img


def pad_func(
<<<<<<< HEAD
    img: torch.Tensor, to_pad: tuple[tuple[int, int]], mode: str, lazy_evaluation: bool, transform_info: dict, kwargs
=======
    img: torch.Tensor,
    to_pad: tuple[tuple[int, int]],
    transform_info: dict,
    mode: str = PytorchPadMode.CONSTANT,
    **kwargs,
>>>>>>> 825b8db9
) -> torch.Tensor:
    """
    Functional implementation of padding a MetaTensor. This function operates eagerly or lazily according
    to ``lazy_evaluation`` (default ``False``).

    `torch.nn.functional.pad` is used unless the mode or kwargs are not available in torch,
    in which case `np.pad` will be used.

    Args:
        img: data to be transformed, assuming `img` is channel-first and padding doesn't apply to the channel dim.
        to_pad: the amount to be padded in each dimension [(low_H, high_H), (low_W, high_W), ...].
            note that it including channel dimension.
        transform_info: a dictionary with the relevant information pertaining to an applied transform.
        mode: available modes: (Numpy) {``"constant"``, ``"edge"``, ``"linear_ramp"``, ``"maximum"``,
            ``"mean"``, ``"median"``, ``"minimum"``, ``"reflect"``, ``"symmetric"``, ``"wrap"``, ``"empty"``}
            (PyTorch) {``"constant"``, ``"reflect"``, ``"replicate"``, ``"circular"``}.
            One of the listed string values or a user supplied function. Defaults to ``"constant"``.
            See also: https://numpy.org/doc/stable/reference/generated/numpy.pad.html
            https://pytorch.org/docs/stable/generated/torch.nn.functional.pad.html
<<<<<<< HEAD
        lazy_evaluation: a flag indicating whether the operation should be performed in a lazy fashion or not.
        transform_info: a dictionary with the relevant information pertaining to an applied transform.
=======
>>>>>>> 825b8db9
        kwargs: other arguments for the `np.pad` or `torch.pad` function.
            note that `np.pad` treats channel dimension as the first dimension.
    """
    extra_info = {"padded": to_pad, "mode": f"{mode}"}
    img_size = img.peek_pending_shape() if isinstance(img, MetaTensor) else img.shape[1:]
    spatial_rank = img.peek_pending_rank() if isinstance(img, MetaTensor) else 3
    do_pad = np.asarray(to_pad).any()
    if do_pad:
        to_pad_list = [(int(p[0]), int(p[1])) for p in to_pad]
        if len(to_pad_list) < len(img.shape):
            to_pad_list += [(0, 0)] * (len(img.shape) - len(to_pad_list))
        to_shift = [-s[0] for s in to_pad_list[1:]]  # skipping the channel pad
        xform = create_translate(spatial_rank, to_shift)
        shape = [d + s + e for d, (s, e) in zip(img_size, to_pad_list[1:])]
    else:
        shape = img_size
        xform = torch.eye(int(spatial_rank) + 1, device=torch.device("cpu"), dtype=torch.float64)
    meta_info = TraceableTransform.track_transform_meta(
        img,
        sp_size=shape,
        affine=xform,
        extra_info=extra_info,
        orig_size=img_size,
        transform_info=transform_info,
        lazy_evaluation=lazy_evaluation,
    )
    out = convert_to_tensor(img.as_tensor() if isinstance(img, MetaTensor) else img, track_meta=get_track_meta())
    if lazy_evaluation:
        return out.copy_meta_from(meta_info) if isinstance(out, MetaTensor) else meta_info  # type: ignore
    out = pad_nd(out, to_pad_list, mode, **kwargs) if do_pad else out
    out = convert_to_tensor(out, track_meta=get_track_meta())
    return out.copy_meta_from(meta_info) if isinstance(out, MetaTensor) else out  # type: ignore


def crop_func(img: torch.Tensor, slices: tuple[slice, ...], lazy_evaluation: bool, transform_info: dict) -> torch.Tensor:
    """
    Functional implementation of cropping a MetaTensor. This function operates eagerly or lazily according
    to ``lazy_evaluation`` (default ``False``).

    Args:
        img: data to be transformed, assuming `img` is channel-first and cropping doesn't apply to the channel dim.
        slices: the crop slices computed based on specified `center & size` or `start & end` or `slices`.
        lazy_evaluation: a flag indicating whether the operation should be performed in a lazy fashion or not.
        transform_info: a dictionary with the relevant information pertaining to an applied transform.
    """
    img_size = img.peek_pending_shape() if isinstance(img, MetaTensor) else img.shape[1:]
    spatial_rank = img.peek_pending_rank() if isinstance(img, MetaTensor) else 3
    cropped = np.asarray([[s.indices(o)[0], o - s.indices(o)[1]] for s, o in zip(slices[1:], img_size)])
    extra_info = {"cropped": cropped.flatten().tolist()}
    to_shift = []
    for i, s in enumerate(ensure_tuple(slices)[1:]):
        if s.start is not None:
            to_shift.append(img_size[i] + s.start if s.start < 0 else s.start)
        else:
            to_shift.append(0)
    shape = [s.indices(o)[1] - s.indices(o)[0] for s, o in zip(slices[1:], img_size)]
    meta_info = TraceableTransform.track_transform_meta(
        img,
        sp_size=shape,
        affine=create_translate(spatial_rank, to_shift),
        extra_info=extra_info,
        orig_size=img_size,
        transform_info=transform_info,
        lazy_evaluation=lazy_evaluation,
    )
    out = convert_to_tensor(img.as_tensor() if isinstance(img, MetaTensor) else img, track_meta=get_track_meta())
    if lazy_evaluation:
        return out.copy_meta_from(meta_info) if isinstance(out, MetaTensor) else meta_info  # type: ignore
    out = out[slices]
    return out.copy_meta_from(meta_info) if isinstance(out, MetaTensor) else out  # type: ignore<|MERGE_RESOLUTION|>--- conflicted
+++ resolved
@@ -157,15 +157,7 @@
 
 
 def pad_func(
-<<<<<<< HEAD
-    img: torch.Tensor, to_pad: tuple[tuple[int, int]], mode: str, lazy_evaluation: bool, transform_info: dict, kwargs
-=======
-    img: torch.Tensor,
-    to_pad: tuple[tuple[int, int]],
-    transform_info: dict,
-    mode: str = PytorchPadMode.CONSTANT,
-    **kwargs,
->>>>>>> 825b8db9
+    img: torch.Tensor, to_pad: tuple[tuple[int, int]], mode: str = PytorchPadMode.CONSTANT, lazy_evaluation: bool, transform_info: dict, **kwargs
 ) -> torch.Tensor:
     """
     Functional implementation of padding a MetaTensor. This function operates eagerly or lazily according
@@ -185,11 +177,8 @@
             One of the listed string values or a user supplied function. Defaults to ``"constant"``.
             See also: https://numpy.org/doc/stable/reference/generated/numpy.pad.html
             https://pytorch.org/docs/stable/generated/torch.nn.functional.pad.html
-<<<<<<< HEAD
         lazy_evaluation: a flag indicating whether the operation should be performed in a lazy fashion or not.
         transform_info: a dictionary with the relevant information pertaining to an applied transform.
-=======
->>>>>>> 825b8db9
         kwargs: other arguments for the `np.pad` or `torch.pad` function.
             note that `np.pad` treats channel dimension as the first dimension.
     """
