# Copyright 2020 MONAI Consortium
# Licensed under the Apache License, Version 2.0 (the "License");
# you may not use this file except in compliance with the License.
# You may obtain a copy of the License at
#     http://www.apache.org/licenses/LICENSE-2.0
# Unless required by applicable law or agreed to in writing, software
# distributed under the License is distributed on an "AS IS" BASIS,
# WITHOUT WARRANTIES OR CONDITIONS OF ANY KIND, either express or implied.
# See the License for the specific language governing permissions and
# limitations under the License.
"""
A collection of dictionary-based wrappers around the "vanilla" transforms
defined in :py:class:`monai.transforms.transforms`.

Class names are ended with 'd' to denote dictionary-based transforms.
"""

import numpy as np
import torch

from monai.data.utils import get_random_patch, get_valid_patch_size
from monai.networks.layers.simplelayers import GaussianFilter
from monai.transforms.compose import MapTransform, Randomizable
from monai.transforms.transforms import (AddChannel, AsChannelFirst, Flip, LoadNifti, NormalizeIntensity, Orientation,
                                         Rand2DElastic, Rand3DElastic, RandAffine, Resize, Rotate, Rotate90,
                                         ScaleIntensityRange, Spacing, SpatialCrop, Zoom, ToTensor, LoadPNG,
<<<<<<< HEAD
                                         AsChannelLast, ThresholdIntensity, AdjustContrast, ShiftIntensity,
                                         ScaleIntensity)
from monai.transforms.utils import (create_grid, generate_pos_neg_label_crop_centers)
=======
                                         AsChannelLast, ThresholdIntensity, AdjustContrast, CenterSpatialCrop,
                                         CastToType, SpatialPad, RepeatChannel)
from monai.transforms.utils import (create_grid, generate_pos_neg_label_crop_centers, generate_spatial_bounding_box)
>>>>>>> 5c41aef1
from monai.utils.misc import ensure_tuple


class Spacingd(MapTransform):
    """
    Dictionary-based wrapper of :py:class:`monai.transforms.transforms.Spacing`.

    This transform assumes the ``data`` dictionary has a key for the input
    data's affine.  The key is formed by ``meta_key_format.format(key, 'affine')``.

    After resampling the input array, this transform will write the new affine
     to the key formed by ``meta_key_format.format(key, 'affine')``.

    see also:
        :py:class:`monai.transforms.transforms.Spacing`
    """

    def __init__(self, keys, pixdim, diagonal=False, mode='constant', cval=0,
                 interp_order=3, dtype=None, meta_key_format='{}.{}'):
        """
        Args:
            pixdim (sequence of floats): output voxel spacing.
            diagonal (bool): whether to resample the input to have a diagonal affine matrix.
                If True, the input data is resampled to the following affine::

                    np.diag((pixdim_0, pixdim_1, pixdim_2, 1))

                This effectively resets the volume to the world coordinate system (RAS+ in nibabel).
                The original orientation, rotation, shearing are not preserved.

                If False, the axes orientation, orthogonal rotation and
                translations components from the original affine will be
                preserved in the target affine. This option will not flip/swap
                axes against the original ones.
            mode (`reflect|constant|nearest|mirror|wrap`):
                The mode parameter determines how the input array is extended beyond its boundaries.
                Default is 'constant'.
            cval (scalar): Value to fill past edges of input if mode is "constant". Default is 0.0.
            interp_order (int or sequence of ints): int: the same interpolation order
                for all data indexed by `self.keys`; sequence of ints, should
                correspond to an interpolation order for each data item indexed
                by `self.keys` respectively.
            dtype (None or np.dtype): output array data type, defaults to None to use input data's dtype.
            meta_key_format (str): key format to read/write affine matrices to the data dictionary.
        """
        super().__init__(keys)
        self.spacing_transform = Spacing(pixdim, diagonal=diagonal, mode=mode, cval=cval, dtype=dtype)
        interp_order = ensure_tuple(interp_order)
        self.interp_order = interp_order \
            if len(interp_order) == len(self.keys) else interp_order * len(self.keys)
        self.meta_key_format = meta_key_format

    def __call__(self, data):
        d = dict(data)
        for key, interp in zip(self.keys, self.interp_order):
            affine_key = self.meta_key_format.format(key, 'affine')
            # resample array of each corresponding key
            # using affine fetched from d[affine_key]
            d[key], _, new_affine = self.spacing_transform(
                data_array=d[key], affine=d[affine_key], interp_order=interp)
            # set the 'affine' key
            d[affine_key] = new_affine
        return d


class Orientationd(MapTransform):
    """
    Dictionary-based wrapper of :py:class:`monai.transforms.transforms.Orientation`.

    This transform assumes the ``data`` dictionary has a key for the input
    data's affine.  The key is formed by ``meta_key_format.format(key, 'affine')``.

    After reorientate the input array, this transform will write the new affine
     to the key formed by ``meta_key_format.format(key, 'affine')``.
    """

    def __init__(self, keys, axcodes=None, as_closest_canonical=False,
                 labels=tuple(zip('LPI', 'RAS')), meta_key_format='{}.{}'):
        """
        Args:
            axcodes (N elements sequence): for spatial ND input's orientation.
                e.g. axcodes='RAS' represents 3D orientation:
                (Left, Right), (Posterior, Anterior), (Inferior, Superior).
                default orientation labels options are: 'L' and 'R' for the first dimension,
                'P' and 'A' for the second, 'I' and 'S' for the third.
            as_closest_canonical (boo): if True, load the image as closest to canonical axis format.
            labels : optional, None or sequence of (2,) sequences
                (2,) sequences are labels for (beginning, end) of output axis.
                Defaults to ``(('L', 'R'), ('P', 'A'), ('I', 'S'))``.
            meta_key_format (str): key format to read/write affine matrices to the data dictionary.

        See Also:
            `nibabel.orientations.ornt2axcodes`.
        """
        super().__init__(keys)
        self.ornt_transform = Orientation(
            axcodes=axcodes, as_closest_canonical=as_closest_canonical, labels=labels)
        self.meta_key_format = meta_key_format

    def __call__(self, data):
        d = dict(data)
        for key in self.keys:
            affine_key = self.meta_key_format.format(key, 'affine')
            d[key], _, new_affine = self.ornt_transform(d[key], affine=d[affine_key])
            d[affine_key] = new_affine
        return d


class LoadNiftid(MapTransform):
    """
    Dictionary-based wrapper of :py:class:`monai.transforms.transfroms.LoadNifti`,
    must load image and metadata together. If loading a list of files in one key,
    stack them together and add a new dimension as the first dimension, and use the
    meta data of the first image to represent the stacked result. Note that the affine
    transform of all the stacked images should be same. The output metadata field will
    be created as ``self.meta_key_format(key, metadata_key)``.
    """

    def __init__(self, keys, as_closest_canonical=False, dtype=np.float32,
                 meta_key_format='{}.{}', overwriting_keys=False):
        """
        Args:
            keys (hashable items): keys of the corresponding items to be transformed.
                See also: :py:class:`monai.transforms.compose.MapTransform`
            as_closest_canonical (bool): if True, load the image as closest to canonical axis format.
            dtype (np.dtype, optional): if not None convert the loaded image to this data type.
            meta_key_format (str): key format to store meta data of the nifti image.
                it must contain 2 fields for the key of this image and the key of every meta data item.
            overwriting_keys (bool): whether allow to overwrite existing keys of meta data.
                default is False, which will raise exception if encountering existing key.
        """
        super().__init__(keys)
        self.loader = LoadNifti(as_closest_canonical, False, dtype)
        self.meta_key_format = meta_key_format
        self.overwriting_keys = overwriting_keys

    def __call__(self, data):
        d = dict(data)
        for key in self.keys:
            data = self.loader(d[key])
            assert isinstance(data, (tuple, list)), 'loader must return a tuple or list.'
            d[key] = data[0]
            assert isinstance(data[1], dict), 'metadata must be a dict.'
            for k in sorted(data[1]):
                key_to_add = self.meta_key_format.format(key, k)
                if key_to_add in d and not self.overwriting_keys:
                    raise KeyError('meta data key {} already exists.'.format(key_to_add))
                d[key_to_add] = data[1][k]
        return d


class LoadPNGd(MapTransform):
    """
    Dictionary-based wrapper of :py:class:`monai.transforms.transfroms.LoadPNG`.
    """

    def __init__(self, keys, dtype=np.float32):
        """
        Args:
            keys (hashable items): keys of the corresponding items to be transformed.
                See also: :py:class:`monai.transforms.compose.MapTransform`
            dtype (np.dtype, optional): if not None convert the loaded image to this data type.
        """
        super().__init__(keys)
        self.loader = LoadPNG(dtype)

    def __call__(self, data):
        d = dict(data)
        for key in self.keys:
            d[key] = self.loader(d[key])
        return d


class AsChannelFirstd(MapTransform):
    """
    Dictionary-based wrapper of :py:class:`monai.transforms.transfroms.AsChannelFirst`.
    """

    def __init__(self, keys, channel_dim=-1):
        """
        Args:
            keys (hashable items): keys of the corresponding items to be transformed.
                See also: :py:class:`monai.transforms.compose.MapTransform`
            channel_dim (int): which dimension of input image is the channel, default is the last dimension.
        """
        super().__init__(keys)
        self.converter = AsChannelFirst(channel_dim=channel_dim)

    def __call__(self, data):
        d = dict(data)
        for key in self.keys:
            d[key] = self.converter(d[key])
        return d


class AsChannelLastd(MapTransform):
    """
    Dictionary-based wrapper of :py:class:`monai.transforms.transfroms.AsChannelLast`.
    """

    def __init__(self, keys, channel_dim=0):
        """
        Args:
            keys (hashable items): keys of the corresponding items to be transformed.
                See also: :py:class:`monai.transforms.compose.MapTransform`
            channel_dim (int): which dimension of input image is the channel, default is the first dimension.
        """
        super().__init__(keys)
        self.converter = AsChannelLast(channel_dim=channel_dim)

    def __call__(self, data):
        d = dict(data)
        for key in self.keys:
            d[key] = self.converter(d[key])
        return d


class AddChanneld(MapTransform):
    """
    Dictionary-based wrapper of :py:class:`monai.transforms.transfroms.AddChannel`.
    """

    def __init__(self, keys):
        """
        Args:
            keys (hashable items): keys of the corresponding items to be transformed.
                See also: :py:class:`monai.transforms.compose.MapTransform`
        """
        super().__init__(keys)
        self.adder = AddChannel()

    def __call__(self, data):
        d = dict(data)
        for key in self.keys:
            d[key] = self.adder(d[key])
        return d


class RepeatChanneld(MapTransform):
    """
    dictionary-based wrapper of :py:class:`monai.transforms.transforms.RepeatChannel`.
    """

    def __init__(self, keys, repeats):
        """
        Args:
            keys (hashable items): keys of the corresponding items to be transformed.
                See also: :py:class:`monai.transforms.compose.MapTransform`
            repeats (int): the number of repetitions for each element.
        """
        super().__init__(keys)
        self.repeater = RepeatChannel(repeats)

    def __call__(self, data):
        d = dict(data)
        for key in self.keys:
            d[key] = self.repeater(d[key])
        return d


class CastToTyped(MapTransform):
    """
    Dictionary-based wrapper of :py:class:`monai.transforms.transfroms.CastToType`.
    """

    def __init__(self, keys, dtype=np.float32):
        """
        Args:
            keys (hashable items): keys of the corresponding items to be transformed.
                See also: :py:class:`monai.transforms.compose.MapTransform`
            dtype (np.dtype): convert image to this data type, default is `np.float32`.
        """
        MapTransform.__init__(self, keys)
        self.converter = CastToType(dtype)

    def __call__(self, data):
        d = dict(data)
        for key in self.keys:
            d[key] = self.converter(d[key])
        return d


class ToTensord(MapTransform):
    """
    Dictionary-based wrapper of :py:class:`monai.transforms.transfroms.ToTensor`.
    """

    def __init__(self, keys):
        """
        Args:
            keys (hashable items): keys of the corresponding items to be transformed.
                See also: :py:class:`monai.transforms.compose.MapTransform`
        """
        super().__init__(keys)
        self.converter = ToTensor()

    def __call__(self, data):
        d = dict(data)
        for key in self.keys:
            d[key] = self.converter(d[key])
        return d


class Rotate90d(MapTransform):
    """
    Dictionary-based wrapper of :py:class:`monai.transforms.transfroms.Rotate90`.
    """

    def __init__(self, keys, k=1, spatial_axes=(0, 1)):
        """
        Args:
            k (int): number of times to rotate by 90 degrees.
            spatial_axes (2 ints): defines the plane to rotate with 2 spatial axes.
                Default: (0, 1), this is the first two axis in spatial dimensions.
        """
        super().__init__(keys)
        self.rotator = Rotate90(k, spatial_axes)

    def __call__(self, data):
        d = dict(data)
        for key in self.keys:
            d[key] = self.rotator(d[key])
        return d


<<<<<<< HEAD
=======
class Rescaled(MapTransform):
    """
    Dictionary-based wrapper of :py:class:`monai.transforms.transfroms.Rescale`.
    """

    def __init__(self, keys, minv=0.0, maxv=1.0, dtype=np.float32):
        super().__init__(keys)
        self.rescaler = Rescale(minv, maxv, dtype)

    def __call__(self, data):
        d = dict(data)
        for key in self.keys:
            d[key] = self.rescaler(d[key])
        return d


>>>>>>> 5c41aef1
class Resized(MapTransform):
    """
    Dictionary-based wrapper of :py:class:`monai.transforms.transfroms.Resize`.

    Args:
        keys (hashable items): keys of the corresponding items to be transformed.
            See also: :py:class:`monai.transforms.compose.MapTransform`
        spatial_size (tuple or list): expected shape of spatial dimensions after resize operation.
        order (int): Order of spline interpolation. Default=1.
        mode (str): Points outside boundaries are filled according to given mode.
            Options are 'constant', 'edge', 'symmetric', 'reflect', 'wrap'.
        cval (float): Used with mode 'constant', the value outside image boundaries.
        clip (bool): Whether to clip range of output values after interpolation. Default: True.
        preserve_range (bool): Whether to keep original range of values. Default is True.
            If False, input is converted according to conventions of img_as_float. See
            https://scikit-image.org/docs/dev/user_guide/data_types.html.
        anti_aliasing (bool): Whether to apply a gaussian filter to image before down-scaling. Default is True.
        anti_aliasing_sigma (float, tuple of floats): Standard deviation for gaussian filtering.
    """

    def __init__(self, keys, spatial_size, order=1, mode='reflect', cval=0,
                 clip=True, preserve_range=True, anti_aliasing=True, anti_aliasing_sigma=None):
        super().__init__(keys)
        self.resizer = Resize(spatial_size, order, mode, cval, clip, preserve_range,
                              anti_aliasing, anti_aliasing_sigma)

    def __call__(self, data):
        d = dict(data)
        for key in self.keys:
            d[key] = self.resizer(d[key])
        return d


class RandGaussianNoised(Randomizable, MapTransform):
    """Dictionary-based version :py:class:`monai.transforms.transfroms.RandGaussianNoise`.
    Add Gaussian noise to image. This transform assumes all the expected fields have same shape.

    Args:
        keys (hashable items): keys of the corresponding items to be transformed.
            See also: :py:class:`monai.transforms.compose.MapTransform`
        prob (float): Probability to add Gaussian noise.
        mean (float or array of floats): Mean or “centre” of the distribution.
        std (float): Standard deviation (spread) of distribution.
    """

    def __init__(self, keys, prob=0.1, mean=0.0, std=0.1):
        super().__init__(keys)
        self.prob = prob
        self.mean = mean
        self.std = std
        self._do_transform = False
        self._noise = None

    def randomize(self, im_shape):
        self._do_transform = self.R.random() < self.prob
        self._noise = self.R.normal(self.mean, self.R.uniform(0, self.std), size=im_shape)

    def __call__(self, data):
        d = dict(data)

        image_shape = d[self.keys[0]].shape  # image shape from the first data key
        self.randomize(image_shape)
        if not self._do_transform:
            return d
        for key in self.keys:
            d[key] = d[key] + self._noise
        return d


class RandRotate90d(Randomizable, MapTransform):
    """Dictionary-based version :py:class:`monai.transforms.transfroms.RandRotate90`.
    With probability `prob`, input arrays are rotated by 90 degrees
    in the plane specified by `spatial_axes`.
    """

    def __init__(self, keys, prob=0.1, max_k=3, spatial_axes=(0, 1)):
        """
        Args:
            keys (hashable items): keys of the corresponding items to be transformed.
                See also: :py:class:`monai.transforms.compose.MapTransform`
            prob (float): probability of rotating.
                (Default 0.1, with 10% probability it returns a rotated array.)
            max_k (int): number of rotations will be sampled from `np.random.randint(max_k) + 1`.
                (Default 3)
            spatial_axes (2 ints): defines the plane to rotate with 2 spatial axes.
                Default: (0, 1), this is the first two axis in spatial dimensions.
        """
        super().__init__(keys)

        self.prob = min(max(prob, 0.0), 1.0)
        self.max_k = max_k
        self.spatial_axes = spatial_axes

        self._do_transform = False
        self._rand_k = 0

    def randomize(self):
        self._rand_k = self.R.randint(self.max_k) + 1
        self._do_transform = self.R.random() < self.prob

    def __call__(self, data):
        self.randomize()
        if not self._do_transform:
            return data

        rotator = Rotate90(self._rand_k, self.spatial_axes)
        d = dict(data)
        for key in self.keys:
            d[key] = rotator(d[key])
        return d


class ShiftIntensityd(MapTransform):
    """
    dictionary-based wrapper of :py:class:`monai.transforms.transforms.ShiftIntensity`.
    """

    def __init__(self, keys, offset):
        """
        Args:
            keys (hashable items): keys of the corresponding items to be transformed.
                See also: :py:class:`monai.transforms.compose.MapTransform`
            offset (int or float): offset value to shift the intensity of image.
        """
        super().__init__(keys)
        self.shifter = ShiftIntensity(offset)

    def __call__(self, data):
        d = dict(data)
        for key in self.keys:
            d[key] = self.shifter(d[key])
        return d


class RandShiftIntensityd(Randomizable, MapTransform):
    """
    dictionary-based version :py:class:`monai.transforms.transforms.RandShiftIntensity`.
    """

    def __init__(self, keys, offsets, prob=0.1):
        """
        Args:
            keys (hashable items): keys of the corresponding items to be transformed.
                See also: :py:class:`monai.transforms.compose.MapTransform`
            offsets(int, float, tuple or list): offset range to randomly shift.
                if single number, offset value is picked from (-offsets, offsets).
            prob (float): probability of rotating.
                (Default 0.1, with 10% probability it returns a rotated array.)
        """
        super().__init__(keys)
        self.offsets = (-offsets, offsets) if not isinstance(offsets, (list, tuple)) else offsets
        assert len(self.offsets) == 2, 'offsets should be a number or pair of numbers.'
        self.prob = prob
        self._do_transform = False

    def randomize(self):
        self._offset = self.R.uniform(low=self.offsets[0], high=self.offsets[1])
        self._do_transform = self.R.random() < self.prob

    def __call__(self, data):
        d = dict(data)
        self.randomize()
        if not self._do_transform:
            return d
        shifter = ShiftIntensity(self._offset)
        for key in self.keys:
            d[key] = shifter(d[key])
        return d


class ScaleIntensityd(MapTransform):
    """
    dictionary-based wrapper of :py:class:`monai.transforms.transforms.ScaleIntensity`.
    Scale the intensity of input image to the given value range (minv, maxv).
    If `minv` and `maxv` not provided, use `factor` to scale image by ``v = v * (1 + factor)``.
    """

    def __init__(self, keys, minv=0.0, maxv=1.0, factor=None, dtype=np.float32):
        """
        keys (hashable items): keys of the corresponding items to be transformed.
            See also: :py:class:`monai.transforms.compose.MapTransform`
            minv (int or float): minimum value of output data.
            maxv (int or float): maximum value of output data.
            factor (float): factor scale by ``v = v * (1 + factor)``.
            dtype (np.dtype): expected output data type.
        """
        super().__init__(keys)
        self.scaler = ScaleIntensity(minv, maxv, factor, dtype)

    def __call__(self, data):
        d = dict(data)
        for key in self.keys:
            d[key] = self.scaler(d[key])
        return d


class RandScaleIntensityd(Randomizable, MapTransform):
    """
    dictionary-based version :py:class:`monai.transforms.transforms.RandScaleIntensity`.
    """

    def __init__(self, keys, factors, prob=0.1, dtype=np.float32):
        """
        Args:
            keys (hashable items): keys of the corresponding items to be transformed.
                See also: :py:class:`monai.transforms.compose.MapTransform`
            factors(float, tuple or list): factor range to randomly scale by ``v = v * (1 + factor)``.
                if single number, factor value is picked from (-factors, factors).
            prob (float): probability of rotating.
                (Default 0.1, with 10% probability it returns a rotated array.)
            dtype (np.dtype): expected output data type.
        """
        super().__init__(keys)
        self.factors = (-factors, factors) if not isinstance(factors, (list, tuple)) else factors
        assert len(self.factors) == 2, 'factors should be a number or pair of numbers.'
        self.prob = prob
        self.dtype = dtype
        self._do_transform = False

    def randomize(self):
        self.factor = self.R.uniform(low=self.factors[0], high=self.factors[1])
        self._do_transform = self.R.random() < self.prob

    def __call__(self, data):
        d = dict(data)
        self.randomize()
        if not self._do_transform:
            return d
        scaler = ScaleIntensity(minv=None, maxv=None, factor=self.factor, dtype=self.dtype)
        for key in self.keys:
            d[key] = scaler(d[key])
        return d


class NormalizeIntensityd(MapTransform):
    """
<<<<<<< HEAD
    dictionary-based wrapper of :py:class:`monai.transforms.transforms.NormalizeIntensity`.
    This transform can normalize only non-zero values or entire image, and can also calculate
    mean and std on each channel separately.
=======
    Dictionary-based wrapper of :py:class:`monai.transforms.transfroms.NormalizeIntensity`.
>>>>>>> 5c41aef1

    Args:
        keys (hashable items): keys of the corresponding items to be transformed.
            See also: monai.transform.composables.MapTransform
        subtrahend (ndarray): the amount to subtract by (usually the mean)
        divisor (ndarray): the amount to divide by (usually the standard deviation)
        nonzero (bool): whether only normalize non-zero values.
        channel_wise (bool): if using calculated mean and std, calculate on each channel separately
            or calculate on the entire image directly.
    """

    def __init__(self, keys, subtrahend=None, divisor=None, nonzero=False, channel_wise=False):
        super().__init__(keys)
        self.normalizer = NormalizeIntensity(subtrahend, divisor, nonzero, channel_wise)

    def __call__(self, data):
        d = dict(data)
        for key in self.keys:
            d[key] = self.normalizer(d[key])
        return d


class ThresholdIntensityd(MapTransform):
    """
    Dictionary-based wrapper of :py:class:`monai.transforms.transfroms.ThresholdIntensity`.

    Args:
        keys (hashable items): keys of the corresponding items to be transformed.
            See also: monai.transform.composables.MapTransform
        threshold (float or int): the threshold to filter intensity values.
        above (bool): filter values above the threshold or below the threshold, default is True.
        cval (float or int): value to fill the remaining parts of the image, default is 0.
    """

    def __init__(self, keys, threshold, above=True, cval=0):
        super().__init__(keys)
        self.filter = ThresholdIntensity(threshold, above, cval)

    def __call__(self, data):
        d = dict(data)
        for key in self.keys:
            d[key] = self.filter(d[key])
        return d


class ScaleIntensityRanged(MapTransform):
    """
    Dictionary-based wrapper of :py:class:`monai.transforms.transfroms.ScaleIntensityRange`.

    Args:
        keys (hashable items): keys of the corresponding items to be transformed.
            See also: monai.transform.composables.MapTransform
        a_min (int or float): intensity original range min.
        a_max (int or float): intensity original range max.
        b_min (int or float): intensity target range min.
        b_max (int or float): intensity target range max.
        clip (bool): whether to perform clip after scaling.
    """

    def __init__(self, keys, a_min, a_max, b_min, b_max, clip=False):
        super().__init__(keys)
        self.scaler = ScaleIntensityRange(a_min, a_max, b_min, b_max, clip)

    def __call__(self, data):
        d = dict(data)
        for key in self.keys:
            d[key] = self.scaler(d[key])
        return d


class AdjustContrastd(MapTransform):
    """
    Dictionary-based wrapper of :py:class:`monai.transforms.transfroms.AdjustContrast`.
    Changes image intensity by gamma. Each pixel/voxel intensity is updated as:

        `x = ((x - min) / intensity_range) ^ gamma * intensity_range + min`

    Args:
        gamma (float): gamma value to adjust the contrast as function.
    """

    def __init__(self, keys, gamma):
        super().__init__(keys)
        self.adjuster = AdjustContrast(gamma)

    def __call__(self, data):
        d = dict(data)
        for key in self.keys:
            d[key] = self.adjuster(d[key])
        return d


class RandAdjustContrastd(Randomizable, MapTransform):
    """
    Dictionary-based version :py:class:`monai.transforms.transfroms.RandAdjustContrast`.
    Randomly changes image intensity by gamma. Each pixel/voxel intensity is updated as:

        `x = ((x - min) / intensity_range) ^ gamma * intensity_range + min`

    Args:
        keys (hashable items): keys of the corresponding items to be transformed.
            See also: monai.transform.composables.MapTransform
        prob (float): Probability of adjustment.
        gamma (tuple of float or float): Range of gamma values.
            If single number, value is picked from (0.5, gamma), default is (0.5, 4.5).
    """

    def __init__(self, keys, prob=0.1, gamma=(0.5, 4.5)):
        super().__init__(keys)
        self.prob = prob
        if not isinstance(gamma, (tuple, list)):
            assert gamma > 0.5, \
                'if gamma is single number, must greater than 0.5 and value is picked from (0.5, gamma)'
            self.gamma = (0.5, gamma)
        else:
            self.gamma = gamma
        assert len(self.gamma) == 2, 'gamma should be a number or pair of numbers.'

        self._do_transform = False
        self.gamma_value = None

    def randomize(self):
        self._do_transform = self.R.random_sample() < self.prob
        self.gamma_value = self.R.uniform(low=self.gamma[0], high=self.gamma[1])

    def __call__(self, data):
        d = dict(data)
        self.randomize()
        if not self._do_transform:
            return d
        adjuster = AdjustContrast(self.gamma_value)
        for key in self.keys:
            d[key] = adjuster(d[key])
        return d


class SpatialPadd(MapTransform):
    """
    dictionary-based wrapper of :py:class:`monai.transforms.compose.SpatialPad`.
    Performs padding to the data, symmetric for all sides or all on one side for each dimension.
    """

    def __init__(self, keys, spatial_size, method='symmetric', mode='constant'):
        """
        Args:
            keys (hashable items): keys of the corresponding items to be transformed.
                See also: :py:class:`monai.transforms.compose.MapTransform`
            spatial_size (list): the spatial size of output data after padding.
            method (str): pad image symmetric on every side or only pad at the end sides. default is 'symmetric'.
            mode (str): one of the following string values or a user supplied function: {'constant', 'edge',
                'linear_ramp', 'maximum', 'mean', 'median', 'minimum', 'reflect', 'symmetric',
                'wrap', 'empty', <function>}
                for more details, please check: https://docs.scipy.org/doc/numpy/reference/generated/numpy.pad.html
        """
        super().__init__(keys)
        self.padder = SpatialPad(spatial_size, method, mode)

    def __call__(self, data):
        d = dict(data)
        for key in self.keys:
            d[key] = self.padder(d[key])
        return d


class SpatialCropd(MapTransform):
    """
    dictionary-based wrapper of :py:class:`monai.transforms.compose.SpatialCrop`.
    Either a spatial center and size must be provided, or alternatively if center and size
    are not provided, the start and end coordinates of the ROI must be provided.
    """

    def __init__(self, keys, roi_center=None, roi_size=None, roi_start=None, roi_end=None):
        """
        Args:
            keys (hashable items): keys of the corresponding items to be transformed.
                See also: :py:class:`monai.transforms.compose.MapTransform`
            roi_center (list or tuple): voxel coordinates for center of the crop ROI.
            roi_size (list or tuple): size of the crop ROI.
            roi_start (list or tuple): voxel coordinates for start of the crop ROI.
            roi_end (list or tuple): voxel coordinates for end of the crop ROI.
        """
        super().__init__(keys)
        self.cropper = SpatialCrop(roi_center, roi_size, roi_start, roi_end)

    def __call__(self, data):
        d = dict(data)
        for key in self.keys:
            d[key] = self.cropper(d[key])
        return d


class CenterSpatialCropd(MapTransform):
    """
    Dictionary-based wrapper of :py:class:`monai.transforms.transfroms.CenterSpatialCrop`.

    Args:
        keys (hashable items): keys of the corresponding items to be transformed.
            See also: monai.transform.composables.MapTransform
        roi_size (list, tuple): the size of the crop region e.g. [224,224,128]
    """

    def __init__(self, keys, roi_size):
        super().__init__(keys)
        self.cropper = CenterSpatialCrop(roi_size)

    def __call__(self, data):
        d = dict(data)
        for key in self.keys:
            d[key] = self.cropper(d[key])
        return d


class RandSpatialCropd(Randomizable, MapTransform):
    """
    Dictionary-based version :py:class:`monai.transforms.transfroms.RandSpatialCrop`.
    Crop image with random size or specific size ROI. It can crop at a random position as
    center or at the image center. And allows to set the minimum size to limit the randomly
    generated ROI. Suppose all the expected fields specified by `keys` have same shape.

    Args:
        keys (hashable items): keys of the corresponding items to be transformed.
            See also: monai.transform.composables.MapTransform
        roi_size (list, tuple): if `random_size` is True, the spatial size of the minimum crop region.
            if `random_size` is False, specify the expected ROI size to crop. e.g. [224, 224, 128]
        random_center (bool): crop at random position as center or the image center.
        random_size (bool): crop with random size or specific size ROI.
    """

    def __init__(self, keys, roi_size, random_center=True, random_size=True):
        super().__init__(keys)
        self.roi_size = roi_size
        self.random_center = random_center
        self.random_size = random_size

    def randomize(self, img_size):
        self._size = [self.roi_size] * len(img_size) if not isinstance(self.roi_size, (list, tuple)) else self.roi_size
        if self.random_size:
            self._size = [self.R.randint(low=self._size[i], high=img_size[i] + 1) for i in range(len(img_size))]
        if self.random_center:
            valid_size = get_valid_patch_size(img_size, self._size)
            self._slices = ensure_tuple(slice(None)) + get_random_patch(img_size, valid_size, self.R)

    def __call__(self, data):
        d = dict(data)
        self.randomize(d[self.keys[0]].shape[1:])  # image shape from the first data key
        for key in self.keys:
            if self.random_center:
                d[key] = d[key][self._slices]
            else:
                cropper = CenterSpatialCrop(self._size)
                d[key] = cropper(d[key])
        return d


class CropForegroundd(MapTransform):
    """
    dictionary-based version :py:class:`monai.transforms.transforms.CropForeground`.
    Crop only the foreground object of the expected images.
    The typical usage is to help training and evaluation if the valid part is small in the whole medical image.
    The valid part can be determined by any field in the data with `source_key`, for example:
    - Select values > 0 in image field as the foreground and crop on all fields specified by `keys`.
    - Select label = 3 in label field as the foreground to crop on all fields specified by `keys`.
    - Select label > 0 in the third channel of a One-Hot label field as the foreground to crop all `keys` fields.
    Users can define arbitrary function to select expected foreground from the whole source image or specified
    channels. And it can also add margin to every dim of the bounding box of foreground object.
    """

    def __init__(self, keys, source_key, select_fn=lambda x: x > 0, channel_indexes=None, margin=0):
        """
        Args:
            keys (hashable items): keys of the corresponding items to be transformed.
                See also: :py:class:`monai.transforms.compose.MapTransform`
            source_key (str): data source to generate the bounding box of foreground, can be image or label, etc.
            select_fn (Callable): function to select expected foreground, default is to select values > 0.
            channel_indexes (int, tuple or list): if defined, select foregound only on the specified channels
                of image. if None, select foreground on the whole image.
            margin (int): add margin to all dims of the bounding box.
        """
        super().__init__(keys)
        self.source_key = source_key
        self.select_fn = select_fn
        self.channel_indexes = ensure_tuple(channel_indexes) if channel_indexes is not None else None
        self.margin = margin

    def __call__(self, data):
        d = dict(data)
        box_start, box_end = \
            generate_spatial_bounding_box(data[self.source_key], self.select_fn, self.channel_indexes, self.margin)
        cropper = SpatialCrop(roi_start=box_start, roi_end=box_end)
        for key in self.keys:
            d[key] = cropper(d[key])
        return d


class RandCropByPosNegLabeld(Randomizable, MapTransform):
    """
    Crop random fixed sized regions with the center being a foreground or background voxel
    based on the Pos Neg Ratio.
    And will return a list of dictionaries for all the cropped images.

    Args:
        keys (list): parameter will be used to get and set the actual data item to transform.
        label_key (str): name of key for label image, this will be used for finding foreground/background.
        size (list, tuple): the size of the crop region e.g. [224,224,128]
        pos (int, float): used to calculate the ratio ``pos / (pos + neg)`` for the probability to pick a
          foreground voxel as a center rather than a background voxel.
        neg (int, float): used to calculate the ratio ``pos / (pos + neg)`` for the probability to pick a
          foreground voxel as a center rather than a background voxel.
        num_samples (int): number of samples (crop regions) to take in each list.
        image_key (str): if image_key is not None, use ``label == 0 & image > image_threshold`` to select
            the negative sample(background) center. so the crop center will only exist on valid image area.
        image_threshold (int or float): if enabled image_key, use ``image > image_threshold`` to determine
            the valid image content area.
    """

    def __init__(self, keys, label_key, size, pos=1, neg=1, num_samples=1, image_key=None, image_threshold=0):
        super().__init__(keys)
        assert isinstance(label_key, str), 'label_key must be a string.'
        assert isinstance(size, (list, tuple)), 'size must be list or tuple.'
        assert all(isinstance(x, int) and x > 0 for x in size), 'all elements of size must be positive integers.'
        assert float(pos) >= 0 and float(neg) >= 0, "pos and neg must be greater than or equal to 0."
        assert float(pos) + float(neg) > 0, "pos and neg cannot both be 0."
        assert isinstance(num_samples, int), \
            "invalid samples number: {}. num_samples must be an integer.".format(num_samples)
        assert num_samples >= 0, 'num_samples must be greater than or equal to 0.'
        self.label_key = label_key
        self.size = size
        self.pos_ratio = float(pos) / (float(pos) + float(neg))
        self.num_samples = num_samples
        self.image_key = image_key
        self.image_threshold = image_threshold
        self.centers = None

    def randomize(self, label, image):
        self.centers = generate_pos_neg_label_crop_centers(label, self.size, self.num_samples, self.pos_ratio,
                                                           image, self.image_threshold, self.R)

    def __call__(self, data):
        d = dict(data)
        label = d[self.label_key]
        image = d[self.image_key] if self.image_key else None
        self.randomize(label, image)
        results = [dict() for _ in range(self.num_samples)]
        for key in data.keys():
            if key in self.keys:
                img = d[key]
                for i, center in enumerate(self.centers):
                    cropper = SpatialCrop(roi_center=tuple(center), roi_size=self.size, copy=True)
                    results[i][key] = cropper(img)
            else:
                for i in range(self.num_samples):
                    results[i][key] = data[key]

        return results


class RandAffined(Randomizable, MapTransform):
    """
    Dictionary-based wrapper of :py:class:`monai.transforms.transforms.RandAffine`.
    """

    def __init__(self, keys,
                 spatial_size, prob=0.1,
                 rotate_range=None, shear_range=None, translate_range=None, scale_range=None,
                 mode='bilinear', padding_mode='zeros', as_tensor_output=True, device=None):
        """
        Args:
            keys (Hashable items): keys of the corresponding items to be transformed.
            spatial_size (list or tuple of int): output image spatial size.
                if ``data`` component has two spatial dimensions, ``spatial_size`` should have 2 elements [h, w].
                if ``data`` component has three spatial dimensions, ``spatial_size`` should have 3 elements [h, w, d].
            prob (float): probability of returning a randomized affine grid.
                defaults to 0.1, with 10% chance returns a randomized grid.
            mode ('nearest'|'bilinear'): interpolation order. Defaults to ``'bilinear'``.
                if mode is a tuple of interpolation mode strings, each string corresponds to a key in ``keys``.
                this is useful to set different modes for different data items.
            padding_mode ('zeros'|'border'|'reflection'): mode of handling out of range indices.
                Defaults to ``'zeros'``.
            as_tensor_output (bool): the computation is implemented using pytorch tensors, this option specifies
                whether to convert it back to numpy arrays.
            device (torch.device): device on which the tensor will be allocated.

        See also:
            - :py:class:`monai.transforms.compose.MapTransform`
            - :py:class:`RandAffineGrid` for the random affine parameters configurations.
        """
        super().__init__(keys)
        default_mode = 'bilinear' if isinstance(mode, (tuple, list)) else mode
        self.rand_affine = RandAffine(prob=prob,
                                      rotate_range=rotate_range, shear_range=shear_range,
                                      translate_range=translate_range, scale_range=scale_range,
                                      spatial_size=spatial_size,
                                      mode=default_mode, padding_mode=padding_mode,
                                      as_tensor_output=as_tensor_output, device=device)
        self.mode = mode

    def set_random_state(self, seed=None, state=None):
        self.rand_affine.set_random_state(seed, state)
        super().set_random_state(seed, state)
        return self

    def randomize(self):
        self.rand_affine.randomize()

    def __call__(self, data):
        d = dict(data)
        self.randomize()

        spatial_size = self.rand_affine.spatial_size
        if self.rand_affine.do_transform:
            grid = self.rand_affine.rand_affine_grid(spatial_size=spatial_size)
        else:
            grid = create_grid(spatial_size)

        if isinstance(self.mode, (tuple, list)):
            for key, m in zip(self.keys, self.mode):
                d[key] = self.rand_affine.resampler(d[key], grid, mode=m)
            return d

        for key in self.keys:  # same interpolation mode
            d[key] = self.rand_affine.resampler(d[key], grid, self.rand_affine.mode)
        return d


class Rand2DElasticd(Randomizable, MapTransform):
    """
    Dictionary-based wrapper of :py:class:`monai.transforms.transforms.Rand2DElastic`.
    """

    def __init__(self, keys,
                 spatial_size, spacing, magnitude_range, prob=0.1,
                 rotate_range=None, shear_range=None, translate_range=None, scale_range=None,
                 mode='bilinear', padding_mode='zeros', as_tensor_output=False, device=None):
        """
        Args:
            keys (Hashable items): keys of the corresponding items to be transformed.
            spatial_size (2 ints): specifying output image spatial size [h, w].
            spacing (2 ints): distance in between the control points.
            magnitude_range (2 ints): the random offsets will be generated from
                ``uniform[magnitude[0], magnitude[1])``.
            prob (float): probability of returning a randomized affine grid.
                defaults to 0.1, with 10% chance returns a randomized grid,
                otherwise returns a ``spatial_size`` centered area extracted from the input image.
            mode ('nearest'|'bilinear'): interpolation order. Defaults to ``'bilinear'``.
                if mode is a tuple of interpolation mode strings, each string corresponds to a key in ``keys``.
                this is useful to set different modes for different data items.
            padding_mode ('zeros'|'border'|'reflection'): mode of handling out of range indices.
                Defaults to ``'zeros'``.
            as_tensor_output (bool): the computation is implemented using pytorch tensors, this option specifies
                whether to convert it back to numpy arrays.
            device (torch.device): device on which the tensor will be allocated.
        See also:
            - :py:class:`RandAffineGrid` for the random affine parameters configurations.
            - :py:class:`Affine` for the affine transformation parameters configurations.
        """
        super().__init__(keys)
        default_mode = 'bilinear' if isinstance(mode, (tuple, list)) else mode
        self.rand_2d_elastic = Rand2DElastic(spacing=spacing, magnitude_range=magnitude_range, prob=prob,
                                             rotate_range=rotate_range, shear_range=shear_range,
                                             translate_range=translate_range, scale_range=scale_range,
                                             spatial_size=spatial_size,
                                             mode=default_mode, padding_mode=padding_mode,
                                             as_tensor_output=as_tensor_output, device=device)
        self.mode = mode

    def set_random_state(self, seed=None, state=None):
        self.rand_2d_elastic.set_random_state(seed, state)
        super().set_random_state(seed, state)
        return self

    def randomize(self, spatial_size):
        self.rand_2d_elastic.randomize(spatial_size)

    def __call__(self, data):
        d = dict(data)
        spatial_size = self.rand_2d_elastic.spatial_size
        self.randomize(spatial_size)

        if self.rand_2d_elastic.do_transform:
            grid = self.rand_2d_elastic.deform_grid(spatial_size)
            grid = self.rand_2d_elastic.rand_affine_grid(grid=grid)
            grid = torch.nn.functional.interpolate(grid[None], spatial_size, mode='bicubic', align_corners=False)[0]
        else:
            grid = create_grid(spatial_size)

        if isinstance(self.mode, (tuple, list)):
            for key, m in zip(self.keys, self.mode):
                d[key] = self.rand_2d_elastic.resampler(d[key], grid, mode=m)
            return d

        for key in self.keys:  # same interpolation mode
            d[key] = self.rand_2d_elastic.resampler(d[key], grid, mode=self.rand_2d_elastic.mode)
        return d


class Rand3DElasticd(Randomizable, MapTransform):
    """
    Dictionary-based wrapper of :py:class:`monai.transforms.transforms.Rand3DElastic`.
    """

    def __init__(self, keys,
                 spatial_size, sigma_range, magnitude_range, prob=0.1,
                 rotate_range=None, shear_range=None, translate_range=None, scale_range=None,
                 mode='bilinear', padding_mode='zeros', as_tensor_output=False, device=None):
        """
        Args:
            keys (Hashable items): keys of the corresponding items to be transformed.
            spatial_size (3 ints): specifying output image spatial size [h, w, d].
            sigma_range (2 ints): a Gaussian kernel with standard deviation sampled
                 from ``uniform[sigma_range[0], sigma_range[1])`` will be used to smooth the random offset grid.
            magnitude_range (2 ints): the random offsets on the grid will be generated from
                ``uniform[magnitude[0], magnitude[1])``.
            prob (float): probability of returning a randomized affine grid.
                defaults to 0.1, with 10% chance returns a randomized grid,
                otherwise returns a ``spatial_size`` centered area extracted from the input image.
            mode ('nearest'|'bilinear'): interpolation order. Defaults to ``'bilinear'``.
                if mode is a tuple of interpolation mode strings, each string corresponds to a key in ``keys``.
                this is useful to set different modes for different data items.
            padding_mode ('zeros'|'border'|'reflection'): mode of handling out of range indices.
                Defaults to ``'zeros'``.
            as_tensor_output (bool): the computation is implemented using pytorch tensors, this option specifies
                whether to convert it back to numpy arrays.
            device (torch.device): device on which the tensor will be allocated.
        See also:
            - :py:class:`RandAffineGrid` for the random affine parameters configurations.
            - :py:class:`Affine` for the affine transformation parameters configurations.
        """
        super().__init__(keys)
        default_mode = 'bilinear' if isinstance(mode, (tuple, list)) else mode
        self.rand_3d_elastic = Rand3DElastic(sigma_range=sigma_range, magnitude_range=magnitude_range, prob=prob,
                                             rotate_range=rotate_range, shear_range=shear_range,
                                             translate_range=translate_range, scale_range=scale_range,
                                             spatial_size=spatial_size,
                                             mode=default_mode, padding_mode=padding_mode,
                                             as_tensor_output=as_tensor_output, device=device)
        self.mode = mode

    def set_random_state(self, seed=None, state=None):
        self.rand_3d_elastic.set_random_state(seed, state)
        super().set_random_state(seed, state)
        return self

    def randomize(self, grid_size):
        self.rand_3d_elastic.randomize(grid_size)

    def __call__(self, data):
        d = dict(data)
        spatial_size = self.rand_3d_elastic.spatial_size
        self.randomize(spatial_size)
        grid = create_grid(spatial_size)
        if self.rand_3d_elastic.do_transform:
            device = self.rand_3d_elastic.device
            grid = torch.tensor(grid).to(device)
            gaussian = GaussianFilter(spatial_dims=3, sigma=self.rand_3d_elastic.sigma, truncated=3., device=device)
            grid[:3] += gaussian(self.rand_3d_elastic.rand_offset[None])[0] * self.rand_3d_elastic.magnitude
            grid = self.rand_3d_elastic.rand_affine_grid(grid=grid)

        if isinstance(self.mode, (tuple, list)):
            for key, m in zip(self.keys, self.mode):
                d[key] = self.rand_3d_elastic.resampler(d[key], grid, mode=m)
            return d

        for key in self.keys:  # same interpolation mode
            d[key] = self.rand_3d_elastic.resampler(d[key], grid, mode=self.rand_3d_elastic.mode)
        return d


class Flipd(MapTransform):
    """Dictionary-based wrapper of :py:class:`monai.transforms.transfroms.Flip`.

    See `numpy.flip` for additional details.
    https://docs.scipy.org/doc/numpy/reference/generated/numpy.flip.html

    Args:
        keys (dict): Keys to pick data for transformation.
        spatial_axis (None, int or tuple of ints): Spatial axes along which to flip over. Default is None.
    """

    def __init__(self, keys, spatial_axis=None):
        super().__init__(keys)
        self.flipper = Flip(spatial_axis=spatial_axis)

    def __call__(self, data):
        d = dict(data)
        for key in self.keys:
            d[key] = self.flipper(d[key])
        return d


class RandFlipd(Randomizable, MapTransform):
    """Dictionary-based version :py:class:`monai.transforms.transfroms.RandFlip`.

    See `numpy.flip` for additional details.
    https://docs.scipy.org/doc/numpy/reference/generated/numpy.flip.html

    Args:
        prob (float): Probability of flipping.
        spatial_axis (None, int or tuple of ints): Spatial axes along which to flip over. Default is None.
    """

    def __init__(self, keys, prob=0.1, spatial_axis=None):
        super().__init__(keys)
        self.spatial_axis = spatial_axis
        self.prob = prob

        self._do_transform = False
        self.flipper = Flip(spatial_axis=spatial_axis)

    def randomize(self):
        self._do_transform = self.R.random_sample() < self.prob

    def __call__(self, data):
        self.randomize()
        d = dict(data)
        if not self._do_transform:
            return d
        for key in self.keys:
            d[key] = self.flipper(d[key])
        return d


class Rotated(MapTransform):
    """Dictionary-based wrapper of :py:class:`monai.transforms.transfroms.Rotate`.

    Args:
        keys (dict): Keys to pick data for transformation.
        angle (float): Rotation angle in degrees.
        spatial_axes (tuple of 2 ints): Spatial axes of rotation. Default: (0, 1).
            This is the first two axis in spatial dimensions.
        reshape (bool): If reshape is true, the output shape is adapted so that the
            input array is contained completely in the output. Default is True.
        order (int): Order of spline interpolation. Range 0-5. Default: 1. This is
            different from scipy where default interpolation is 3.
        mode (str): Points outside boundary filled according to this mode. Options are
            'constant', 'nearest', 'reflect', 'wrap'. Default: 'constant'.
        cval (scalar): Values to fill outside boundary. Default: 0.
        prefilter (bool): Apply spline_filter before interpolation. Default: True.
    """

    def __init__(self, keys, angle, spatial_axes=(0, 1), reshape=True, order=1,
                 mode='constant', cval=0, prefilter=True):
        super().__init__(keys)
        self.rotator = Rotate(angle=angle, spatial_axes=spatial_axes, reshape=reshape,
                              order=order, mode=mode, cval=cval, prefilter=prefilter)

    def __call__(self, data):
        d = dict(data)
        for key in self.keys:
            d[key] = self.rotator(d[key])
        return d


class RandRotated(Randomizable, MapTransform):
    """Dictionary-based version :py:class:`monai.transforms.transfroms.RandRotate`
    Randomly rotates the input arrays.

    Args:
        prob (float): Probability of rotation.
        degrees (tuple of float or float): Range of rotation in degrees. If single number,
            angle is picked from (-degrees, degrees).
        spatial_axes (tuple of 2 ints): Spatial axes of rotation. Default: (0, 1).
            This is the first two axis in spatial dimensions.
        reshape (bool): If reshape is true, the output shape is adapted so that the
            input array is contained completely in the output. Default is True.
        order (int): Order of spline interpolation. Range 0-5. Default: 1. This is
            different from scipy where default interpolation is 3.
        mode (str): Points outside boundary filled according to this mode. Options are
            'constant', 'nearest', 'reflect', 'wrap'. Default: 'constant'.
        cval (scalar): Value to fill outside boundary. Default: 0.
        prefilter (bool): Apply spline_filter before interpolation. Default: True.
    """

    def __init__(self, keys, degrees, prob=0.1, spatial_axes=(0, 1), reshape=True, order=1,
                 mode='constant', cval=0, prefilter=True):
        super().__init__(keys)
        self.prob = prob
        self.degrees = degrees
        self.reshape = reshape
        self.order = order
        self.mode = mode
        self.cval = cval
        self.prefilter = prefilter
        self.spatial_axes = spatial_axes

        if not hasattr(self.degrees, '__iter__'):
            self.degrees = (-self.degrees, self.degrees)
        assert len(self.degrees) == 2, 'degrees should be a number or pair of numbers.'

        self._do_transform = False
        self.angle = None

    def randomize(self):
        self._do_transform = self.R.random_sample() < self.prob
        self.angle = self.R.uniform(low=self.degrees[0], high=self.degrees[1])

    def __call__(self, data):
        self.randomize()
        d = dict(data)
        if not self._do_transform:
            return d
        rotator = Rotate(self.angle, self.spatial_axes, self.reshape, self.order,
                         self.mode, self.cval, self.prefilter)
        for key in self.keys:
            d[key] = rotator(d[key])
        return d


class Zoomd(MapTransform):
    """Dictionary-based wrapper of :py:class:`monai.transforms.transfroms.Zoom`.

    Args:
        zoom (float or sequence): The zoom factor along the spatial axes.
            If a float, zoom is the same for each spatial axis.
            If a sequence, zoom should contain one value for each spatial axis.
        order (int): order of interpolation. Default=3.
        mode (str): Determines how input is extended beyond boundaries. Default is 'constant'.
        cval (scalar, optional): Value to fill past edges. Default is 0.
        use_gpu (bool): Should use cpu or gpu. Uses cupyx which doesn't support order > 1 and modes
            'wrap' and 'reflect'. Defaults to cpu for these cases or if cupyx not found.
        keep_size (bool): Should keep original size (pad if needed).
    """

    def __init__(self, keys, zoom, order=3, mode='constant', cval=0,
                 prefilter=True, use_gpu=False, keep_size=False):
        super().__init__(keys)
        self.zoomer = Zoom(zoom=zoom, order=order, mode=mode, cval=cval,
                           prefilter=prefilter, use_gpu=use_gpu, keep_size=keep_size)

    def __call__(self, data):
        d = dict(data)
        for key in self.keys:
            d[key] = self.zoomer(d[key])
        return d


class RandZoomd(Randomizable, MapTransform):
    """Dict-based version :py:class:`monai.transforms.transfroms.RandZoom`.

    Args:
        keys (dict): Keys to pick data for transformation.
        prob (float): Probability of zooming.
        min_zoom (float or sequence): Min zoom factor. Can be float or sequence same size as image.
            If a float, min_zoom is the same for each spatial axis.
            If a sequence, min_zoom should contain one value for each spatial axis.
        max_zoom (float or sequence): Max zoom factor. Can be float or sequence same size as image.
            If a float, max_zoom is the same for each spatial axis.
            If a sequence, max_zoom should contain one value for each spatial axis.
        order (int): order of interpolation. Default=3.
        mode ('reflect', 'constant', 'nearest', 'mirror', 'wrap'): Determines how input is
            extended beyond boundaries. Default: 'constant'.
        cval (scalar, optional): Value to fill past edges. Default is 0.
        use_gpu (bool): Should use cpu or gpu. Uses cupyx which doesn't support order > 1 and modes
            'wrap' and 'reflect'. Defaults to cpu for these cases or if cupyx not found.
        keep_size (bool): Should keep original size (pad if needed).
    """

    def __init__(self, keys, prob=0.1, min_zoom=0.9,
                 max_zoom=1.1, order=3, mode='constant',
                 cval=0, prefilter=True, use_gpu=False, keep_size=False):
        super().__init__(keys)
        if hasattr(min_zoom, '__iter__') and \
           hasattr(max_zoom, '__iter__'):
            assert len(min_zoom) == len(max_zoom), 'min_zoom and max_zoom must have same length.'
        self.min_zoom = min_zoom
        self.max_zoom = max_zoom
        self.prob = prob
        self.order = order
        self.mode = mode
        self.cval = cval
        self.prefilter = prefilter
        self.use_gpu = use_gpu
        self.keep_size = keep_size

        self._do_transform = False
        self._zoom = None

    def randomize(self):
        self._do_transform = self.R.random_sample() < self.prob
        if hasattr(self.min_zoom, '__iter__'):
            self._zoom = (self.R.uniform(l, h) for l, h in zip(self.min_zoom, self.max_zoom))
        else:
            self._zoom = self.R.uniform(self.min_zoom, self.max_zoom)

    def __call__(self, data):
        self.randomize()
        d = dict(data)
        if not self._do_transform:
            return d
        zoomer = Zoom(self._zoom, self.order, self.mode, self.cval, self.prefilter, self.use_gpu, self.keep_size)
        for key in self.keys:
            d[key] = zoomer(d[key])
        return d


class DeleteKeysd(MapTransform):
    """
    Delete specified keys from data dictionary to release memory.
    It will remove the key-values and copy the others to construct a new dictionary.
    """

    def __init__(self, keys):
        """
        Args:
            keys (hashable items): keys of the corresponding items to be transformed.
                See also: :py:class:`monai.transforms.compose.MapTransform`
        """
        super().__init__(keys)

    def __call__(self, data):
        return {key: val for key, val in data.items() if key not in self.keys}


SpacingD = SpacingDict = Spacingd
OrientationD = OrientationDict = Orientationd
LoadNiftiD = LoadNiftiDict = LoadNiftid
LoadPNGD = LoadPNGDict = LoadPNGd
AsChannelFirstD = AsChannelFirstDict = AsChannelFirstd
AsChannelLastD = AsChannelLastDict = AsChannelLastd
AddChannelD = AddChannelDict = AddChanneld
RepeatChannelD = RepeatChannelDict = RepeatChanneld
CastToTypeD = CastToTypeDict = CastToTyped
ToTensorD = ToTensorDict = ToTensord
Rotate90D = Rotate90Dict = Rotate90d
ResizeD = ResizeDict = Resized
RandGaussianNoiseD = RandGaussianNoiseDict = RandGaussianNoised
RandRotate90D = RandRotate90Dict = RandRotate90d
ShiftIntensityD = ShiftIntensityDict = ShiftIntensityd
RandShiftIntensityD = RandShiftIntensityDict = RandShiftIntensityd
ScaleIntensityD = ScaleIntensityDict = ScaleIntensityd
RandScaleIntensityD = RandScaleIntensityDict = RandScaleIntensityd
NormalizeIntensityD = NormalizeIntensityDict = NormalizeIntensityd
ThresholdIntensityD = ThresholdIntensityDict = ThresholdIntensityd
ScaleIntensityRangeD = ScaleIntensityRangeDict = ScaleIntensityRanged
AdjustContrastD = AdjustContrastDict = AdjustContrastd
RandAdjustContrastD = RandAdjustContrastDict = RandAdjustContrastd
SpatialPadD = SpatialPadDict = SpatialPadd
SpatialCropD = SpatialCropDict = SpatialCropd
CenterSpatialCropD = CenterSpatialCropDict = CenterSpatialCropd
RandSpatialCropD = RandSpatialCropDict = RandSpatialCropd
CropForegroundD = CropForegroundDict = CropForegroundd
RandCropByPosNegLabelD = RandCropByPosNegLabelDict = RandCropByPosNegLabeld
RandAffineD = RandAffineDict = RandAffined
Rand2DElasticD = Rand2DElasticDict = Rand2DElasticd
Rand3DElasticD = Rand3DElasticDict = Rand3DElasticd
FlipD = FlipDict = Flipd
RandFlipD = RandFlipDict = RandFlipd
RotateD = RotateDict = Rotated
RandRotateD = RandRotateDict = RandRotated
ZoomD = ZoomDict = Zoomd
RandZoomD = RandZoomDict = RandZoomd
DeleteKeysD = DeleteKeysDict = DeleteKeysd<|MERGE_RESOLUTION|>--- conflicted
+++ resolved
@@ -24,15 +24,9 @@
 from monai.transforms.transforms import (AddChannel, AsChannelFirst, Flip, LoadNifti, NormalizeIntensity, Orientation,
                                          Rand2DElastic, Rand3DElastic, RandAffine, Resize, Rotate, Rotate90,
                                          ScaleIntensityRange, Spacing, SpatialCrop, Zoom, ToTensor, LoadPNG,
-<<<<<<< HEAD
-                                         AsChannelLast, ThresholdIntensity, AdjustContrast, ShiftIntensity,
-                                         ScaleIntensity)
-from monai.transforms.utils import (create_grid, generate_pos_neg_label_crop_centers)
-=======
                                          AsChannelLast, ThresholdIntensity, AdjustContrast, CenterSpatialCrop,
-                                         CastToType, SpatialPad, RepeatChannel)
+                                         CastToType, SpatialPad, RepeatChannel, ShiftIntensity, ScaleIntensity)
 from monai.transforms.utils import (create_grid, generate_pos_neg_label_crop_centers, generate_spatial_bounding_box)
->>>>>>> 5c41aef1
 from monai.utils.misc import ensure_tuple
 
 
@@ -358,25 +352,6 @@
         return d
 
 
-<<<<<<< HEAD
-=======
-class Rescaled(MapTransform):
-    """
-    Dictionary-based wrapper of :py:class:`monai.transforms.transfroms.Rescale`.
-    """
-
-    def __init__(self, keys, minv=0.0, maxv=1.0, dtype=np.float32):
-        super().__init__(keys)
-        self.rescaler = Rescale(minv, maxv, dtype)
-
-    def __call__(self, data):
-        d = dict(data)
-        for key in self.keys:
-            d[key] = self.rescaler(d[key])
-        return d
-
-
->>>>>>> 5c41aef1
 class Resized(MapTransform):
     """
     Dictionary-based wrapper of :py:class:`monai.transforms.transfroms.Resize`.
@@ -613,13 +588,9 @@
 
 class NormalizeIntensityd(MapTransform):
     """
-<<<<<<< HEAD
     dictionary-based wrapper of :py:class:`monai.transforms.transforms.NormalizeIntensity`.
     This transform can normalize only non-zero values or entire image, and can also calculate
     mean and std on each channel separately.
-=======
-    Dictionary-based wrapper of :py:class:`monai.transforms.transfroms.NormalizeIntensity`.
->>>>>>> 5c41aef1
 
     Args:
         keys (hashable items): keys of the corresponding items to be transformed.
