# Copyright (c) MONAI Consortium
# Licensed under the Apache License, Version 2.0 (the "License");
# you may not use this file except in compliance with the License.
# You may obtain a copy of the License at
#     http://www.apache.org/licenses/LICENSE-2.0
# Unless required by applicable law or agreed to in writing, software
# distributed under the License is distributed on an "AS IS" BASIS,
# WITHOUT WARRANTIES OR CONDITIONS OF ANY KIND, either express or implied.
# See the License for the specific language governing permissions and
# limitations under the License.

from __future__ import annotations

from typing import Any

import numpy as np
import torch

from monai.data.meta_tensor import MetaTensor
from monai.transforms.lazy.utils import (
    affine_from_pending,
    combine_transforms,
    is_compatible_apply_kwargs,
    kwargs_from_pending,
    resample,
)
from monai.utils import LazyAttr

__all__ = ["apply_transforms"]


def apply_transforms(
    data: torch.Tensor | MetaTensor,
    pending: list | None = None,
<<<<<<< HEAD
    mode: str | None = None,
=======
    mode: str | int | None = None,
>>>>>>> b5921645
    padding_mode: str | None = None,
    dtype=np.float64,
    align_corners: bool | None = None,
):
    """
    This method applies pending transforms to `data` tensors.

    Args:
        data: A torch Tensor or a monai MetaTensor.
        pending: pending transforms. This must be set if data is a Tensor, but is optional if data is a MetaTensor.
        mode: {``"bilinear"``, ``"nearest"``} or spline interpolation order 0-5 (integers).
            Interpolation mode to calculate output values. Defaults to None.
            See also: https://pytorch.org/docs/stable/generated/torch.nn.functional.grid_sample.html
            When it's an integer, the numpy (cpu tensor)/cupy (cuda tensor) backends will be used
            and the value represents the order of the spline interpolation.
            See also: https://docs.scipy.org/doc/scipy/reference/generated/scipy.ndimage.map_coordinates.html
        padding_mode: {``"zeros"``, ``"border"``, ``"reflection"``}
            Padding mode for outside grid values. Defaults to None.
            See also: https://pytorch.org/docs/stable/generated/torch.nn.functional.grid_sample.html
            When `mode` is an integer, using numpy/cupy backends, this argument accepts
            {'reflect', 'grid-mirror', 'constant', 'grid-constant', 'nearest', 'mirror', 'grid-wrap', 'wrap'}.
            See also: https://docs.scipy.org/doc/scipy/reference/generated/scipy.ndimage.map_coordinates.html
        dtype: data type for resampling computation. Defaults to ``float64``.
            If ``None``, use the data type of input data`.
        align_corners: Geometrically, we consider the pixels of the input as squares rather than points, when using
            the PyTorch resampling backend. Defaults to ``None``.
            See also: https://pytorch.org/docs/stable/generated/torch.nn.functional.grid_sample.html
    """
    if isinstance(data, MetaTensor) and pending is None:
        pending = data.pending_operations.copy()
        data.clear_pending_operations()
    pending = [] if pending is None else pending

    if not pending:
        return data, []

    cumulative_xform = affine_from_pending(pending[0])
    cur_kwargs = kwargs_from_pending(pending[0])
    override_kwargs: dict[str, Any] = {}
    if mode is not None:
        override_kwargs[LazyAttr.INTERP_MODE] = mode
    if padding_mode is not None:
        override_kwargs[LazyAttr.PADDING_MODE] = padding_mode
    if align_corners is not None:
        override_kwargs[LazyAttr.ALIGN_CORNERS] = align_corners
    override_kwargs[LazyAttr.DTYPE] = data.dtype if dtype is None else dtype

    for p in pending[1:]:
        new_kwargs = kwargs_from_pending(p)
        if not is_compatible_apply_kwargs(cur_kwargs, new_kwargs):
            # carry out an intermediate resample here due to incompatibility between arguments
            _cur_kwargs = cur_kwargs.copy()
            _cur_kwargs.update(override_kwargs)
            sp_size = _cur_kwargs.pop(LazyAttr.SHAPE, None)
            data = resample(data, cumulative_xform, sp_size, _cur_kwargs)
        next_matrix = affine_from_pending(p)
        cumulative_xform = combine_transforms(cumulative_xform, next_matrix)
        cur_kwargs.update(new_kwargs)
    cur_kwargs.update(override_kwargs)
    sp_size = cur_kwargs.pop(LazyAttr.SHAPE, None)
    data = resample(data, cumulative_xform, sp_size, cur_kwargs)
    if isinstance(data, MetaTensor):
        for p in pending:
            data.push_applied_operation(p)
    return data, pending<|MERGE_RESOLUTION|>--- conflicted
+++ resolved
@@ -32,11 +32,7 @@
 def apply_transforms(
     data: torch.Tensor | MetaTensor,
     pending: list | None = None,
-<<<<<<< HEAD
-    mode: str | None = None,
-=======
     mode: str | int | None = None,
->>>>>>> b5921645
     padding_mode: str | None = None,
     dtype=np.float64,
     align_corners: bool | None = None,
