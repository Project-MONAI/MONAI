--- conflicted
+++ resolved
@@ -167,14 +167,11 @@
             it's used for NIfTI format only.
         save_batch: whether the import image is a batch data, default to `False`.
             usually pre-transforms run for channel first data, while post-transforms run for batch data.
-<<<<<<< HEAD
+        allow_missing_keys: don't raise exception if key is missing.
         squeeze_end_dims: if True, any trailing singleton dimensions will be removed (after the channel
             has been moved to the end). So if input is (C,H,W,D), this will be altered to (H,W,D,C), and
             then if C==1, it will be saved as (H,W,D). If D also ==1, it will be saved as (H,W). If false,
             image will always be saved as (H,W,D,C).
-=======
-        allow_missing_keys: don't raise exception if key is missing.
->>>>>>> 421c0a9c
 
     """
 
@@ -192,11 +189,8 @@
         dtype: DtypeLike = np.float64,
         output_dtype: DtypeLike = np.float32,
         save_batch: bool = False,
-<<<<<<< HEAD
+        allow_missing_keys: bool = False,
         squeeze_end_dims: bool = True,
-=======
-        allow_missing_keys: bool = False,
->>>>>>> 421c0a9c
     ) -> None:
         super().__init__(keys, allow_missing_keys)
         self.meta_key_postfix = meta_key_postfix
