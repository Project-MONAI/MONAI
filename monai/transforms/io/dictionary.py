# Copyright (c) MONAI Consortium
# Licensed under the Apache License, Version 2.0 (the "License");
# you may not use this file except in compliance with the License.
# You may obtain a copy of the License at
#     http://www.apache.org/licenses/LICENSE-2.0
# Unless required by applicable law or agreed to in writing, software
# distributed under the License is distributed on an "AS IS" BASIS,
# WITHOUT WARRANTIES OR CONDITIONS OF ANY KIND, either express or implied.
# See the License for the specific language governing permissions and
# limitations under the License.
"""
A collection of dictionary-based wrappers around the "vanilla" transforms for IO functions
defined in :py:class:`monai.transforms.io.array`.

Class names are ended with 'd' to denote dictionary-based transforms.
"""

import warnings
from pathlib import Path
from typing import Optional, Union

import numpy as np

from monai.config import DtypeLike, KeysCollection
from monai.data import image_writer
from monai.data.image_reader import ImageReader
from monai.transforms.io.array import LoadImage, SaveImage
from monai.transforms.transform import MapTransform
from monai.utils import GridSampleMode, GridSamplePadMode, InterpolateMode, ensure_tuple, ensure_tuple_rep
from monai.utils.enums import PostFix

__all__ = ["LoadImaged", "LoadImageD", "LoadImageDict", "SaveImaged", "SaveImageD", "SaveImageDict"]

DEFAULT_POST_FIX = PostFix.meta()


class LoadImaged(MapTransform):
    """
    Dictionary-based wrapper of :py:class:`monai.transforms.LoadImage`,
    It can load both image data and metadata. When loading a list of files in one key,
    the arrays will be stacked and a new dimension will be added as the first dimension
    In this case, the meta data of the first image will be used to represent the stacked result.
    The affine transform of all the stacked images should be same.
    The output metadata field will be created as ``meta_keys`` or ``key_{meta_key_postfix}``.

    If reader is not specified, this class automatically chooses readers
    based on the supported suffixes and in the following order:

        - User-specified reader at runtime when calling this loader.
        - User-specified reader in the constructor of `LoadImage`.
        - Readers from the last to the first in the registered list.
        - Current default readers: (nii, nii.gz -> NibabelReader), (png, jpg, bmp -> PILReader),
          (npz, npy -> NumpyReader), (dcm, DICOM series and others -> ITKReader).

    Note:

        - If `reader` is specified, the loader will attempt to use the specified readers and the default supported
          readers. This might introduce overheads when handling the exceptions of trying the incompatible loaders.
          In this case, it is therefore recommended setting the most appropriate reader as
          the last item of the `reader` parameter.

    See also:

        - tutorial: https://github.com/Project-MONAI/tutorials/blob/master/modules/load_medical_images.ipynb

    """

    def __init__(
        self,
        keys: KeysCollection,
        reader: Optional[Union[ImageReader, str]] = None,
        dtype: DtypeLike = np.float32,
        meta_keys: Optional[KeysCollection] = None,
        meta_key_postfix: str = DEFAULT_POST_FIX,
        overwriting: bool = False,
        image_only: bool = False,
        ensure_channel_first: bool = False,
        allow_missing_keys: bool = False,
<<<<<<< HEAD
        warn_on_shape_mismatch: bool = True,
=======
        log_warning: bool = True,
>>>>>>> 8981eb8d
        *args,
        **kwargs,
    ) -> None:
        """
        Args:
            keys: keys of the corresponding items to be transformed.
                See also: :py:class:`monai.transforms.compose.MapTransform`
            reader: reader to load image file and meta data
                - if `reader` is None, a default set of `SUPPORTED_READERS` will be used.
                - if `reader` is a string, it's treated as a class name or dotted path
                (such as ``"monai.data.ITKReader"``), the supported built-in reader classes are
                ``"ITKReader"``, ``"NibabelReader"``, ``"NumpyReader"``.
                a reader instance will be constructed with the `*args` and `**kwargs` parameters.
                - if `reader` is a reader class/instance, it will be registered to this loader accordingly.
            dtype: if not None, convert the loaded image data to this data type.
            meta_keys: explicitly indicate the key to store the corresponding meta data dictionary.
                the meta data is a dictionary object which contains: filename, original_shape, etc.
                it can be a sequence of string, map to the `keys`.
                if None, will try to construct meta_keys by `key_{meta_key_postfix}`.
            meta_key_postfix: if meta_keys is None, use `key_{postfix}` to store the metadata of the nifti image,
                default is `meta_dict`. The meta data is a dictionary object.
                For example, load nifti file for `image`, store the metadata into `image_meta_dict`.
            overwriting: whether allow overwriting existing meta data of same key.
                default is False, which will raise exception if encountering existing key.
            image_only: if True return dictionary containing just only the image volumes, otherwise return
                dictionary containing image data array and header dict per input key.
            ensure_channel_first: if `True` and loaded both image array and meta data, automatically convert
                the image array shape to `channel first`. default to `False`.
            allow_missing_keys: don't raise exception if key is missing.
<<<<<<< HEAD
            warn_on_shape_mismatch: logs a warning to the console when image shapes of the provided paths do not match.
=======
            log_warning: logs a warning to the console when image shapes of the provided paths do not match.
>>>>>>> 8981eb8d
                This will only log once per sample that has a mismatch. default to `True`.
            args: additional parameters for reader if providing a reader name.
            kwargs: additional parameters for reader if providing a reader name.
        """
        super().__init__(keys, allow_missing_keys)
        self._loader = LoadImage(reader, image_only, dtype, ensure_channel_first, *args, **kwargs)
        if not isinstance(meta_key_postfix, str):
            raise TypeError(f"meta_key_postfix must be a str but is {type(meta_key_postfix).__name__}.")
        self.meta_keys = ensure_tuple_rep(None, len(self.keys)) if meta_keys is None else ensure_tuple(meta_keys)
        if len(self.keys) != len(self.meta_keys):
            raise ValueError("meta_keys should have the same length as keys.")
        self.meta_key_postfix = ensure_tuple_rep(meta_key_postfix, len(self.keys))
        self.overwriting = overwriting
<<<<<<< HEAD
        self.warn_on_shape_mismatch = warn_on_shape_mismatch
=======
        self.log_warning = log_warning
>>>>>>> 8981eb8d
        self.has_warned_about = []

    def register(self, reader: ImageReader):
        self._loader.register(reader)

    def __call__(self, data, reader: Optional[ImageReader] = None):
        """
        Raises:
            KeyError: When not ``self.overwriting`` and key already exists in ``data``.

        """
        d = dict(data)
        image_shapes = []
        # From python 3.6 and up, dictionaries are ordered, so we can assume that the dict orders we get
        # are all in the same order, unless the user goes out of their way to shuffle them.
        first_path = list(d.values())[0]

        for key, meta_key, meta_key_postfix in self.key_iterator(d, self.meta_keys, self.meta_key_postfix):
<<<<<<< HEAD
            image_data = self._loader(d[key], reader)
=======
            image_data, _ = self._loader(d[key], reader)
>>>>>>> 8981eb8d
            # _loader returns a tuple of (ndarray, dict), we want the ndarray.shape
            image_shapes.append(image_data[0].shape)

            if self._loader.image_only:
                if not isinstance(image_data, np.ndarray):
                    raise ValueError("loader must return a numpy array (because image_only=True was used).")
                d[key] = image_data
            else:
                if not isinstance(image_data, (tuple, list)):
                    raise ValueError("loader must return a tuple or list (because image_only=False was used).")
                d[key] = image_data[0]
                if not isinstance(image_data[1], dict):
                    raise ValueError("metadata must be a dict.")
                meta_key = meta_key or f"{key}_{meta_key_postfix}"
                if meta_key in d and not self.overwriting:
                    raise KeyError(f"Meta data with key {meta_key} already exists and overwriting=False.")
                d[meta_key] = image_data[1]

        # Only warn the first time per sample to prevent spamming the logs
<<<<<<< HEAD
        if self.warn_on_shape_mismatch and (first_path not in self.has_warned_about):
            # all() is a lazy function, i.e. it will stop at the first instance of shapes mismatching
            if not all(x == image_shapes[0] for x in image_shapes):
                warnings.warn(
                    message="Loaded image shapes do not match for input dictionary:" +
                            f"\n{dict(data)}" +
                            "\nResulting in image shapes:" +
                            '\n'.join(f"\t{key}: {value.shape}" for key, value in d.items()) +
                            "If you do not wish to see this warning, pass `warn_on_shape_mismatch = False` to " +
                            "LoadImaged()",
                    category=UserWarning
                )
=======
        if self.log_warning and (first_path not in self.has_warned_about):
            # all() is a lazy function, i.e. it will stop at the first instance of shapes mismatching
            if not all(x == image_shapes[0] for x in image_shapes):
                print("WARNING: Loaded image shapes do not match for input dictionary:")
                print(dict(data))
                print("\nResulting in image shapes:")
                [print(f"\t{x}: {y.shape}") for x, y in zip(d.keys(), d.values())]
                print("\nIf you do not wish to see this warning, pass `log_warning = False` to `LoadImaged()`")
>>>>>>> 8981eb8d

                # We save the path of the first key for later comparisons.
                self.has_warned_about.append(first_path)

        return d


class SaveImaged(MapTransform):
    """
    Dictionary-based wrapper of :py:class:`monai.transforms.SaveImage`.

    Note:
        Image should be channel-first shape: [C,H,W,[D]].
        If the data is a patch of big image, will append the patch index to filename.

    Args:
        keys: keys of the corresponding items to be transformed.
            See also: :py:class:`monai.transforms.compose.MapTransform`
        meta_keys: explicitly indicate the key of the corresponding metadata dictionary.
            For example, for data with key `image`, the metadata by default is in `image_meta_dict`.
            The metadata is a dictionary contains values such as filename, original_shape.
            This argument can be a sequence of string, map to the `keys`.
            If `None`, will try to construct meta_keys by `key_{meta_key_postfix}`.
        meta_key_postfix: if `meta_keys` is `None`, use `key_{meta_key_postfix}` to retrieve the metadict.
        output_dir: output image directory.
        output_postfix: a string appended to all output file names, default to `trans`.
        output_ext: output file extension name, available extensions: `.nii.gz`, `.nii`, `.png`.
        output_dtype: data type for saving data. Defaults to ``np.float32``.
        resample: whether to resample image (if needed) before saving the data array,
            based on the `spatial_shape` (and `original_affine`) from metadata.
        mode: This option is used when ``resample=True``. Defaults to ``"nearest"``.
            Depending on the writers, the possible options are:

            - {``"bilinear"``, ``"nearest"``, ``"bicubic"``}.
              See also: https://pytorch.org/docs/stable/nn.functional.html#grid-sample
            - {``"nearest"``, ``"linear"``, ``"bilinear"``, ``"bicubic"``, ``"trilinear"``, ``"area"``}.
              See also: https://pytorch.org/docs/stable/nn.functional.html#interpolate

        padding_mode: This option is used when ``resample = True``. Defaults to ``"border"``.
            Possible options are {``"zeros"``, ``"border"``, ``"reflection"``}
            See also: https://pytorch.org/docs/stable/nn.functional.html#grid-sample
        scale: {``255``, ``65535``} postprocess data by clipping to [0, 1] and scaling
            [0, 255] (uint8) or [0, 65535] (uint16). Default is `None` (no scaling).
        dtype: data type during resampling computation. Defaults to ``np.float64`` for best precision.
            if None, use the data type of input data. To be compatible with other modules,
        output_dtype: data type for saving data. Defaults to ``np.float32``.
            it's used for NIfTI format only.
        allow_missing_keys: don't raise exception if key is missing.
        squeeze_end_dims: if True, any trailing singleton dimensions will be removed (after the channel
            has been moved to the end). So if input is (C,H,W,D), this will be altered to (H,W,D,C), and
            then if C==1, it will be saved as (H,W,D). If D is also 1, it will be saved as (H,W). If `false`,
            image will always be saved as (H,W,D,C).
        data_root_dir: if not empty, it specifies the beginning parts of the input file's
            absolute path. It's used to compute `input_file_rel_path`, the relative path to the file from
            `data_root_dir` to preserve folder structure when saving in case there are files in different
            folders with the same file names. For example, with the following inputs:

            - input_file_name: `/foo/bar/test1/image.nii`
            - output_postfix: `seg`
            - output_ext: `.nii.gz`
            - output_dir: `/output`
            - data_root_dir: `/foo/bar`

            The output will be: /output/test1/image/image_seg.nii.gz

        separate_folder: whether to save every file in a separate folder. For example: for the input filename
            `image.nii`, postfix `seg` and folder_path `output`, if `separate_folder=True`, it will be saved as:
            `output/image/image_seg.nii`, if `False`, saving as `output/image_seg.nii`. Default to `True`.
        print_log: whether to print logs when saving. Default to `True`.
        output_format: an optional string to specify the output image writer.
            see also: `monai.data.image_writer.SUPPORTED_WRITERS`.
        writer: a customised `monai.data.ImageWriter` subclass to save data arrays.
            if `None`, use the default writer from `monai.data.image_writer` according to `output_ext`.
            if it's a string, it's treated as a class name or dotted path;
            the supported built-in writer classes are ``"NibabelWriter"``, ``"ITKWriter"``, ``"PILWriter"``.

    """

    def __init__(
        self,
        keys: KeysCollection,
        meta_keys: Optional[KeysCollection] = None,
        meta_key_postfix: str = DEFAULT_POST_FIX,
        output_dir: Union[Path, str] = "./",
        output_postfix: str = "trans",
        output_ext: str = ".nii.gz",
        resample: bool = True,
        mode: Union[GridSampleMode, InterpolateMode, str] = "nearest",
        padding_mode: Union[GridSamplePadMode, str] = GridSamplePadMode.BORDER,
        scale: Optional[int] = None,
        dtype: DtypeLike = np.float64,
        output_dtype: DtypeLike = np.float32,
        allow_missing_keys: bool = False,
        squeeze_end_dims: bool = True,
        data_root_dir: str = "",
        separate_folder: bool = True,
        print_log: bool = True,
        output_format: str = "",
        writer: Union[image_writer.ImageWriter, str, None] = None,
    ) -> None:
        super().__init__(keys, allow_missing_keys)
        self.meta_keys = ensure_tuple_rep(meta_keys, len(self.keys))
        self.meta_key_postfix = ensure_tuple_rep(meta_key_postfix, len(self.keys))
        self.saver = SaveImage(
            output_dir=output_dir,
            output_postfix=output_postfix,
            output_ext=output_ext,
            resample=resample,
            mode=mode,
            padding_mode=padding_mode,
            scale=scale,
            dtype=dtype,
            output_dtype=output_dtype,
            squeeze_end_dims=squeeze_end_dims,
            data_root_dir=data_root_dir,
            separate_folder=separate_folder,
            print_log=print_log,
            output_format=output_format,
            writer=writer,
        )

    def set_options(self, init_kwargs=None, data_kwargs=None, meta_kwargs=None, write_kwargs=None):
        self.saver.set_options(init_kwargs, data_kwargs, meta_kwargs, write_kwargs)

    def __call__(self, data):
        d = dict(data)
        for key, meta_key, meta_key_postfix in self.key_iterator(d, self.meta_keys, self.meta_key_postfix):
            if meta_key is None and meta_key_postfix is not None:
                meta_key = f"{key}_{meta_key_postfix}"
            meta_data = d[meta_key] if meta_key is not None else None
            self.saver(img=d[key], meta_data=meta_data)
        return d


LoadImageD = LoadImageDict = LoadImaged
SaveImageD = SaveImageDict = SaveImaged<|MERGE_RESOLUTION|>--- conflicted
+++ resolved
@@ -76,11 +76,7 @@
         image_only: bool = False,
         ensure_channel_first: bool = False,
         allow_missing_keys: bool = False,
-<<<<<<< HEAD
         warn_on_shape_mismatch: bool = True,
-=======
-        log_warning: bool = True,
->>>>>>> 8981eb8d
         *args,
         **kwargs,
     ) -> None:
@@ -110,11 +106,7 @@
             ensure_channel_first: if `True` and loaded both image array and meta data, automatically convert
                 the image array shape to `channel first`. default to `False`.
             allow_missing_keys: don't raise exception if key is missing.
-<<<<<<< HEAD
             warn_on_shape_mismatch: logs a warning to the console when image shapes of the provided paths do not match.
-=======
-            log_warning: logs a warning to the console when image shapes of the provided paths do not match.
->>>>>>> 8981eb8d
                 This will only log once per sample that has a mismatch. default to `True`.
             args: additional parameters for reader if providing a reader name.
             kwargs: additional parameters for reader if providing a reader name.
@@ -128,11 +120,7 @@
             raise ValueError("meta_keys should have the same length as keys.")
         self.meta_key_postfix = ensure_tuple_rep(meta_key_postfix, len(self.keys))
         self.overwriting = overwriting
-<<<<<<< HEAD
         self.warn_on_shape_mismatch = warn_on_shape_mismatch
-=======
-        self.log_warning = log_warning
->>>>>>> 8981eb8d
         self.has_warned_about = []
 
     def register(self, reader: ImageReader):
@@ -151,11 +139,7 @@
         first_path = list(d.values())[0]
 
         for key, meta_key, meta_key_postfix in self.key_iterator(d, self.meta_keys, self.meta_key_postfix):
-<<<<<<< HEAD
             image_data = self._loader(d[key], reader)
-=======
-            image_data, _ = self._loader(d[key], reader)
->>>>>>> 8981eb8d
             # _loader returns a tuple of (ndarray, dict), we want the ndarray.shape
             image_shapes.append(image_data[0].shape)
 
@@ -175,7 +159,6 @@
                 d[meta_key] = image_data[1]
 
         # Only warn the first time per sample to prevent spamming the logs
-<<<<<<< HEAD
         if self.warn_on_shape_mismatch and (first_path not in self.has_warned_about):
             # all() is a lazy function, i.e. it will stop at the first instance of shapes mismatching
             if not all(x == image_shapes[0] for x in image_shapes):
@@ -184,20 +167,10 @@
                             f"\n{dict(data)}" +
                             "\nResulting in image shapes:" +
                             '\n'.join(f"\t{key}: {value.shape}" for key, value in d.items()) +
-                            "If you do not wish to see this warning, pass `warn_on_shape_mismatch = False` to " +
+                            "\nIf you do not wish to see this warning, pass `warn_on_shape_mismatch = False` to " +
                             "LoadImaged()",
                     category=UserWarning
                 )
-=======
-        if self.log_warning and (first_path not in self.has_warned_about):
-            # all() is a lazy function, i.e. it will stop at the first instance of shapes mismatching
-            if not all(x == image_shapes[0] for x in image_shapes):
-                print("WARNING: Loaded image shapes do not match for input dictionary:")
-                print(dict(data))
-                print("\nResulting in image shapes:")
-                [print(f"\t{x}: {y.shape}") for x, y in zip(d.keys(), d.values())]
-                print("\nIf you do not wish to see this warning, pass `log_warning = False` to `LoadImaged()`")
->>>>>>> 8981eb8d
 
                 # We save the path of the first key for later comparisons.
                 self.has_warned_about.append(first_path)
