# Copyright 2020 MONAI Consortium
# Licensed under the Apache License, Version 2.0 (the "License");
# you may not use this file except in compliance with the License.
# You may obtain a copy of the License at
#     http://www.apache.org/licenses/LICENSE-2.0
# Unless required by applicable law or agreed to in writing, software
# distributed under the License is distributed on an "AS IS" BASIS,
# WITHOUT WARRANTIES OR CONDITIONS OF ANY KIND, either express or implied.
# See the License for the specific language governing permissions and
# limitations under the License.
"""
A collection of dictionary-based wrappers around the "vanilla" transforms for IO functions
defined in :py:class:`monai.transforms.io.array`.

Class names are ended with 'd' to denote dictionary-based transforms.
"""

from typing import Hashable, Optional

import numpy as np

from monai.transforms.compose import MapTransform
from monai.transforms.io.array import LoadNifti, LoadPNG


class LoadNiftid(MapTransform):
    """
    Dictionary-based wrapper of :py:class:`monai.transforms.LoadNifti`,
    must load image and metadata together. If loading a list of files in one key,
    stack them together and add a new dimension as the first dimension, and use the
    meta data of the first image to represent the stacked result. Note that the affine
    transform of all the stacked images should be same. The output metadata field will
    be created as ``key_{meta_key_postfix}``.
    """

<<<<<<< HEAD
    def __init__(self, keys, as_closest_canonical=False, dtype=np.float32, meta_key_postfix="meta", overwriting=False):
=======
    def __init__(
        self,
        keys: Hashable,
        as_closest_canonical: bool = False,
        dtype: Optional[np.dtype] = np.float32,
        meta_key_format: str = "{}.{}",
        overwriting_keys: bool = False,
    ):
>>>>>>> 4eae383f
        """
        Args:
            keys (hashable items): keys of the corresponding items to be transformed.
                See also: :py:class:`monai.transforms.compose.MapTransform`
            as_closest_canonical (bool): if True, load the image as closest to canonical axis format.
            dtype (np.dtype, optional): if not None convert the loaded image to this data type.
            meta_key_postfix (str): use `key_{postfix}` to to store meta data of the nifti image, default is `meta`.
                for example, load nifti file for `image`, store the metadata into `image_meta`.
            overwriting (bool): whether allow to overwrite existing meta data of same key.
                default is False, which will raise exception if encountering existing key.
        """
        super().__init__(keys)
        self.loader = LoadNifti(as_closest_canonical, False, dtype)
        if not isinstance(meta_key_postfix, str):
            raise ValueError("meta_key_postfix must be a string.")
        self.meta_key_postfix = meta_key_postfix
        self.overwriting = overwriting

    def __call__(self, data):
        d = dict(data)
        for key in self.keys:
            data = self.loader(d[key])
            assert isinstance(data, (tuple, list)), "loader must return a tuple or list."
            d[key] = data[0]
            assert isinstance(data[1], dict), "metadata must be a dict."
            key_to_add = f"{key}_{self.meta_key_postfix}"
            if key_to_add in d and not self.overwriting:
                raise KeyError(f"meta data with key {key_to_add} already exists.")
            d[key_to_add] = data[1]
        return d


class LoadPNGd(MapTransform):
    """
    Dictionary-based wrapper of :py:class:`monai.transforms.LoadPNG`.
    """

<<<<<<< HEAD
    def __init__(self, keys, dtype=np.float32, meta_key_postfix="meta", overwriting=False):
=======
    def __init__(self, keys: Hashable, dtype: Optional[np.dtype] = np.float32, meta_key_format: str = "{}.{}"):
>>>>>>> 4eae383f
        """
        Args:
            keys (hashable items): keys of the corresponding items to be transformed.
                See also: :py:class:`monai.transforms.compose.MapTransform`
            dtype (np.dtype, optional): if not None convert the loaded image to this data type.
            meta_key_postfix (str): use `key_{postfix}` to to store meta data of the png image, default is `meta`.
                for example, load png file for `image`, store the metadata into `image_meta`.
            overwriting (bool): whether allow to overwrite existing meta data of same key.
                default is False, which will raise exception if encountering existing key.
        """
        super().__init__(keys)
        self.loader = LoadPNG(False, dtype)
        if not isinstance(meta_key_postfix, str):
            raise ValueError("meta_key_postfix must be a string.")
        self.meta_key_postfix = meta_key_postfix
        self.overwriting = overwriting

    def __call__(self, data):
        d = dict(data)
        for key in self.keys:
            data = self.loader(d[key])
            assert isinstance(data, (tuple, list)), "loader must return a tuple or list."
            d[key] = data[0]
            assert isinstance(data[1], dict), "metadata must be a dict."
            key_to_add = f"{key}_{self.meta_key_postfix}"
            if key_to_add in d and not self.overwriting:
                raise KeyError(f"meta data with key {key_to_add} already exists.")
            d[key_to_add] = data[1]
        return d


LoadNiftiD = LoadNiftiDict = LoadNiftid
LoadPNGD = LoadPNGDict = LoadPNGd<|MERGE_RESOLUTION|>--- conflicted
+++ resolved
@@ -33,26 +33,23 @@
     be created as ``key_{meta_key_postfix}``.
     """
 
-<<<<<<< HEAD
-    def __init__(self, keys, as_closest_canonical=False, dtype=np.float32, meta_key_postfix="meta", overwriting=False):
-=======
     def __init__(
         self,
         keys: Hashable,
         as_closest_canonical: bool = False,
         dtype: Optional[np.dtype] = np.float32,
-        meta_key_format: str = "{}.{}",
-        overwriting_keys: bool = False,
+        meta_key_postfix: str = "meta",
+        overwriting: bool = False,
     ):
->>>>>>> 4eae383f
         """
         Args:
             keys (hashable items): keys of the corresponding items to be transformed.
                 See also: :py:class:`monai.transforms.compose.MapTransform`
             as_closest_canonical (bool): if True, load the image as closest to canonical axis format.
             dtype (np.dtype, optional): if not None convert the loaded image to this data type.
-            meta_key_postfix (str): use `key_{postfix}` to to store meta data of the nifti image, default is `meta`.
-                for example, load nifti file for `image`, store the metadata into `image_meta`.
+            meta_key_postfix (str): use `key_{postfix}` to to store meta data of the nifti image,
+                default is `meta`. The meta data is a dictionary object.
+                For example, load nifti file for `image`, store the metadata into `image_meta`.
             overwriting (bool): whether allow to overwrite existing meta data of same key.
                 default is False, which will raise exception if encountering existing key.
         """
@@ -82,18 +79,15 @@
     Dictionary-based wrapper of :py:class:`monai.transforms.LoadPNG`.
     """
 
-<<<<<<< HEAD
-    def __init__(self, keys, dtype=np.float32, meta_key_postfix="meta", overwriting=False):
-=======
-    def __init__(self, keys: Hashable, dtype: Optional[np.dtype] = np.float32, meta_key_format: str = "{}.{}"):
->>>>>>> 4eae383f
+    def __init__(self, keys: Hashable, dtype: Optional[np.dtype] = np.float32, meta_key_postfix: str = "meta", overwriting=False):
         """
         Args:
             keys (hashable items): keys of the corresponding items to be transformed.
                 See also: :py:class:`monai.transforms.compose.MapTransform`
             dtype (np.dtype, optional): if not None convert the loaded image to this data type.
-            meta_key_postfix (str): use `key_{postfix}` to to store meta data of the png image, default is `meta`.
-                for example, load png file for `image`, store the metadata into `image_meta`.
+            meta_key_postfix (str): use `key_{postfix}` to to store meta data of the nifti image,
+                default is `meta`. The meta data is a dictionary object.
+                For example, load nifti file for `image`, store the metadata into `image_meta`.
             overwriting (bool): whether allow to overwrite existing meta data of same key.
                 default is False, which will raise exception if encountering existing key.
         """
