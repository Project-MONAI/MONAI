--- conflicted
+++ resolved
@@ -178,13 +178,10 @@
     Save transformed data into files, support NIfTI and PNG formats.
     It can work for both numpy array and PyTorch Tensor in both pre-transform chain
     and post transform chain.
-<<<<<<< HEAD
-=======
     The name of saved file will be `{input_image_name}_{output_postfix}{output_ext}`,
     where the input image name is extracted from the provided meta data dictionary.
     If no meta data provided, use index from 0 as the filename prefix.
     It can also save a list of PyTorch Tensor or numpy array without `batch dim`.
->>>>>>> 0c0d95d6
 
     Note: image should be channel-first shape: [C,H,W,[D]].
 
