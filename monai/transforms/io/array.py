# Copyright 2020 - 2021 MONAI Consortium
# Licensed under the Apache License, Version 2.0 (the "License");
# you may not use this file except in compliance with the License.
# You may obtain a copy of the License at
#     http://www.apache.org/licenses/LICENSE-2.0
# Unless required by applicable law or agreed to in writing, software
# distributed under the License is distributed on an "AS IS" BASIS,
# WITHOUT WARRANTIES OR CONDITIONS OF ANY KIND, either express or implied.
# See the License for the specific language governing permissions and
# limitations under the License.
"""
A collection of "vanilla" transforms for IO functions
https://github.com/Project-MONAI/MONAI/wiki/MONAI_Design
"""

from typing import List, Optional, Sequence, Union

import numpy as np

from monai.data.image_reader import ImageReader, ITKReader, NibabelReader, NumpyReader, PILReader
from monai.transforms.compose import Transform
from monai.utils import ensure_tuple, optional_import

nib, _ = optional_import("nibabel")
Image, _ = optional_import("PIL.Image")

__all__ = ["LoadImage"]


class LoadImage(Transform):
    """
    Load image file or files from provided path based on reader.
    Automatically choose readers based on the supported suffixes and in below order:
    - User specified reader at runtime when call this loader.
    - Registered readers from the latest to the first in list.
    - Default readers: (nii, nii.gz -> NibabelReader), (png, jpg, bmp -> PILReader),
    (npz, npy -> NumpyReader), (others -> ITKReader).

    """

    def __init__(
        self,
        reader: Optional[Union[ImageReader, str]] = None,
        image_only: bool = False,
        dtype: np.dtype = np.float32,
        *args,
        **kwargs,
    ) -> None:
        """
        Args:
            reader: register reader to load image file and meta data, if None, still can register readers
                at runtime or use the default readers. If a string of reader name provided, will construct
                a reader object with the `*args` and `**kwargs` parameters, supported reader name: "NibabelReader",
                "PILReader", "ITKReader", "NumpyReader"
            image_only: if True return only the image volume, otherwise return image data array and header dict.
            dtype: if not None convert the loaded image to this data type.
            args: additional parameters for reader if providing a reader name.
            kwargs: additional parameters for reader if providing a reader name.

        Note:
            The transform returns image data array if `image_only` is True,
            or a tuple of two elements containing the data array, and the meta data in a dict format otherwise.

        """
        # set predefined readers as default
        self.readers: List[ImageReader] = [ITKReader(), NumpyReader(), PILReader(), NibabelReader()]
        if reader is not None:
            if isinstance(reader, str):
                supported_readers = {
                    "nibabelreader": NibabelReader,
                    "pilreader": PILReader,
                    "itkreader": ITKReader,
                    "numpyreader": NumpyReader,
                }
                reader = reader.lower()
                if reader not in supported_readers:
                    raise ValueError(f"unsupported reader type: {reader}, available options: {supported_readers}.")
                self.register(supported_readers[reader](*args, **kwargs))
            else:
                self.register(reader)

        self.image_only = image_only
        self.dtype = dtype

    def register(self, reader: ImageReader) -> List[ImageReader]:
        """
        Register image reader to load image file and meta data, latest registered reader has higher priority.
        Return all the registered image readers.

        Args:
            reader: registered reader to load image file and meta data based on suffix,
                if all registered readers can't match suffix at runtime, use the default readers.

        """
        if not isinstance(reader, ImageReader):
            raise ValueError(f"reader must be ImageReader object, but got {type(reader)}.")
        self.readers.append(reader)
        return self.readers

    def __call__(
        self,
        filename: Union[Sequence[str], str],
        reader: Optional[ImageReader] = None,
    ):
        """
        Args:
            filename: path file or file-like object or a list of files.
                will save the filename to meta_data with key `filename_or_obj`.
                if provided a list of files, use the filename of first file.
            reader: runtime reader to load image file and meta data.

        """
        if reader is None or not reader.verify_suffix(filename):
            for r in reversed(self.readers):
                if r.verify_suffix(filename):
                    reader = r
                    break

        if reader is None:
            raise RuntimeError(f"can not find suitable reader for this file: {filename}.")

        img = reader.read(filename)
        img_array, meta_data = reader.get_data(img)
        img_array = img_array.astype(self.dtype)

        if self.image_only:
            return img_array
        meta_data["filename_or_obj"] = ensure_tuple(filename)[0]
<<<<<<< HEAD
        return img_array, meta_data


class LoadNifti(Transform):
    """
    Load Nifti format file or files from provided path. If loading a list of
    files, stack them together and add a new dimension as first dimension, and
    use the meta data of the first image to represent the stacked result. Note
    that the affine transform of all the images should be same if ``image_only=False``.
    """

    def __init__(
        self, as_closest_canonical: bool = False, image_only: bool = False, dtype: Optional[np.dtype] = np.float32
    ) -> None:
        """
        Args:
            as_closest_canonical: if True, load the image as closest to canonical axis format.
            image_only: if True return only the image volume, otherwise return image data array and header dict.
            dtype: if not None convert the loaded image to this data type.

        Note:
            The transform returns image data array if `image_only` is True,
            or a tuple of two elements containing the data array, and the Nifti
            header in a dict format otherwise.
            if a dictionary header is returned:

            - header['affine'] stores the affine of the image.
            - header['original_affine'] will be additionally created to store the original affine.
        """
        warnings.warn("LoadNifti will be deprecated in v0.5, please use LoadImage instead.", DeprecationWarning)
        self.as_closest_canonical = as_closest_canonical
        self.image_only = image_only
        self.dtype = dtype

    def __call__(self, filename: Union[Sequence[Union[Path, str]], Path, str]):
        """
        Args:
            filename: path file or file-like object or a list of files.
        """
        filename = ensure_tuple(filename)
        img_array = []
        compatible_meta: Dict = {}
        for name in filename:
            img = nib.load(name)
            img = correct_nifti_header_if_necessary(img)
            header = dict(img.header)
            header["filename_or_obj"] = name
            header["affine"] = img.affine
            header["original_affine"] = img.affine.copy()
            header["as_closest_canonical"] = self.as_closest_canonical
            ndim = img.header["dim"][0]
            spatial_rank = min(ndim, 3)
            header["spatial_shape"] = img.header["dim"][1 : spatial_rank + 1]

            if self.as_closest_canonical:
                img = nib.as_closest_canonical(img)
                header["affine"] = img.affine

            img_array.append(np.array(img.get_fdata(dtype=self.dtype)))
            img.uncache()

            if self.image_only:
                continue

            if not compatible_meta:
                for meta_key in header:
                    meta_datum = header[meta_key]
                    if (
                        isinstance(meta_datum, np.ndarray)
                        and np_str_obj_array_pattern.search(meta_datum.dtype.str) is not None
                    ):
                        continue
                    compatible_meta[meta_key] = meta_datum
            else:
                if not np.allclose(header["affine"], compatible_meta["affine"]):
                    raise AssertionError("affine data of all images should be same.")

        img_array = np.stack(img_array, axis=0) if len(img_array) > 1 else img_array[0]
        if self.image_only:
            return img_array
        return img_array, compatible_meta


class LoadPNG(Transform):
    """
    Load common 2D image format (PNG, JPG, etc. using PIL) file or files from provided path.
    If loading a list of files, stack them together and add a new dimension as first dimension,
    and use the meta data of the first image to represent the stacked result.
    It's based on the Image module in PIL library:
    https://pillow.readthedocs.io/en/stable/reference/Image.html
    """

    def __init__(self, image_only: bool = False, dtype: Optional[np.dtype] = np.float32) -> None:
        """
        Args:
            image_only: if True return only the image volume, otherwise return image data array and metadata.
            dtype: if not None convert the loaded image to this data type.
        """
        warnings.warn("LoadPNG will be deprecated in v0.5, please use LoadImage instead.", DeprecationWarning)
        self.image_only = image_only
        self.dtype = dtype

    def __call__(self, filename: Union[Sequence[Union[Path, str]], Path, str]):
        """
        Args:
            filename: path file or file-like object or a list of files.
        """
        filename = ensure_tuple(filename)
        img_array = []
        compatible_meta = None
        for name in filename:
            img = Image.open(name)
            data = np.asarray(img)
            if self.dtype:
                data = data.astype(self.dtype)
            img_array.append(data)

            if self.image_only:
                continue

            meta = {}
            meta["filename_or_obj"] = name
            meta["spatial_shape"] = data.shape[:2]
            meta["format"] = img.format
            meta["mode"] = img.mode
            meta["width"] = img.width
            meta["height"] = img.height
            if not compatible_meta:
                compatible_meta = meta
            else:
                if not np.allclose(meta["spatial_shape"], compatible_meta["spatial_shape"]):
                    raise AssertionError("all the images in the list should have same spatial shape.")

        img_array = np.stack(img_array, axis=0) if len(img_array) > 1 else img_array[0]
        return img_array if self.image_only else (img_array, compatible_meta)


class LoadNumpy(Transform):
    """
    Load arrays or pickled objects from .npy, .npz or pickled files, file or files are from provided path.
    A typical usage is to load the `mask` data for classification task.
    If loading a list of files or loading npz file, stack results together and add a new dimension as first dimension,
    and use the meta data of the first file to represent the stacked result.
    It can load part of the npz file with specified `npz_keys`.
    It's based on the Numpy load/read API:
    https://numpy.org/doc/stable/reference/generated/numpy.load.html

    """

    def __init__(
        self, data_only: bool = False, dtype: Optional[np.dtype] = np.float32, npz_keys: Optional[KeysCollection] = None
    ) -> None:
        """
        Args:
            data_only: if True return only the data array, otherwise return data array and metadata.
            dtype: if not None convert the loaded data to this data type.
            npz_keys: if loading npz file, only load the specified keys, if None, load all the items.
                stack the loaded items together to construct a new first dimension.

        """
        warnings.warn("LoadNumpy will be deprecated in v0.5, please use LoadImage instead.", DeprecationWarning)
        self.data_only = data_only
        self.dtype = dtype
        if npz_keys is not None:
            npz_keys = ensure_tuple(npz_keys)
        self.npz_keys = npz_keys

    def __call__(self, filename: Union[Sequence[Union[Path, str]], Path, str]):
        """
        Args:
            filename: path file or file-like object or a list of files.

        Raises:
            ValueError: When ``filename`` is a sequence and contains a "npz" file extension.

        """
        if isinstance(filename, (tuple, list)):
            for name in filename:
                if name.endswith(".npz"):
                    raise ValueError("Cannot load a sequence of npz files.")
        filename = ensure_tuple(filename)
        data_array: List = []
        compatible_meta = None

        def _save_data_meta(data_array, name, data, compatible_meta):
            data_array.append(data if self.dtype is None else data.astype(self.dtype))
            if not self.data_only:
                meta = {}
                meta["filename_or_obj"] = name
                meta["spatial_shape"] = data.shape
                if not compatible_meta:
                    compatible_meta = meta
                else:
                    if not np.allclose(meta["spatial_shape"], compatible_meta["spatial_shape"]):
                        raise AssertionError("all the data in the list should have same shape.")
            return compatible_meta

        for name in filename:
            data = np.load(name, allow_pickle=True)
            if name.endswith(".npz"):
                # load expected items from NPZ file
                npz_keys = [f"arr_{i}" for i in range(len(data))] if self.npz_keys is None else self.npz_keys
                for k in npz_keys:
                    compatible_meta = _save_data_meta(data_array, name, data[k], compatible_meta)
            else:
                compatible_meta = _save_data_meta(data_array, name, data, compatible_meta)

        data_array = np.stack(data_array, axis=0) if len(data_array) > 1 else data_array[0]
        return data_array if self.data_only else (data_array, compatible_meta)
=======
        return img_array, meta_data
>>>>>>> f3491801
<|MERGE_RESOLUTION|>--- conflicted
+++ resolved
@@ -126,216 +126,4 @@
         if self.image_only:
             return img_array
         meta_data["filename_or_obj"] = ensure_tuple(filename)[0]
-<<<<<<< HEAD
-        return img_array, meta_data
-
-
-class LoadNifti(Transform):
-    """
-    Load Nifti format file or files from provided path. If loading a list of
-    files, stack them together and add a new dimension as first dimension, and
-    use the meta data of the first image to represent the stacked result. Note
-    that the affine transform of all the images should be same if ``image_only=False``.
-    """
-
-    def __init__(
-        self, as_closest_canonical: bool = False, image_only: bool = False, dtype: Optional[np.dtype] = np.float32
-    ) -> None:
-        """
-        Args:
-            as_closest_canonical: if True, load the image as closest to canonical axis format.
-            image_only: if True return only the image volume, otherwise return image data array and header dict.
-            dtype: if not None convert the loaded image to this data type.
-
-        Note:
-            The transform returns image data array if `image_only` is True,
-            or a tuple of two elements containing the data array, and the Nifti
-            header in a dict format otherwise.
-            if a dictionary header is returned:
-
-            - header['affine'] stores the affine of the image.
-            - header['original_affine'] will be additionally created to store the original affine.
-        """
-        warnings.warn("LoadNifti will be deprecated in v0.5, please use LoadImage instead.", DeprecationWarning)
-        self.as_closest_canonical = as_closest_canonical
-        self.image_only = image_only
-        self.dtype = dtype
-
-    def __call__(self, filename: Union[Sequence[Union[Path, str]], Path, str]):
-        """
-        Args:
-            filename: path file or file-like object or a list of files.
-        """
-        filename = ensure_tuple(filename)
-        img_array = []
-        compatible_meta: Dict = {}
-        for name in filename:
-            img = nib.load(name)
-            img = correct_nifti_header_if_necessary(img)
-            header = dict(img.header)
-            header["filename_or_obj"] = name
-            header["affine"] = img.affine
-            header["original_affine"] = img.affine.copy()
-            header["as_closest_canonical"] = self.as_closest_canonical
-            ndim = img.header["dim"][0]
-            spatial_rank = min(ndim, 3)
-            header["spatial_shape"] = img.header["dim"][1 : spatial_rank + 1]
-
-            if self.as_closest_canonical:
-                img = nib.as_closest_canonical(img)
-                header["affine"] = img.affine
-
-            img_array.append(np.array(img.get_fdata(dtype=self.dtype)))
-            img.uncache()
-
-            if self.image_only:
-                continue
-
-            if not compatible_meta:
-                for meta_key in header:
-                    meta_datum = header[meta_key]
-                    if (
-                        isinstance(meta_datum, np.ndarray)
-                        and np_str_obj_array_pattern.search(meta_datum.dtype.str) is not None
-                    ):
-                        continue
-                    compatible_meta[meta_key] = meta_datum
-            else:
-                if not np.allclose(header["affine"], compatible_meta["affine"]):
-                    raise AssertionError("affine data of all images should be same.")
-
-        img_array = np.stack(img_array, axis=0) if len(img_array) > 1 else img_array[0]
-        if self.image_only:
-            return img_array
-        return img_array, compatible_meta
-
-
-class LoadPNG(Transform):
-    """
-    Load common 2D image format (PNG, JPG, etc. using PIL) file or files from provided path.
-    If loading a list of files, stack them together and add a new dimension as first dimension,
-    and use the meta data of the first image to represent the stacked result.
-    It's based on the Image module in PIL library:
-    https://pillow.readthedocs.io/en/stable/reference/Image.html
-    """
-
-    def __init__(self, image_only: bool = False, dtype: Optional[np.dtype] = np.float32) -> None:
-        """
-        Args:
-            image_only: if True return only the image volume, otherwise return image data array and metadata.
-            dtype: if not None convert the loaded image to this data type.
-        """
-        warnings.warn("LoadPNG will be deprecated in v0.5, please use LoadImage instead.", DeprecationWarning)
-        self.image_only = image_only
-        self.dtype = dtype
-
-    def __call__(self, filename: Union[Sequence[Union[Path, str]], Path, str]):
-        """
-        Args:
-            filename: path file or file-like object or a list of files.
-        """
-        filename = ensure_tuple(filename)
-        img_array = []
-        compatible_meta = None
-        for name in filename:
-            img = Image.open(name)
-            data = np.asarray(img)
-            if self.dtype:
-                data = data.astype(self.dtype)
-            img_array.append(data)
-
-            if self.image_only:
-                continue
-
-            meta = {}
-            meta["filename_or_obj"] = name
-            meta["spatial_shape"] = data.shape[:2]
-            meta["format"] = img.format
-            meta["mode"] = img.mode
-            meta["width"] = img.width
-            meta["height"] = img.height
-            if not compatible_meta:
-                compatible_meta = meta
-            else:
-                if not np.allclose(meta["spatial_shape"], compatible_meta["spatial_shape"]):
-                    raise AssertionError("all the images in the list should have same spatial shape.")
-
-        img_array = np.stack(img_array, axis=0) if len(img_array) > 1 else img_array[0]
-        return img_array if self.image_only else (img_array, compatible_meta)
-
-
-class LoadNumpy(Transform):
-    """
-    Load arrays or pickled objects from .npy, .npz or pickled files, file or files are from provided path.
-    A typical usage is to load the `mask` data for classification task.
-    If loading a list of files or loading npz file, stack results together and add a new dimension as first dimension,
-    and use the meta data of the first file to represent the stacked result.
-    It can load part of the npz file with specified `npz_keys`.
-    It's based on the Numpy load/read API:
-    https://numpy.org/doc/stable/reference/generated/numpy.load.html
-
-    """
-
-    def __init__(
-        self, data_only: bool = False, dtype: Optional[np.dtype] = np.float32, npz_keys: Optional[KeysCollection] = None
-    ) -> None:
-        """
-        Args:
-            data_only: if True return only the data array, otherwise return data array and metadata.
-            dtype: if not None convert the loaded data to this data type.
-            npz_keys: if loading npz file, only load the specified keys, if None, load all the items.
-                stack the loaded items together to construct a new first dimension.
-
-        """
-        warnings.warn("LoadNumpy will be deprecated in v0.5, please use LoadImage instead.", DeprecationWarning)
-        self.data_only = data_only
-        self.dtype = dtype
-        if npz_keys is not None:
-            npz_keys = ensure_tuple(npz_keys)
-        self.npz_keys = npz_keys
-
-    def __call__(self, filename: Union[Sequence[Union[Path, str]], Path, str]):
-        """
-        Args:
-            filename: path file or file-like object or a list of files.
-
-        Raises:
-            ValueError: When ``filename`` is a sequence and contains a "npz" file extension.
-
-        """
-        if isinstance(filename, (tuple, list)):
-            for name in filename:
-                if name.endswith(".npz"):
-                    raise ValueError("Cannot load a sequence of npz files.")
-        filename = ensure_tuple(filename)
-        data_array: List = []
-        compatible_meta = None
-
-        def _save_data_meta(data_array, name, data, compatible_meta):
-            data_array.append(data if self.dtype is None else data.astype(self.dtype))
-            if not self.data_only:
-                meta = {}
-                meta["filename_or_obj"] = name
-                meta["spatial_shape"] = data.shape
-                if not compatible_meta:
-                    compatible_meta = meta
-                else:
-                    if not np.allclose(meta["spatial_shape"], compatible_meta["spatial_shape"]):
-                        raise AssertionError("all the data in the list should have same shape.")
-            return compatible_meta
-
-        for name in filename:
-            data = np.load(name, allow_pickle=True)
-            if name.endswith(".npz"):
-                # load expected items from NPZ file
-                npz_keys = [f"arr_{i}" for i in range(len(data))] if self.npz_keys is None else self.npz_keys
-                for k in npz_keys:
-                    compatible_meta = _save_data_meta(data_array, name, data[k], compatible_meta)
-            else:
-                compatible_meta = _save_data_meta(data_array, name, data, compatible_meta)
-
-        data_array = np.stack(data_array, axis=0) if len(data_array) > 1 else data_array[0]
-        return data_array if self.data_only else (data_array, compatible_meta)
-=======
-        return img_array, meta_data
->>>>>>> f3491801
+        return img_array, meta_data