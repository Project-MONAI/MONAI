--- conflicted
+++ resolved
@@ -18,7 +18,8 @@
 import numpy as np
 import torch
 
-<<<<<<< HEAD
+from monai.config import DtypeLike
+from monai.utils import ImageMetaKey as Key
 from monai.data.nifti_saver import NiftiSaver
 from monai.data.png_saver import PNGSaver
 from monai.data.image_reader import ImageReader, ITKReader, NibabelReader, NumpyReader, PILReader
@@ -30,13 +31,6 @@
     GridSamplePadMode,
     InterpolateMode,
 )
-=======
-from monai.config import DtypeLike
-from monai.data.image_reader import ImageReader, ITKReader, NibabelReader, NumpyReader, PILReader
-from monai.transforms.compose import Transform
-from monai.utils import ImageMetaKey as Key
-from monai.utils import ensure_tuple, optional_import
->>>>>>> 5b72d05e
 
 nib, _ = optional_import("nibabel")
 Image, _ = optional_import("PIL.Image")
@@ -142,8 +136,7 @@
 
         if self.image_only:
             return img_array
-<<<<<<< HEAD
-        meta_data["filename_or_obj"] = ensure_tuple(filename)[0]
+        meta_data[Key.FILENAME_OR_OBJ] = ensure_tuple(filename)[0]
         return img_array, meta_data
 
 
@@ -230,8 +223,4 @@
         if self.save_batch:
             self.saver.save_batch(img, meta_data)
         else:
-            self.saver.save(img, meta_data)
-=======
-        meta_data[Key.FILENAME_OR_OBJ] = ensure_tuple(filename)[0]
-        return img_array, meta_data
->>>>>>> 5b72d05e
+            self.saver.save(img, meta_data)