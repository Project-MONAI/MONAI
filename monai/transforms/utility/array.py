# Copyright (c) MONAI Consortium
# Licensed under the Apache License, Version 2.0 (the "License");
# you may not use this file except in compliance with the License.
# You may obtain a copy of the License at
#     http://www.apache.org/licenses/LICENSE-2.0
# Unless required by applicable law or agreed to in writing, software
# distributed under the License is distributed on an "AS IS" BASIS,
# WITHOUT WARRANTIES OR CONDITIONS OF ANY KIND, either express or implied.
# See the License for the specific language governing permissions and
# limitations under the License.
"""
A collection of "vanilla" transforms for utility functions
https://github.com/Project-MONAI/MONAI/wiki/MONAI_Design
"""

from __future__ import annotations

import logging
import sys
import time
import warnings
from collections.abc import Mapping, Sequence
from copy import deepcopy
from functools import partial
from typing import Any, Callable

import numpy as np
import torch
import torch.nn as nn

from monai.config import DtypeLike
from monai.config.type_definitions import NdarrayOrTensor
from monai.data.meta_obj import get_track_meta
from monai.data.meta_tensor import MetaTensor
from monai.data.utils import no_collation
from monai.networks.layers.simplelayers import (
    ApplyFilter,
    EllipticalFilter,
    GaussianFilter,
    LaplaceFilter,
    MeanFilter,
    SavitzkyGolayFilter,
    SharpenFilter,
    median_filter,
)
from monai.transforms.inverse import InvertibleTransform
from monai.transforms.traits import MultiSampleTrait
from monai.transforms.transform import Randomizable, RandomizableTrait, RandomizableTransform, Transform
from monai.transforms.utils import (
    extreme_points_to_image,
    get_extreme_points,
    map_binary_to_indices,
    map_classes_to_indices,
)
from monai.transforms.utils_pytorch_numpy_unification import concatenate, in1d, moveaxis, unravel_indices
from monai.utils import (
    TraceKeys,
    convert_data_type,
    convert_to_cupy,
    convert_to_numpy,
    convert_to_tensor,
    deprecated,
    ensure_tuple,
    look_up_option,
    min_version,
    optional_import,
)
from monai.utils.enums import TransformBackends
from monai.utils.misc import is_module_ver_at_least
from monai.utils.type_conversion import convert_to_dst_type, get_equivalent_dtype

PILImageImage, has_pil = optional_import("PIL.Image", name="Image")
pil_image_fromarray, _ = optional_import("PIL.Image", name="fromarray")
cp, has_cp = optional_import("cupy")

__all__ = [
    "Identity",
    "RandIdentity",
    "AsChannelFirst",
    "AsChannelLast",
    "AddChannel",
    "AddCoordinateChannels",
    "EnsureChannelFirst",
    "EnsureType",
    "RepeatChannel",
    "RemoveRepeatedChannel",
    "SplitDim",
    "SplitChannel",
    "CastToType",
    "ToTensor",
    "ToNumpy",
    "ToPIL",
    "Transpose",
    "SqueezeDim",
    "DataStats",
    "SimulateDelay",
    "Lambda",
    "RandLambda",
    "LabelToMask",
    "FgBgToIndices",
    "ClassesToIndices",
    "ConvertToMultiChannelBasedOnBratsClasses",
    "AddExtremePointsChannel",
    "TorchVision",
    "MapLabelValue",
    "IntensityStats",
    "ToDevice",
    "CuCIM",
    "RandCuCIM",
    "ToCupy",
    "ImageFilter",
    "RandImageFilter",
]


class Identity(Transform):
    """
    Do nothing to the data.
    As the output value is same as input, it can be used as a testing tool to verify the transform chain,
    Compose or transform adaptor, etc.
    """

    backend = [TransformBackends.TORCH, TransformBackends.NUMPY]

    def __call__(self, img: NdarrayOrTensor) -> NdarrayOrTensor:
        """
        Apply the transform to `img`.
        """
        return img


class RandIdentity(RandomizableTrait):
    """
    Do nothing to the data. This transform is random, so can be used to stop the caching of any
    subsequent transforms.
    """

    backend = [TransformBackends.TORCH, TransformBackends.NUMPY]

    def __call__(self, data: Any) -> Any:
        return data


@deprecated(since="0.8", msg_suffix="please use MetaTensor data type and monai.transforms.EnsureChannelFirst instead.")
class AsChannelFirst(Transform):
    """
    Change the channel dimension of the image to the first dimension.

    Most of the image transformations in ``monai.transforms``
    assume the input image is in the channel-first format, which has the shape
    (num_channels, spatial_dim_1[, spatial_dim_2, ...]).

    This transform could be used to convert, for example, a channel-last image array in shape
    (spatial_dim_1[, spatial_dim_2, ...], num_channels) into the channel-first format,
    so that the multidimensional image array can be correctly interpreted by the other transforms.

    Args:
        channel_dim: which dimension of input image is the channel, default is the last dimension.
    """

    backend = [TransformBackends.TORCH, TransformBackends.NUMPY]

    def __init__(self, channel_dim: int = -1) -> None:
        if not (isinstance(channel_dim, int) and channel_dim >= -1):
            raise ValueError(f"invalid channel dimension ({channel_dim}).")
        self.channel_dim = channel_dim

    def __call__(self, img: NdarrayOrTensor) -> NdarrayOrTensor:
        """
        Apply the transform to `img`.
        """
        out: NdarrayOrTensor = convert_to_tensor(moveaxis(img, self.channel_dim, 0), track_meta=get_track_meta())
        return out


class AsChannelLast(Transform):
    """
    Change the channel dimension of the image to the last dimension.

    Some of other 3rd party transforms assume the input image is in the channel-last format with shape
    (spatial_dim_1[, spatial_dim_2, ...], num_channels).

    This transform could be used to convert, for example, a channel-first image array in shape
    (num_channels, spatial_dim_1[, spatial_dim_2, ...]) into the channel-last format,
    so that MONAI transforms can construct a chain with other 3rd party transforms together.

    Args:
        channel_dim: which dimension of input image is the channel, default is the first dimension.
    """

    backend = [TransformBackends.TORCH, TransformBackends.NUMPY]

    def __init__(self, channel_dim: int = 0) -> None:
        if not (isinstance(channel_dim, int) and channel_dim >= -1):
            raise ValueError(f"invalid channel dimension ({channel_dim}).")
        self.channel_dim = channel_dim

    def __call__(self, img: NdarrayOrTensor) -> NdarrayOrTensor:
        """
        Apply the transform to `img`.
        """
        out: NdarrayOrTensor = convert_to_tensor(moveaxis(img, self.channel_dim, -1), track_meta=get_track_meta())
        return out


@deprecated(since="0.8", msg_suffix="please use MetaTensor data type and monai.transforms.EnsureChannelFirst instead.")
class AddChannel(Transform):
    """
    Adds a 1-length channel dimension to the input image.

    Most of the image transformations in ``monai.transforms``
    assumes the input image is in the channel-first format, which has the shape
    (num_channels, spatial_dim_1[, spatial_dim_2, ...]).

    This transform could be used, for example, to convert a (spatial_dim_1[, spatial_dim_2, ...])
    spatial image into the channel-first format so that the
    multidimensional image array can be correctly interpreted by the other
    transforms.
    """

    backend = [TransformBackends.TORCH, TransformBackends.NUMPY]

    def __call__(self, img: NdarrayOrTensor) -> NdarrayOrTensor:
        """
        Apply the transform to `img`.
        """
        out: NdarrayOrTensor = convert_to_tensor(img[None], track_meta=get_track_meta())
        return out


class EnsureChannelFirst(Transform):
    """
    Adjust or add the channel dimension of input data to ensure `channel_first` shape.

    This extracts the `original_channel_dim` info from provided meta_data dictionary or MetaTensor input. This value
    should state which dimension is the channel dimension so that it can be moved forward, or contain "no_channel" to
    state no dimension is the channel and so a 1-size first dimension is to be added.

    Args:
        strict_check: whether to raise an error when the meta information is insufficient.
        channel_dim: This argument can be used to specify the original channel dimension (integer) of the input array.
            It overrides the `original_channel_dim` from provided MetaTensor input.
            If the input array doesn't have a channel dim, this value should be ``'no_channel'``.
            If this is set to `None`, this class relies on `img` or `meta_dict` to provide the channel dimension.
    """

    backend = [TransformBackends.TORCH, TransformBackends.NUMPY]

    def __init__(self, strict_check: bool = True, channel_dim: None | str | int = None):
        self.strict_check = strict_check
        self.input_channel_dim = channel_dim

    def __call__(self, img: torch.Tensor, meta_dict: Mapping | None = None) -> torch.Tensor:
        """
        Apply the transform to `img`.
        """
        if not isinstance(img, MetaTensor) and not isinstance(meta_dict, Mapping):
            if self.input_channel_dim is None:
                msg = "Metadata not available and channel_dim=None, EnsureChannelFirst is not in use."
                if self.strict_check:
                    raise ValueError(msg)
                warnings.warn(msg)
                return img
            else:
                img = MetaTensor(img)

        if isinstance(img, MetaTensor):
            meta_dict = img.meta

        channel_dim = meta_dict.get("original_channel_dim", None) if isinstance(meta_dict, Mapping) else None
        if self.input_channel_dim is not None:
            channel_dim = self.input_channel_dim

        if channel_dim is None:
            msg = "Unknown original_channel_dim in the MetaTensor meta dict or `meta_dict` or `channel_dim`."
            if self.strict_check:
                raise ValueError(msg)
            warnings.warn(msg)
            return img

        # track the original channel dim
        if isinstance(meta_dict, dict):
            meta_dict["original_channel_dim"] = channel_dim

        if channel_dim == "no_channel":
            result = img[None]
        else:
            result = moveaxis(img, channel_dim, 0)  # type: ignore

        return convert_to_tensor(result, track_meta=get_track_meta())  # type: ignore


class RepeatChannel(Transform):
    """
    Repeat channel data to construct expected input shape for models.
    The `repeats` count includes the origin data, for example:
    ``RepeatChannel(repeats=2)([[1, 2], [3, 4]])`` generates: ``[[1, 2], [1, 2], [3, 4], [3, 4]]``

    Args:
        repeats: the number of repetitions for each element.
    """

    backend = [TransformBackends.TORCH]

    def __init__(self, repeats: int) -> None:
        if repeats <= 0:
            raise ValueError(f"repeats count must be greater than 0, got {repeats}.")
        self.repeats = repeats

    def __call__(self, img: NdarrayOrTensor) -> NdarrayOrTensor:
        """
        Apply the transform to `img`, assuming `img` is a "channel-first" array.
        """
        repeat_fn = torch.repeat_interleave if isinstance(img, torch.Tensor) else np.repeat
        return convert_to_tensor(repeat_fn(img, self.repeats, 0), track_meta=get_track_meta())  # type: ignore


class RemoveRepeatedChannel(Transform):
    """
    RemoveRepeatedChannel data to undo RepeatChannel
    The `repeats` count specifies the deletion of the origin data, for example:
    ``RemoveRepeatedChannel(repeats=2)([[1, 2], [1, 2], [3, 4], [3, 4]])`` generates: ``[[1, 2], [3, 4]]``

    Args:
        repeats: the number of repetitions to be deleted for each element.
    """

    backend = [TransformBackends.TORCH, TransformBackends.NUMPY]

    def __init__(self, repeats: int) -> None:
        if repeats <= 0:
            raise ValueError(f"repeats count must be greater than 0, got {repeats}.")

        self.repeats = repeats

    def __call__(self, img: NdarrayOrTensor) -> NdarrayOrTensor:
        """
        Apply the transform to `img`, assuming `img` is a "channel-first" array.
        """
        if img.shape[0] < 2:
            raise ValueError(f"Image must have more than one channel, got {img.shape[0]} channels.")

        out: NdarrayOrTensor = convert_to_tensor(img[:: self.repeats, :], track_meta=get_track_meta())
        return out


class SplitDim(Transform, MultiSampleTrait):
    """
    Given an image of size X along a certain dimension, return a list of length X containing
    images. Useful for converting 3D images into a stack of 2D images, splitting multichannel inputs into
    single channels, for example.

    Note: `torch.split`/`np.split` is used, so the outputs are views of the input (shallow copy).

    Args:
        dim: dimension on which to split
        keepdim: if `True`, output will have singleton in the split dimension. If `False`, this
            dimension will be squeezed.
        update_meta: whether to update the MetaObj in each split result.
    """

    backend = [TransformBackends.TORCH, TransformBackends.NUMPY]

    def __init__(self, dim: int = -1, keepdim: bool = True, update_meta=True) -> None:
        self.dim = dim
        self.keepdim = keepdim
        self.update_meta = update_meta

    def __call__(self, img: torch.Tensor) -> list[torch.Tensor]:
        """
        Apply the transform to `img`.
        """
        n_out = img.shape[self.dim]
        if n_out <= 1:
            raise RuntimeError(f"Input image is singleton along dimension to be split, got shape {img.shape}.")
        if isinstance(img, torch.Tensor):
            outputs = list(torch.split(img, 1, self.dim))
        else:
            outputs = np.split(img, n_out, self.dim)
        for idx, item in enumerate(outputs):
            if not self.keepdim:
                outputs[idx] = item.squeeze(self.dim)
            if self.update_meta and isinstance(img, MetaTensor):
                if not isinstance(item, MetaTensor):
                    item = MetaTensor(item, meta=img.meta)
                if self.dim == 0:  # don't update affine if channel dim
                    continue
                ndim = len(item.affine)
                shift = torch.eye(ndim, device=item.affine.device, dtype=item.affine.dtype)
                shift[self.dim - 1, -1] = idx
                item.affine = item.affine @ shift
        return outputs


@deprecated(since="0.8", msg_suffix="please use `SplitDim` instead.")
class SplitChannel(SplitDim):
    """
    Split Numpy array or PyTorch Tensor data according to the channel dim.
    It can help applying different following transforms to different channels.

    Note: `torch.split`/`np.split` is used, so the outputs are views of the input (shallow copy).

    Args:
        channel_dim: which dimension of input image is the channel, default to 0.

    """

    def __init__(self, channel_dim: int = 0) -> None:
        super().__init__(channel_dim)


class CastToType(Transform):
    """
    Cast the Numpy data to specified numpy data type, or cast the PyTorch Tensor to
    specified PyTorch data type.
    """

    backend = [TransformBackends.TORCH, TransformBackends.NUMPY]

    def __init__(self, dtype=np.float32) -> None:
        """
        Args:
            dtype: convert image to this data type, default is `np.float32`.
        """
        self.dtype = dtype

    def __call__(self, img: NdarrayOrTensor, dtype: DtypeLike | torch.dtype = None) -> NdarrayOrTensor:
        """
        Apply the transform to `img`, assuming `img` is a numpy array or PyTorch Tensor.

        Args:
            dtype: convert image to this data type, default is `self.dtype`.

        Raises:
            TypeError: When ``img`` type is not in ``Union[numpy.ndarray, torch.Tensor]``.

        """
        return convert_data_type(img, output_type=type(img), dtype=dtype or self.dtype)[0]  # type: ignore


class ToTensor(Transform):
    """
    Converts the input image to a tensor without applying any other transformations.
    Input data can be PyTorch Tensor, numpy array, list, dictionary, int, float, bool, str, etc.
    Will convert Tensor, Numpy array, float, int, bool to Tensor, strings and objects keep the original.
    For dictionary, list or tuple, convert every item to a Tensor if applicable and `wrap_sequence=False`.

    Args:
        dtype: target data type to when converting to Tensor.
        device: target device to put the converted Tensor data.
        wrap_sequence: if `False`, then lists will recursively call this function, default to `True`.
            E.g., if `False`, `[1, 2]` -> `[tensor(1), tensor(2)]`, if `True`, then `[1, 2]` -> `tensor([1, 2])`.
        track_meta: whether to convert to `MetaTensor` or regular tensor, default to `None`,
            use the return value of ``get_track_meta``.

    """

    backend = [TransformBackends.TORCH]

    def __init__(
        self,
        dtype: torch.dtype | None = None,
        device: torch.device | None = None,
        wrap_sequence: bool = True,
        track_meta: bool | None = None,
    ) -> None:
        super().__init__()
        self.dtype = dtype
        self.device = device
        self.wrap_sequence = wrap_sequence
        self.track_meta = get_track_meta() if track_meta is None else bool(track_meta)

    def __call__(self, img: NdarrayOrTensor):
        """
        Apply the transform to `img` and make it contiguous.
        """
        if isinstance(img, MetaTensor):
            img.applied_operations = []  # drops tracking info
        return convert_to_tensor(
            img, dtype=self.dtype, device=self.device, wrap_sequence=self.wrap_sequence, track_meta=self.track_meta
        )


class EnsureType(Transform):
    """
    Ensure the input data to be a PyTorch Tensor or numpy array, support: `numpy array`, `PyTorch Tensor`,
    `float`, `int`, `bool`, `string` and `object` keep the original.
    If passing a dictionary, list or tuple, still return dictionary, list or tuple will recursively convert
    every item to the expected data type if `wrap_sequence=False`.

    Args:
        data_type: target data type to convert, should be "tensor" or "numpy".
        dtype: target data content type to convert, for example: np.float32, torch.float, etc.
        device: for Tensor data type, specify the target device.
        wrap_sequence: if `False`, then lists will recursively call this function, default to `True`.
            E.g., if `False`, `[1, 2]` -> `[tensor(1), tensor(2)]`, if `True`, then `[1, 2]` -> `tensor([1, 2])`.
        track_meta: if `True` convert to ``MetaTensor``, otherwise to Pytorch ``Tensor``,
            if ``None`` behave according to return value of py:func:`monai.data.meta_obj.get_track_meta`.

    """

    backend = [TransformBackends.TORCH, TransformBackends.NUMPY]

    def __init__(
        self,
        data_type: str = "tensor",
        dtype: DtypeLike | torch.dtype | None = None,
        device: torch.device | None = None,
        wrap_sequence: bool = True,
        track_meta: bool | None = None,
    ) -> None:
        self.data_type = look_up_option(data_type.lower(), {"tensor", "numpy"})
        self.dtype = dtype
        self.device = device
        self.wrap_sequence = wrap_sequence
        self.track_meta = get_track_meta() if track_meta is None else bool(track_meta)

    def __call__(self, data: NdarrayOrTensor):
        """
        Args:
            data: input data can be PyTorch Tensor, numpy array, list, dictionary, int, float, bool, str, etc.
                will ensure Tensor, Numpy array, float, int, bool as Tensors or numpy arrays, strings and
                objects keep the original. for dictionary, list or tuple, ensure every item as expected type
                if applicable and `wrap_sequence=False`.

        """
        if self.data_type == "tensor":
            output_type = MetaTensor if self.track_meta else torch.Tensor
        else:
            output_type = np.ndarray  # type: ignore
        out: NdarrayOrTensor
        out, *_ = convert_data_type(
            data=data,
            output_type=output_type,  # type: ignore
            dtype=self.dtype,
            device=self.device,
            wrap_sequence=self.wrap_sequence,
        )
        return out


class ToNumpy(Transform):
    """
    Converts the input data to numpy array, can support list or tuple of numbers and PyTorch Tensor.

    Args:
        dtype: target data type when converting to numpy array.
        wrap_sequence: if `False`, then lists will recursively call this function, default to `True`.
            E.g., if `False`, `[1, 2]` -> `[array(1), array(2)]`, if `True`, then `[1, 2]` -> `array([1, 2])`.

    """

    backend = [TransformBackends.NUMPY]

    def __init__(self, dtype: DtypeLike = None, wrap_sequence: bool = True) -> None:
        super().__init__()
        self.dtype = dtype
        self.wrap_sequence = wrap_sequence

    def __call__(self, img: NdarrayOrTensor):
        """
        Apply the transform to `img` and make it contiguous.
        """
        return convert_to_numpy(img, dtype=self.dtype, wrap_sequence=self.wrap_sequence)


class ToCupy(Transform):
    """
    Converts the input data to CuPy array, can support list or tuple of numbers, NumPy and PyTorch Tensor.

    Args:
        dtype: data type specifier. It is inferred from the input by default.
            if not None, must be an argument of `numpy.dtype`, for more details:
            https://docs.cupy.dev/en/stable/reference/generated/cupy.array.html.
        wrap_sequence: if `False`, then lists will recursively call this function, default to `True`.
            E.g., if `False`, `[1, 2]` -> `[array(1), array(2)]`, if `True`, then `[1, 2]` -> `array([1, 2])`.

    """

    backend = [TransformBackends.CUPY]

    def __init__(self, dtype: np.dtype | None = None, wrap_sequence: bool = True) -> None:
        super().__init__()
        self.dtype = dtype
        self.wrap_sequence = wrap_sequence

    def __call__(self, data: NdarrayOrTensor):
        """
        Create a CuPy array from `data` and make it contiguous
        """
        return convert_to_cupy(data, dtype=self.dtype, wrap_sequence=self.wrap_sequence)


class ToPIL(Transform):
    """
    Converts the input image (in the form of NumPy array or PyTorch Tensor) to PIL image
    """

    backend = [TransformBackends.NUMPY]

    def __call__(self, img):
        """
        Apply the transform to `img`.
        """
        if isinstance(img, PILImageImage):
            return img
        if isinstance(img, torch.Tensor):
            img = img.detach().cpu().numpy()
        return pil_image_fromarray(img)


class Transpose(Transform):
    """
    Transposes the input image based on the given `indices` dimension ordering.
    """

    backend = [TransformBackends.TORCH]

    def __init__(self, indices: Sequence[int] | None) -> None:
        self.indices = None if indices is None else tuple(indices)

    def __call__(self, img: NdarrayOrTensor) -> NdarrayOrTensor:
        """
        Apply the transform to `img`.
        """
        img = convert_to_tensor(img, track_meta=get_track_meta())
        return img.permute(self.indices or tuple(range(img.ndim)[::-1]))  # type: ignore


class SqueezeDim(Transform):
    """
    Squeeze a unitary dimension.
    """

    backend = [TransformBackends.TORCH, TransformBackends.NUMPY]

    def __init__(self, dim: int | None = 0, update_meta=True) -> None:
        """
        Args:
            dim: dimension to be squeezed. Default = 0
                "None" works when the input is numpy array.
            update_meta: whether to update the meta info if the input is a metatensor. Default is ``True``.

        Raises:
            TypeError: When ``dim`` is not an ``Optional[int]``.

        """
        if dim is not None and not isinstance(dim, int):
            raise TypeError(f"dim must be None or a int but is {type(dim).__name__}.")
        self.dim = dim
        self.update_meta = update_meta

    def __call__(self, img: NdarrayOrTensor) -> NdarrayOrTensor:
        """
        Args:
            img: numpy arrays with required dimension `dim` removed
        """
        img = convert_to_tensor(img, track_meta=get_track_meta())
        if self.dim is None:
            if self.update_meta:
                warnings.warn("update_meta=True is ignored when dim=None.")
            return img.squeeze()
        dim = (self.dim + len(img.shape)) if self.dim < 0 else self.dim
        # for pytorch/numpy unification
        if img.shape[dim] != 1:
            raise ValueError(f"Can only squeeze singleton dimension, got shape {img.shape[dim]} of {img.shape}.")
        img = img.squeeze(dim)
        if self.update_meta and isinstance(img, MetaTensor) and dim > 0 and len(img.affine.shape) == 2:
            h, w = img.affine.shape
            affine, device = img.affine, img.affine.device if isinstance(img.affine, torch.Tensor) else None
            if h > dim:
                affine = affine[torch.arange(0, h, device=device) != dim - 1]
            if w > dim:
                affine = affine[:, torch.arange(0, w, device=device) != dim - 1]
            if (affine.shape[0] == affine.shape[1]) and not np.linalg.det(convert_to_numpy(affine, wrap_sequence=True)):
                warnings.warn(f"After SqueezeDim, img.affine is ill-posed: \n{img.affine}.")
            img.affine = affine
        return img


class DataStats(Transform):
    """
    Utility transform to show the statistics of data for debug or analysis.
    It can be inserted into any place of a transform chain and check results of previous transforms.
    It support both `numpy.ndarray` and `torch.tensor` as input data,
    so it can be used in pre-processing and post-processing.

    It gets logger from `logging.getLogger(name)`, we can setup a logger outside first with the same `name`.
    If the log level of `logging.RootLogger` is higher than `INFO`, will add a separate `StreamHandler`
    log handler with `INFO` level and record to `stdout`.

    """

    backend = [TransformBackends.TORCH, TransformBackends.NUMPY]

    def __init__(
        self,
        prefix: str = "Data",
        data_type: bool = True,
        data_shape: bool = True,
        value_range: bool = True,
        data_value: bool = False,
        additional_info: Callable | None = None,
        name: str = "DataStats",
    ) -> None:
        """
        Args:
            prefix: will be printed in format: "{prefix} statistics".
            data_type: whether to show the type of input data.
            data_shape: whether to show the shape of input data.
            value_range: whether to show the value range of input data.
            data_value: whether to show the raw value of input data.
                a typical example is to print some properties of Nifti image: affine, pixdim, etc.
            additional_info: user can define callable function to extract additional info from input data.
            name: identifier of `logging.logger` to use, defaulting to "DataStats".

        Raises:
            TypeError: When ``additional_info`` is not an ``Optional[Callable]``.

        """
        if not isinstance(prefix, str):
            raise ValueError(f"prefix must be a string, got {type(prefix)}.")
        self.prefix = prefix
        self.data_type = data_type
        self.data_shape = data_shape
        self.value_range = value_range
        self.data_value = data_value
        if additional_info is not None and not callable(additional_info):
            raise TypeError(f"additional_info must be None or callable but is {type(additional_info).__name__}.")
        self.additional_info = additional_info
        self._logger_name = name
        _logger = logging.getLogger(self._logger_name)
        _logger.setLevel(logging.INFO)
        if logging.root.getEffectiveLevel() > logging.INFO:
            # Avoid duplicate stream handlers to be added when multiple DataStats are used in a chain.
            has_console_handler = any(
                hasattr(h, "is_data_stats_handler") and h.is_data_stats_handler for h in _logger.handlers
            )
            if not has_console_handler:
                # if the root log level is higher than INFO, set a separate stream handler to record
                console = logging.StreamHandler(sys.stdout)
                console.setLevel(logging.INFO)
                console.is_data_stats_handler = True  # type:ignore[attr-defined]
                _logger.addHandler(console)

    def __call__(
        self,
        img: NdarrayOrTensor,
        prefix: str | None = None,
        data_type: bool | None = None,
        data_shape: bool | None = None,
        value_range: bool | None = None,
        data_value: bool | None = None,
        additional_info: Callable | None = None,
    ) -> NdarrayOrTensor:
        """
        Apply the transform to `img`, optionally take arguments similar to the class constructor.
        """
        lines = [f"{prefix or self.prefix} statistics:"]

        if self.data_type if data_type is None else data_type:
            lines.append(f"Type: {type(img)} {img.dtype if hasattr(img, 'dtype') else None}")
        if self.data_shape if data_shape is None else data_shape:
            lines.append(f"Shape: {img.shape}")
        if self.value_range if value_range is None else value_range:
            if isinstance(img, np.ndarray):
                lines.append(f"Value range: ({np.min(img)}, {np.max(img)})")
            elif isinstance(img, torch.Tensor):
                lines.append(f"Value range: ({torch.min(img)}, {torch.max(img)})")
            else:
                lines.append(f"Value range: (not a PyTorch or Numpy array, type: {type(img)})")
        if self.data_value if data_value is None else data_value:
            lines.append(f"Value: {img}")
        additional_info = self.additional_info if additional_info is None else additional_info
        if additional_info is not None:
            lines.append(f"Additional info: {additional_info(img)}")
        separator = "\n"
        output = f"{separator.join(lines)}"
        logging.getLogger(self._logger_name).info(output)
        return img


class SimulateDelay(Transform):
    """
    This is a pass through transform to be used for testing purposes. It allows
    adding fake behaviors that are useful for testing purposes to simulate
    how large datasets behave without needing to test on large data sets.

    For example, simulating slow NFS data transfers, or slow network transfers
    in testing by adding explicit timing delays. Testing of small test data
    can lead to incomplete understanding of real world issues, and may lead
    to sub-optimal design choices.
    """

    backend = [TransformBackends.TORCH, TransformBackends.NUMPY]

    def __init__(self, delay_time: float = 0.0) -> None:
        """
        Args:
            delay_time: The minimum amount of time, in fractions of seconds,
                to accomplish this delay task.
        """
        super().__init__()
        self.delay_time: float = delay_time

    def __call__(self, img: NdarrayOrTensor, delay_time: float | None = None) -> NdarrayOrTensor:
        """
        Args:
            img: data remain unchanged throughout this transform.
            delay_time: The minimum amount of time, in fractions of seconds,
                to accomplish this delay task.
        """
        time.sleep(self.delay_time if delay_time is None else delay_time)
        return img


class Lambda(InvertibleTransform):
    """
    Apply a user-defined lambda as a transform.

    For example:

    .. code-block:: python
        :emphasize-lines: 2

        image = np.ones((10, 2, 2))
        lambd = Lambda(func=lambda x: x[:4, :, :])
        print(lambd(image).shape)
        (4, 2, 2)

    Args:
        func: Lambda/function to be applied.
        inv_func: Lambda/function of inverse operation, default to `lambda x: x`.

    Raises:
        TypeError: When ``func`` is not an ``Optional[Callable]``.

    """

    backend = [TransformBackends.TORCH, TransformBackends.NUMPY]

    def __init__(self, func: Callable | None = None, inv_func: Callable = no_collation) -> None:
        if func is not None and not callable(func):
            raise TypeError(f"func must be None or callable but is {type(func).__name__}.")
        self.func = func
        self.inv_func = inv_func

    def __call__(self, img: NdarrayOrTensor, func: Callable | None = None):
        """
        Apply `self.func` to `img`.

        Args:
            func: Lambda/function to be applied. Defaults to `self.func`.

        Raises:
            TypeError: When ``func`` is not an ``Optional[Callable]``.

        """
        fn = func if func is not None else self.func
        if not callable(fn):
            raise TypeError(f"func must be None or callable but is {type(fn).__name__}.")
        out = fn(img)
        # convert to MetaTensor if necessary
        if isinstance(out, (np.ndarray, torch.Tensor)) and not isinstance(out, MetaTensor) and get_track_meta():
            out = MetaTensor(out)
        if isinstance(out, MetaTensor):
            self.push_transform(out)
        return out

    def inverse(self, data: torch.Tensor):
        if isinstance(data, MetaTensor):
            self.pop_transform(data)
        return self.inv_func(data)


class RandLambda(Lambda, RandomizableTransform):
    """
    Randomizable version :py:class:`monai.transforms.Lambda`, the input `func` may contain random logic,
    or randomly execute the function based on `prob`.

    Args:
        func: Lambda/function to be applied.
        prob: probability of executing the random function, default to 1.0, with 100% probability to execute.
        inv_func: Lambda/function of inverse operation, default to `lambda x: x`.

    For more details, please check :py:class:`monai.transforms.Lambda`.
    """

    backend = Lambda.backend

    def __init__(self, func: Callable | None = None, prob: float = 1.0, inv_func: Callable = no_collation) -> None:
        Lambda.__init__(self=self, func=func, inv_func=inv_func)
        RandomizableTransform.__init__(self=self, prob=prob)

    def __call__(self, img: NdarrayOrTensor, func: Callable | None = None):
        self.randomize(img)
        out = deepcopy(super().__call__(img, func) if self._do_transform else img)
        # convert to MetaTensor if necessary
        if not isinstance(out, MetaTensor) and get_track_meta():
            out = MetaTensor(out)
        if isinstance(out, MetaTensor):
            lambda_info = self.pop_transform(out) if self._do_transform else {}
            self.push_transform(out, extra_info=lambda_info)
        return out

    def inverse(self, data: torch.Tensor):
        do_transform = self.get_most_recent_transform(data).pop(TraceKeys.DO_TRANSFORM)
        if do_transform:
            data = super().inverse(data)
        else:
            self.pop_transform(data)
        return data


class LabelToMask(Transform):
    """
    Convert labels to mask for other tasks. A typical usage is to convert segmentation labels
    to mask data to pre-process images and then feed the images into classification network.
    It can support single channel labels or One-Hot labels with specified `select_labels`.
    For example, users can select `label value = [2, 3]` to construct mask data, or select the
    second and the third channels of labels to construct mask data.
    The output mask data can be a multiple channels binary data or a single channel binary
    data that merges all the channels.

    Args:
        select_labels: labels to generate mask from. for 1 channel label, the `select_labels`
            is the expected label values, like: [1, 2, 3]. for One-Hot format label, the
            `select_labels` is the expected channel indices.
        merge_channels: whether to use `np.any()` to merge the result on channel dim. if yes,
            will return a single channel mask with binary data.

    """

    backend = [TransformBackends.TORCH, TransformBackends.NUMPY]

    def __init__(  # pytype: disable=annotation-type-mismatch
        self, select_labels: Sequence[int] | int, merge_channels: bool = False
    ) -> None:  # pytype: disable=annotation-type-mismatch
        self.select_labels = ensure_tuple(select_labels)
        self.merge_channels = merge_channels

    def __call__(
        self, img: NdarrayOrTensor, select_labels: Sequence[int] | int | None = None, merge_channels: bool = False
    ) -> NdarrayOrTensor:
        """
        Args:
            select_labels: labels to generate mask from. for 1 channel label, the `select_labels`
                is the expected label values, like: [1, 2, 3]. for One-Hot format label, the
                `select_labels` is the expected channel indices.
            merge_channels: whether to use `np.any()` to merge the result on channel dim. if yes,
                will return a single channel mask with binary data.
        """
        img = convert_to_tensor(img, track_meta=get_track_meta())
        if select_labels is None:
            select_labels = self.select_labels
        else:
            select_labels = ensure_tuple(select_labels)

        if img.shape[0] > 1:
            data = img[[*select_labels]]
        else:
            where: Callable = np.where if isinstance(img, np.ndarray) else torch.where  # type: ignore
            if isinstance(img, np.ndarray) or is_module_ver_at_least(torch, (1, 8, 0)):
                data = where(in1d(img, select_labels), True, False).reshape(img.shape)
            # pre pytorch 1.8.0, need to use 1/0 instead of True/False
            else:
                data = where(
                    in1d(img, select_labels), torch.tensor(1, device=img.device), torch.tensor(0, device=img.device)
                ).reshape(img.shape)

        if merge_channels or self.merge_channels:
            if isinstance(img, np.ndarray) or is_module_ver_at_least(torch, (1, 8, 0)):
                return data.any(0)[None]
            # pre pytorch 1.8.0 compatibility
            return data.to(torch.uint8).any(0)[None].to(bool)  # type: ignore

        return data


class FgBgToIndices(Transform, MultiSampleTrait):
    """
    Compute foreground and background of the input label data, return the indices.
    If no output_shape specified, output data will be 1 dim indices after flattening.
    This transform can help pre-compute foreground and background regions for other transforms.
    A typical usage is to randomly select foreground and background to crop.
    The main logic is based on :py:class:`monai.transforms.utils.map_binary_to_indices`.

    Args:
        image_threshold: if enabled `image` at runtime, use ``image > image_threshold`` to
            determine the valid image content area and select background only in this area.
        output_shape: expected shape of output indices. if not None, unravel indices to specified shape.

    """

    backend = [TransformBackends.NUMPY, TransformBackends.TORCH]

    def __init__(self, image_threshold: float = 0.0, output_shape: Sequence[int] | None = None) -> None:
        self.image_threshold = image_threshold
        self.output_shape = output_shape

    def __call__(
        self, label: NdarrayOrTensor, image: NdarrayOrTensor | None = None, output_shape: Sequence[int] | None = None
    ) -> tuple[NdarrayOrTensor, NdarrayOrTensor]:
        """
        Args:
            label: input data to compute foreground and background indices.
            image: if image is not None, use ``label = 0 & image > image_threshold``
                to define background. so the output items will not map to all the voxels in the label.
            output_shape: expected shape of output indices. if None, use `self.output_shape` instead.

        """
        if output_shape is None:
            output_shape = self.output_shape
        fg_indices, bg_indices = map_binary_to_indices(label, image, self.image_threshold)
        if output_shape is not None:
            fg_indices = unravel_indices(fg_indices, output_shape)
            bg_indices = unravel_indices(bg_indices, output_shape)
        return fg_indices, bg_indices


<<<<<<< HEAD
class ClassesToIndices(Transform):
=======
class ClassesToIndices(Transform, MultiSampleTrait):
>>>>>>> f5708ea8
    backend = [TransformBackends.NUMPY, TransformBackends.TORCH]

    def __init__(
        self, num_classes: int | None = None, image_threshold: float = 0.0, output_shape: Sequence[int] | None = None
    ) -> None:
        """
        Compute indices of every class of the input label data, return a list of indices.
        If no output_shape specified, output data will be 1 dim indices after flattening.
        This transform can help pre-compute indices of the class regions for other transforms.
        A typical usage is to randomly select indices of classes to crop.
        The main logic is based on :py:class:`monai.transforms.utils.map_classes_to_indices`.

        Args:
            num_classes: number of classes for argmax label, not necessary for One-Hot label.
            image_threshold: if enabled `image` at runtime, use ``image > image_threshold`` to
                determine the valid image content area and select only the indices of classes in this area.
            output_shape: expected shape of output indices. if not None, unravel indices to specified shape.

        """
        self.num_classes = num_classes
        self.image_threshold = image_threshold
        self.output_shape = output_shape

    def __call__(
        self, label: NdarrayOrTensor, image: NdarrayOrTensor | None = None, output_shape: Sequence[int] | None = None
    ) -> list[NdarrayOrTensor]:
        """
        Args:
            label: input data to compute the indices of every class.
            image: if image is not None, use ``image > image_threshold`` to define valid region, and only select
                the indices within the valid region.
            output_shape: expected shape of output indices. if None, use `self.output_shape` instead.

        """

        if output_shape is None:
            output_shape = self.output_shape
        indices: list[NdarrayOrTensor]
        indices = map_classes_to_indices(label, self.num_classes, image, self.image_threshold)
        if output_shape is not None:
            indices = [unravel_indices(cls_indices, output_shape) for cls_indices in indices]

        return indices


class ConvertToMultiChannelBasedOnBratsClasses(Transform):
    """
    Convert labels to multi channels based on brats18 classes:
    label 1 is the necrotic and non-enhancing tumor core
    label 2 is the peritumoral edema
    label 4 is the GD-enhancing tumor
    The possible classes are TC (Tumor core), WT (Whole tumor)
    and ET (Enhancing tumor).
    """

    backend = [TransformBackends.TORCH, TransformBackends.NUMPY]

    def __call__(self, img: NdarrayOrTensor) -> NdarrayOrTensor:
        # if img has channel dim, squeeze it
        if img.ndim == 4 and img.shape[0] == 1:
            img = img.squeeze(0)

        result = [(img == 1) | (img == 4), (img == 1) | (img == 4) | (img == 2), img == 4]
        # merge labels 1 (tumor non-enh) and 4 (tumor enh) and 2 (large edema) to WT
        # label 4 is ET
        return torch.stack(result, dim=0) if isinstance(img, torch.Tensor) else np.stack(result, axis=0)


class AddExtremePointsChannel(Randomizable, Transform):
    """
    Add extreme points of label to the image as a new channel. This transform generates extreme
    point from label and applies a gaussian filter. The pixel values in points image are rescaled
    to range [rescale_min, rescale_max] and added as a new channel to input image. The algorithm is
    described in Roth et al., Going to Extremes: Weakly Supervised Medical Image Segmentation
    https://arxiv.org/abs/2009.11988.

    This transform only supports single channel labels (1, spatial_dim1, [spatial_dim2, ...]). The
    background ``index`` is ignored when calculating extreme points.

    Args:
        background: Class index of background label, defaults to 0.
        pert: Random perturbation amount to add to the points, defaults to 0.0.

    Raises:
        ValueError: When no label image provided.
        ValueError: When label image is not single channel.
    """

    backend = [TransformBackends.TORCH]

    def __init__(self, background: int = 0, pert: float = 0.0) -> None:
        self._background = background
        self._pert = pert
        self._points: list[tuple[int, ...]] = []

    def randomize(self, label: NdarrayOrTensor) -> None:
        self._points = get_extreme_points(label, rand_state=self.R, background=self._background, pert=self._pert)

    def __call__(
        self,
        img: NdarrayOrTensor,
        label: NdarrayOrTensor | None = None,
        sigma: Sequence[float] | float | Sequence[torch.Tensor] | torch.Tensor = 3.0,
        rescale_min: float = -1.0,
        rescale_max: float = 1.0,
    ) -> NdarrayOrTensor:
        """
        Args:
            img: the image that we want to add new channel to.
            label: label image to get extreme points from. Shape must be
                (1, spatial_dim1, [, spatial_dim2, ...]). Doesn't support one-hot labels.
            sigma: if a list of values, must match the count of spatial dimensions of input data,
                and apply every value in the list to 1 spatial dimension. if only 1 value provided,
                use it for all spatial dimensions.
            rescale_min: minimum value of output data.
            rescale_max: maximum value of output data.
        """
        if label is None:
            raise ValueError("This transform requires a label array!")
        if label.shape[0] != 1:
            raise ValueError("Only supports single channel labels!")

        # Generate extreme points
        self.randomize(label[0, :])

        points_image = extreme_points_to_image(
            points=self._points, label=label, sigma=sigma, rescale_min=rescale_min, rescale_max=rescale_max
        )
        points_image, *_ = convert_to_dst_type(points_image, img)  # type: ignore
        return concatenate((img, points_image), axis=0)


class TorchVision:
    """
    This is a wrapper transform for PyTorch TorchVision transform based on the specified transform name and args.
    As most of the TorchVision transforms only work for PIL image and PyTorch Tensor, this transform expects input
    data to be PyTorch Tensor, users can easily call `ToTensor` transform to convert a Numpy array to Tensor.

    """

    backend = [TransformBackends.TORCH]

    def __init__(self, name: str, *args, **kwargs) -> None:
        """
        Args:
            name: The transform name in TorchVision package.
            args: parameters for the TorchVision transform.
            kwargs: parameters for the TorchVision transform.

        """
        super().__init__()
        self.name = name
        transform, _ = optional_import("torchvision.transforms", "0.8.0", min_version, name=name)
        self.trans = transform(*args, **kwargs)

    def __call__(self, img: NdarrayOrTensor):
        """
        Args:
            img: PyTorch Tensor data for the TorchVision transform.

        """
        img_t, *_ = convert_data_type(img, torch.Tensor)

        out = self.trans(img_t)
        out, *_ = convert_to_dst_type(src=out, dst=img)
        return out


class MapLabelValue:
    """
    Utility to map label values to another set of values.
    For example, map [3, 2, 1] to [0, 1, 2], [1, 2, 3] -> [0.5, 1.5, 2.5], ["label3", "label2", "label1"] -> [0, 1, 2],
    [3.5, 2.5, 1.5] -> ["label0", "label1", "label2"], etc.
    The label data must be numpy array or array-like data and the output data will be numpy array.

    """

    backend = [TransformBackends.NUMPY]

    def __init__(self, orig_labels: Sequence, target_labels: Sequence, dtype: DtypeLike = np.float32) -> None:
        """
        Args:
            orig_labels: original labels that map to others.
            target_labels: expected label values, 1: 1 map to the `orig_labels`.
            dtype: convert the output data to dtype, default to float32.

        """
        if len(orig_labels) != len(target_labels):
            raise ValueError("orig_labels and target_labels must have the same length.")
        if all(o == z for o, z in zip(orig_labels, target_labels)):
            raise ValueError("orig_labels and target_labels are exactly the same, should be different to map.")

        self.orig_labels = orig_labels
        self.target_labels = target_labels
        self.dtype = get_equivalent_dtype(dtype, data_type=np.ndarray)

    def __call__(self, img: NdarrayOrTensor):
        img_np, *_ = convert_data_type(img, np.ndarray)
        img_flat = img_np.flatten()
        try:
            out_flat = np.array(img_flat, dtype=self.dtype)
        except ValueError:
            # can't copy unchanged labels as the expected dtype is not supported, must map all the label values
            out_flat = np.zeros(shape=img_flat.shape, dtype=self.dtype)

        for o, t in zip(self.orig_labels, self.target_labels):
            if o == t:
                continue
            np.place(out_flat, img_flat == o, t)

        reshaped = out_flat.reshape(img_np.shape)
        out, *_ = convert_to_dst_type(src=reshaped, dst=img, dtype=self.dtype)
        return out


class IntensityStats(Transform):
    """
    Compute statistics for the intensity values of input image and store into the metadata dictionary.
    For example: if `ops=[lambda x: np.mean(x), "max"]` and `key_prefix="orig"`, may generate below stats:
    `{"orig_custom_0": 1.5, "orig_max": 3.0}`.

    Args:
        ops: expected operations to compute statistics for the intensity.
            if a string, will map to the predefined operations, supported: ["mean", "median", "max", "min", "std"]
            mapping to `np.nanmean`, `np.nanmedian`, `np.nanmax`, `np.nanmin`, `np.nanstd`.
            if a callable function, will execute the function on input image.
        key_prefix: the prefix to combine with `ops` name to generate the key to store the results in the
            metadata dictionary. if some `ops` are callable functions, will use "{key_prefix}_custom_{index}"
            as the key, where index counts from 0.
        channel_wise: whether to compute statistics for every channel of input image separately.
            if True, return a list of values for every operation, default to False.

    """

    backend = [TransformBackends.NUMPY]

    def __init__(self, ops: Sequence[str | Callable], key_prefix: str, channel_wise: bool = False) -> None:
        self.ops = ensure_tuple(ops)
        self.key_prefix = key_prefix
        self.channel_wise = channel_wise

    def __call__(
        self, img: NdarrayOrTensor, meta_data: dict | None = None, mask: np.ndarray | None = None
    ) -> tuple[NdarrayOrTensor, dict]:
        """
        Compute statistics for the intensity of input image.

        Args:
            img: input image to compute intensity stats.
            meta_data: metadata dictionary to store the statistics data, if None, will create an empty dictionary.
            mask: if not None, mask the image to extract only the interested area to compute statistics.
                mask must have the same shape as input `img`.

        """
        img_np, *_ = convert_data_type(img, np.ndarray)
        if meta_data is None:
            meta_data = {}

        if mask is not None:
            if mask.shape != img_np.shape:
                raise ValueError(f"mask must have the same shape as input `img`, got {mask.shape} and {img_np.shape}.")
            if mask.dtype != bool:
                raise TypeError(f"mask must be bool array, got type {mask.dtype}.")
            img_np = img_np[mask]

        supported_ops = {
            "mean": np.nanmean,
            "median": np.nanmedian,
            "max": np.nanmax,
            "min": np.nanmin,
            "std": np.nanstd,
        }

        def _compute(op: Callable, data: np.ndarray):
            if self.channel_wise:
                return [op(c) for c in data]
            return op(data)

        custom_index = 0
        for o in self.ops:
            if isinstance(o, str):
                o = look_up_option(o, supported_ops.keys())
                meta_data[self.key_prefix + "_" + o] = _compute(supported_ops[o], img_np)  # type: ignore
            elif callable(o):
                meta_data[self.key_prefix + "_custom_" + str(custom_index)] = _compute(o, img_np)
                custom_index += 1
            else:
                raise ValueError("ops must be key string for predefined operations or callable function.")

        return img, meta_data


class ToDevice(Transform):
    """
    Move PyTorch Tensor to the specified device.
    It can help cache data into GPU and execute following logic on GPU directly.

    Note:
        If moving data to GPU device in the multi-processing workers of DataLoader, may got below CUDA error:
        "RuntimeError: Cannot re-initialize CUDA in forked subprocess. To use CUDA with multiprocessing,
        you must use the 'spawn' start method."
        So usually suggest to set `num_workers=0` in the `DataLoader` or `ThreadDataLoader`.

    """

    backend = [TransformBackends.TORCH]

    def __init__(self, device: torch.device | str, **kwargs) -> None:
        """
        Args:
            device: target device to move the Tensor, for example: "cuda:1".
            kwargs: other args for the PyTorch `Tensor.to()` API, for more details:
                https://pytorch.org/docs/stable/generated/torch.Tensor.to.html.

        """
        self.device = device
        self.kwargs = kwargs

    def __call__(self, img: torch.Tensor):
        if not isinstance(img, torch.Tensor):
            raise ValueError("img must be PyTorch Tensor, consider converting img by `EnsureType` transform first.")

        return img.to(self.device, **self.kwargs)


class CuCIM(Transform):
    """
    Wrap a non-randomized cuCIM transform, defined based on the transform name and args.
    For randomized transforms use :py:class:`monai.transforms.RandCuCIM`.

    Args:
        name: the transform name in CuCIM package
        args: parameters for the CuCIM transform
        kwargs: parameters for the CuCIM transform

    Note:
        CuCIM transform only work with CuPy arrays, so this transform expects input data to be `cupy.ndarray`.
        Users can call `ToCuPy` transform to convert a numpy array or torch tensor to cupy array.
    """

    def __init__(self, name: str, *args, **kwargs) -> None:
        super().__init__()
        self.name = name
        self.transform, _ = optional_import("cucim.core.operations.expose.transform", name=name)
        self.args = args
        self.kwargs = kwargs

    def __call__(self, data):
        """
        Args:
            data: a CuPy array (`cupy.ndarray`) for the cuCIM transform

        Returns:
            `cupy.ndarray`

        """
        return self.transform(data, *self.args, **self.kwargs)


class RandCuCIM(CuCIM, RandomizableTrait):
    """
    Wrap a randomized cuCIM transform, defined based on the transform name and args
    For deterministic non-randomized transforms use :py:class:`monai.transforms.CuCIM`.

    Args:
        name: the transform name in CuCIM package.
        args: parameters for the CuCIM transform.
        kwargs: parameters for the CuCIM transform.

    Note:
        - CuCIM transform only work with CuPy arrays, so this transform expects input data to be `cupy.ndarray`.
          Users can call `ToCuPy` transform to convert a numpy array or torch tensor to cupy array.
        - If the random factor of the underlying cuCIM transform is not derived from `self.R`,
          the results may not be deterministic. See Also: :py:class:`monai.transforms.Randomizable`.
    """

    def __init__(self, name: str, *args, **kwargs) -> None:
        CuCIM.__init__(self, name, *args, **kwargs)


class AddCoordinateChannels(Transform):
    """
    Appends additional channels encoding coordinates of the input. Useful when e.g. training using patch-based sampling,
    to allow feeding of the patch's location into the network.

    This can be seen as a input-only version of CoordConv:

    Liu, R. et al. An Intriguing Failing of Convolutional Neural Networks and the CoordConv Solution, NeurIPS 2018.

    Args:
        spatial_dims: the spatial dimensions that are to have their coordinates encoded in a channel and
            appended to the input image. E.g., `(0, 1, 2)` represents `H, W, D` dims and append three channels
            to the input image, encoding the coordinates of the input's three spatial dimensions.

    .. deprecated:: 0.8.0
        ``spatial_channels`` is deprecated, use ``spatial_dims`` instead.

    """

    backend = [TransformBackends.NUMPY]

    def __init__(self, spatial_dims: Sequence[int]) -> None:
        self.spatial_dims = spatial_dims

    def __call__(self, img: NdarrayOrTensor) -> NdarrayOrTensor:
        """
        Args:
            img: data to be transformed, assuming `img` is channel first.
        """
        if max(self.spatial_dims) > img.ndim - 2 or min(self.spatial_dims) < 0:
            raise ValueError(f"`spatial_dims` values must be within [0, {img.ndim - 2}]")

        spatial_size = img.shape[1:]
        coord_channels = np.array(np.meshgrid(*tuple(np.linspace(-0.5, 0.5, s) for s in spatial_size), indexing="ij"))
        coord_channels, *_ = convert_to_dst_type(coord_channels, img)  # type: ignore
        coord_channels = coord_channels[list(self.spatial_dims)]
        return concatenate((img, coord_channels), axis=0)


class ImageFilter(Transform):
    """
    Applies a convolution filter to the input image.

    Args:
        filter:
            A string specifying the filter, a custom filter as ``torch.Tenor`` or ``np.ndarray`` or a ``nn.Module``.
            Available options for string are: ``mean``, ``laplace``, ``elliptical``, ``sobel``, ``sharpen``, ``median``, ``gauss``
            See below for short explanations on every filter.
        filter_size:
            A single integer value specifying the size of the quadratic or cubic filter.
            Computational complexity scales to the power of 2 (2D filter) or 3 (3D filter), which
            should be considered when choosing filter size.
        kwargs:
            Additional arguments passed to filter function, required by ``sobel`` and ``gauss``.
            See below for details.

    Raises:
        ValueError: When ``filter_size`` is not an uneven integer
        ValueError: When ``filter`` is an array and ``ndim`` is not in [1,2,3]
        ValueError: When ``filter`` is an array and any dimension has an even shape
        NotImplementedError: When ``filter`` is a string and not in ``self.supported_filters``
        KeyError: When necessary ``kwargs`` are not passed to a filter that requires additional arguments.


    **Mean Filtering:** ``filter='mean'``

    Mean filtering can smooth edges and remove aliasing artifacts in an segmentation image.
    See also py:func:`monai.networks.layers.simplelayers.MeanFilter`
    Example 2D filter (5 x 5)::

        [[1, 1, 1, 1, 1],
         [1, 1, 1, 1, 1],
         [1, 1, 1, 1, 1],
         [1, 1, 1, 1, 1],
         [1, 1, 1, 1, 1]]

    If smoothing labels with this filter, ensure they are in one-hot format.

    **Outline Detection:** ``filter='laplace'``

    Laplacian filtering for outline detection in images. Can be used to transform labels to contours.
    See also py:func:`monai.networks.layers.simplelayers.LaplaceFilter`

    Example 2D filter (5x5)::

        [[-1., -1., -1., -1., -1.],
         [-1., -1., -1., -1., -1.],
         [-1., -1., 24., -1., -1.],
         [-1., -1., -1., -1., -1.],
         [-1., -1., -1., -1., -1.]]


    **Dilation:** ``filter='elliptical'``

    An elliptical filter can be used to dilate labels or label-contours.
    Example 2D filter (5x5)::

        [[0., 0., 1., 0., 0.],
         [1., 1., 1., 1., 1.],
         [1., 1., 1., 1., 1.],
         [1., 1., 1., 1., 1.],
         [0., 0., 1., 0., 0.]]


    **Edge Detection:** ``filter='sobel'``

    This filter allows for additional arguments passed as ``kwargs`` during initialization.
    See also py:func:`monai.transforms.post.SobelGradients`

    *kwargs*

    * ``spatial_axes``: the axes that define the direction of the gradient to be calculated.
      It calculates the gradient along each of the provide axis.
      By default it calculate the gradient for all spatial axes.
    * ``normalize_kernels``: if normalize the Sobel kernel to provide proper gradients. Defaults to True.
    * ``normalize_gradients``: if normalize the output gradient to 0 and 1. Defaults to False.
    * ``padding_mode``: the padding mode of the image when convolving with Sobel kernels. Defaults to ``"reflect"``.
      Acceptable values are ``'zeros'``, ``'reflect'``, ``'replicate'`` or ``'circular'``.
      See ``torch.nn.Conv1d()`` for more information.
    * ``dtype``: kernel data type (torch.dtype). Defaults to ``torch.float32``.


    **Sharpening:** ``filter='sharpen'``

    Sharpen an image with a 2D or 3D filter.
    Example 2D filter (5x5)::

        [[ 0.,  0., -1.,  0.,  0.],
         [-1., -1., -1., -1., -1.],
         [-1., -1., 17., -1., -1.],
         [-1., -1., -1., -1., -1.],
         [ 0.,  0., -1.,  0.,  0.]]


    **Gaussian Smooth:** ``filter='gauss'``

    Blur/smooth an image with 2D or 3D gaussian filter.
    This filter requires additional arguments passed as ``kwargs`` during initialization.
    See also py:func:`monai.networks.layers.simplelayers.GaussianFilter`

    *kwargs*

    * ``sigma``: std. could be a single value, or spatial_dims number of values.
    * ``truncated``: spreads how many stds.
    * ``approx``: discrete Gaussian kernel type, available options are "erf", "sampled", and "scalespace".


    **Median Filter:** ``filter='median'``

    Blur an image with 2D or 3D median filter to remove noise.
    Useful in image preprocessing to improve results of later processing.
    See also py:func:`monai.networks.layers.simplelayers.MedianFilter`


    **Savitzky Golay Filter:** ``filter = 'savitzky_golay'``

    Convolve a Tensor along a particular axis with a Savitzky-Golay kernel.
    This filter requires additional arguments passed as ``kwargs`` during initialization.
    See also py:func:`monai.networks.layers.simplelayers.SavitzkyGolayFilter`

    *kwargs*

    * ``order``: Order of the polynomial to fit to each window, must be less than ``window_length``.
    * ``axis``: (optional): Axis along which to apply the filter kernel. Default 2 (first spatial dimension).
    * ``mode``: (string, optional): padding mode passed to convolution class. ``'zeros'``, ``'reflect'``, ``'replicate'`` or
      ``'circular'``. Default: ``'zeros'``. See torch.nn.Conv1d() for more information.

    """

    backend = [TransformBackends.TORCH, TransformBackends.NUMPY]
    supported_filters = sorted(
        ["mean", "laplace", "elliptical", "sobel", "sharpen", "median", "gauss", "savitzky_golay"]
    )

    def __init__(self, filter: str | NdarrayOrTensor | nn.Module, filter_size: int | None = None, **kwargs) -> None:
        self._check_filter_format(filter, filter_size)
        self._check_kwargs_are_present(filter, **kwargs)
        self.filter = filter
        self.filter_size = filter_size
        self.additional_args_for_filter = kwargs

    def __call__(self, img: NdarrayOrTensor, meta_dict: dict | None = None) -> NdarrayOrTensor:
        """
        Args:
            img: torch tensor data to apply filter to with shape: [channels, height, width[, depth]]
            meta_dict: An optional dictionary with metadata

        Returns:
            A MetaTensor with the same shape as `img` and identical metadata
        """
        if isinstance(img, MetaTensor):
            meta_dict = img.meta
        img_, prev_type, device = convert_data_type(img, torch.Tensor)
        ndim = img_.ndim - 1  # assumes channel first format

        if isinstance(self.filter, str):
            self.filter = self._get_filter_from_string(self.filter, self.filter_size, ndim)  # type: ignore
        elif isinstance(self.filter, (torch.Tensor, np.ndarray)):
            self.filter = ApplyFilter(self.filter)

        img_ = self._apply_filter(img_)
        if meta_dict:
            img_ = MetaTensor(img_, meta=meta_dict)
        else:
            img_, *_ = convert_data_type(img_, prev_type, device)
        return img_

    def _check_all_values_uneven(self, x: tuple) -> None:
        for value in x:
            if value % 2 == 0:
                raise ValueError(f"Only uneven filters are supported, but filter size is {x}")

    def _check_filter_format(self, filter: str | NdarrayOrTensor | nn.Module, filter_size: int | None = None) -> None:
        if isinstance(filter, str):
            if not filter_size:
                raise ValueError("`filter_size` must be specified when specifying filters by string.")
            if filter_size % 2 == 0:
                raise ValueError("`filter_size` should be a single uneven integer.")
            if filter not in self.supported_filters:
                raise NotImplementedError(f"{filter}. Supported filters are {self.supported_filters}.")
        elif isinstance(filter, torch.Tensor) or isinstance(filter, np.ndarray):
            if filter.ndim not in [1, 2, 3]:
                raise ValueError("Only 1D, 2D, and 3D filters are supported.")
            self._check_all_values_uneven(filter.shape)
        elif isinstance(filter, (nn.Module, Transform)):
            pass
        else:
            raise TypeError(
                f"{type(filter)} is not supported."
                "Supported types are `class 'str'`, `class 'torch.Tensor'`, `class 'np.ndarray'`, "
                "`class 'torch.nn.modules.module.Module'`, `class 'monai.transforms.Transform'`"
            )

    def _check_kwargs_are_present(self, filter, **kwargs):
        if filter == "gauss" and "sigma" not in kwargs.keys():
            raise KeyError("`filter='gauss', requires the additonal keyword argument `sigma`")
        if filter == "savitzky_golay" and "order" not in kwargs.keys():
            raise KeyError("`filter='savitzky_golay', requires the additonal keyword argument `order`")

    def _get_filter_from_string(self, filter: str, size: int, ndim: int) -> nn.Module | Callable:
        if filter == "mean":
            return MeanFilter(ndim, size)
        elif filter == "laplace":
            return LaplaceFilter(ndim, size)
        elif filter == "elliptical":
            return EllipticalFilter(ndim, size)
        elif filter == "sobel":
            from monai.transforms.post.array import SobelGradients  # cannot import on top because of circular imports

            allowed_keys = SobelGradients.__init__.__annotations__.keys()
            kwargs = {k: v for k, v in self.additional_args_for_filter.items() if k in allowed_keys}
            return SobelGradients(size, **kwargs)
        elif filter == "sharpen":
            return SharpenFilter(ndim, size)
        elif filter == "gauss":
            allowed_keys = GaussianFilter.__init__.__annotations__.keys()
            kwargs = {k: v for k, v in self.additional_args_for_filter.items() if k in allowed_keys}
            return GaussianFilter(ndim, **kwargs)
        elif filter == "median":
            return partial(median_filter, kernel_size=size, spatial_dims=ndim)
        elif filter == "savitzky_golay":
            allowed_keys = SavitzkyGolayFilter.__init__.__annotations__.keys()
            kwargs = {k: v for k, v in self.additional_args_for_filter.items() if k in allowed_keys}
            return SavitzkyGolayFilter(size, **kwargs)
        else:
            raise NotImplementedError(f"Filter {filter} not implemented")

    def _apply_filter(self, img: torch.Tensor) -> torch.Tensor:
        if isinstance(self.filter, Transform):
            img = self.filter(img)
        else:
            img = self.filter(img.unsqueeze(0))  # type: ignore
            img = img[0]  # add and remove batch dim
        return img


class RandImageFilter(RandomizableTransform):
    """
    Randomly apply a convolutional filter to the input data.

    Args:
        filter:
            A string specifying the filter or a custom filter as `torch.Tenor` or `np.ndarray`.
            Available options are: `mean`, `laplace`, `elliptical`, `gaussian``
            See below for short explanations on every filter.
        filter_size:
            A single integer value specifying the size of the quadratic or cubic filter.
            Computational complexity scales to the power of 2 (2D filter) or 3 (3D filter), which
            should be considered when choosing filter size.
        prob:
            Probability the transform is applied to the data
    """

    backend = ImageFilter.backend

    def __init__(
        self, filter: str | NdarrayOrTensor, filter_size: int | None = None, prob: float = 0.1, **kwargs
    ) -> None:
        super().__init__(prob)
        self.filter = ImageFilter(filter, filter_size, **kwargs)

    def __call__(self, img: NdarrayOrTensor, meta_dict: Mapping | None = None) -> NdarrayOrTensor:
        """
        Args:
            img: torch tensor data to apply filter to with shape: [channels, height, width[, depth]]
            meta_dict: An optional dictionary with metadata
            kwargs: optional arguments required by specific filters. E.g. `sigma`if filter is `gauss`.
                see py:func:`monai.transforms.utility.array.ImageFilter` for more details

        Returns:
            A MetaTensor with the same shape as `img` and identical metadata
        """
        self.randomize(None)
        if self._do_transform:
            img = self.filter(img)
        return img<|MERGE_RESOLUTION|>--- conflicted
+++ resolved
@@ -1018,11 +1018,7 @@
         return fg_indices, bg_indices
 
 
-<<<<<<< HEAD
-class ClassesToIndices(Transform):
-=======
 class ClassesToIndices(Transform, MultiSampleTrait):
->>>>>>> f5708ea8
     backend = [TransformBackends.NUMPY, TransformBackends.TORCH]
 
     def __init__(
