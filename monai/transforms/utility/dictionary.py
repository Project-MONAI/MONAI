--- conflicted
+++ resolved
@@ -68,7 +68,6 @@
     "FgBgToIndicesd",
     "ConvertToMultiChannelBasedOnBratsClassesd",
     "AddExtremePointsChanneld",
-<<<<<<< HEAD
     "IdentityD",
     "IdentityDict",
     "AsChannelFirstD",
@@ -107,9 +106,9 @@
     "ConvertToMultiChannelBasedOnBratsClassesDict",
     "AddExtremePointsChannelD",
     "AddExtremePointsChannelDict",
-=======
     "TorchVisiond",
->>>>>>> 145d31a2
+    "TorchVisionD",
+    "TorchVisionDict",
 ]
 
 
