--- conflicted
+++ resolved
@@ -660,18 +660,9 @@
     It will remove the key-values and copy the others to construct a new dictionary.
     """
 
-<<<<<<< HEAD
     backend = [TransformBackends.TORCH, TransformBackends.NUMPY]
 
-    def __init__(
-        self,
-        keys: KeysCollection,
-        sep: str = ".",
-        use_re: Union[Sequence[bool], bool] = False,
-    ) -> None:
-=======
     def __init__(self, keys: KeysCollection, sep: str = ".", use_re: Union[Sequence[bool], bool] = False) -> None:
->>>>>>> 4785ede0
         """
         Args:
             keys: keys of the corresponding items to delete, can be "A{sep}B{sep}C"
