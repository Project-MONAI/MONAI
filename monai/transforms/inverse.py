# Copyright 2020 - 2021 MONAI Consortium
# Licensed under the Apache License, Version 2.0 (the "License");
# you may not use this file except in compliance with the License.
# You may obtain a copy of the License at
#     http://www.apache.org/licenses/LICENSE-2.0
# Unless required by applicable law or agreed to in writing, software
# distributed under the License is distributed on an "AS IS" BASIS,
# WITHOUT WARRANTIES OR CONDITIONS OF ANY KIND, either express or implied.
# See the License for the specific language governing permissions and
# limitations under the License.

from typing import Dict, Hashable, Optional, Tuple

import numpy as np
import torch

from monai.transforms.transform import RandomizableTransform, Transform
from monai.utils.enums import InverseKeys

__all__ = ["InvertibleTransform"]


class InvertibleTransform(Transform):
    """Classes for invertible transforms.

    This class exists so that an ``invert`` method can be implemented. This allows, for
    example, images to be cropped, rotated, padded, etc., during training and inference,
    and after be returned to their original size before saving to file for comparison in
    an external viewer.

    When the ``__call__`` method is called, the transformation information for each key is
    stored. If the transforms were applied to keys "image" and "label", there will be two
    extra keys in the dictionary: "image_transforms" and "label_transforms". Each list
    contains a list of the transforms applied to that key. When the ``inverse`` method is
    called, the inverse is called on each key individually, which allows for different
    parameters being passed to each label (e.g., different interpolation for image and
    label).

    When the ``inverse`` method is called, the inverse transforms are applied in a last-
    in-first-out order. As the inverse is applied, its entry is removed from the list
    detailing the applied transformations. That is to say that during the forward pass,
    the list of applied transforms grows, and then during the inverse it shrinks back
    down to an empty list.

    The information in ``data[key_transform]`` will be compatible with the default collate
    since it only stores strings, numbers and arrays.

    We currently check that the ``id()`` of the transform is the same in the forward and
    inverse directions. This is a useful check to ensure that the inverses are being
    processed in the correct order. However, this may cause issues if the ``id()`` of the
    object changes (such as multiprocessing on Windows). If you feel this issue affects
    you, please raise a GitHub issue.

    Note to developers: When converting a transform to an invertible transform, you need to:

        #. Inherit from this class.
        #. In ``__call__``, add a call to ``push_transform``.
        #. Any extra information that might be needed for the inverse can be included with the
           dictionary ``extra_info``. This dictionary should have the same keys regardless of
           whether ``do_transform`` was `True` or `False` and can only contain objects that are
           accepted in pytorch data loader's collate function (e.g., `None` is not allowed).
        #. Implement an ``inverse`` method. Make sure that after performing the inverse,
           ``pop_transform`` is called.

    """

    def push_transform(
        self,
        data: dict,
        key: Hashable,
        extra_info: Optional[dict] = None,
        orig_size: Optional[Tuple] = None,
    ) -> None:
        """Append to list of applied transforms for that key."""
        key_transform = str(key) + InverseKeys.KEY_SUFFIX.value
        info = {
            InverseKeys.CLASS_NAME.value: self.__class__.__name__,
            InverseKeys.ID.value: id(self),
            InverseKeys.ORIG_SIZE.value: orig_size or data[key].shape[1:],
        }
        if extra_info is not None:
            info[InverseKeys.EXTRA_INFO.value] = extra_info
        # If class is randomizable transform, store whether the transform was actually performed (based on `prob`)
        if isinstance(self, RandomizableTransform):
            info[InverseKeys.DO_TRANSFORM.value] = self._do_transform
        # If this is the first, create list
        if key_transform not in data:
            data[key_transform] = []
        data[key_transform].append(info)

    def check_transforms_match(self, transform: dict) -> None:
        """Check transforms are of same instance."""
        if transform[InverseKeys.ID.value] == id(self):
            return
        # basic check if multiprocessing uses 'spawn' (objects get recreated so don't have same ID)
<<<<<<< HEAD
        if torch.multiprocessing.get_start_method(allow_none=True) == "spawn":
            if transform[InverseKeys.CLASS_NAME.value] == self.__class__.__name__:
                return
=======
        if (
            torch.multiprocessing.get_start_method(allow_none=False) == "spawn"
            and transform[InverseKeys.CLASS_NAME.value] == self.__class__.__name__
        ):
            return
>>>>>>> 86cbf05a
        raise RuntimeError("Should inverse most recently applied invertible transform first")

    def get_most_recent_transform(self, data: dict, key: Hashable) -> dict:
        """Get most recent transform."""
        transform = dict(data[str(key) + InverseKeys.KEY_SUFFIX.value][-1])
        self.check_transforms_match(transform)
        return transform

    def pop_transform(self, data: dict, key: Hashable) -> None:
        """Remove most recent transform."""
        data[str(key) + InverseKeys.KEY_SUFFIX.value].pop()

    def inverse(self, data: dict) -> Dict[Hashable, np.ndarray]:
        """
        Inverse of ``__call__``.

        Raises:
            NotImplementedError: When the subclass does not override this method.

        """
        raise NotImplementedError(f"Subclass {self.__class__.__name__} must implement this method.")<|MERGE_RESOLUTION|>--- conflicted
+++ resolved
@@ -93,17 +93,11 @@
         if transform[InverseKeys.ID.value] == id(self):
             return
         # basic check if multiprocessing uses 'spawn' (objects get recreated so don't have same ID)
-<<<<<<< HEAD
-        if torch.multiprocessing.get_start_method(allow_none=True) == "spawn":
-            if transform[InverseKeys.CLASS_NAME.value] == self.__class__.__name__:
-                return
-=======
         if (
             torch.multiprocessing.get_start_method(allow_none=False) == "spawn"
             and transform[InverseKeys.CLASS_NAME.value] == self.__class__.__name__
         ):
             return
->>>>>>> 86cbf05a
         raise RuntimeError("Should inverse most recently applied invertible transform first")
 
     def get_most_recent_transform(self, data: dict, key: Hashable) -> dict:
