# Copyright 2020 - 2021 MONAI Consortium
# Licensed under the Apache License, Version 2.0 (the "License");
# you may not use this file except in compliance with the License.
# You may obtain a copy of the License at
#     http://www.apache.org/licenses/LICENSE-2.0
# Unless required by applicable law or agreed to in writing, software
# distributed under the License is distributed on an "AS IS" BASIS,
# WITHOUT WARRANTIES OR CONDITIONS OF ANY KIND, either express or implied.
# See the License for the specific language governing permissions and
# limitations under the License.

import itertools
import random
import warnings
from contextlib import contextmanager
<<<<<<< HEAD
from inspect import getmembers, isclass
from typing import Callable, Iterable, List, Optional, Sequence, Tuple, Union
=======
from typing import Any, Callable, Hashable, Iterable, List, Optional, Sequence, Tuple, Union
>>>>>>> 7f05d787

import numpy as np
import torch

<<<<<<< HEAD
import monai
from monai.config import DtypeLike, IndexSelection
from monai.networks.layers import GaussianFilter
from monai.transforms.compose import Compose
from monai.transforms.transform import MapTransform, Transform
=======
import monai.transforms.transform
from monai.config import DtypeLike, IndexSelection
from monai.networks.layers import GaussianFilter
from monai.transforms.compose import Compose, OneOf
from monai.transforms.transform import MapTransform
>>>>>>> 7f05d787
from monai.utils import (
    GridSampleMode,
    InterpolateMode,
    InverseKeys,
    ensure_tuple,
    ensure_tuple_rep,
    ensure_tuple_size,
    fall_back_tuple,
    issequenceiterable,
    min_version,
    optional_import,
)

measure, _ = optional_import("skimage.measure", "0.14.2", min_version)
ndimage, _ = optional_import("scipy.ndimage")
cp, has_cp = optional_import("cupy")
cp_ndarray, _ = optional_import("cupy", name="ndarray")
exposure, has_skimage = optional_import("skimage.exposure")

__all__ = [
    "allow_missing_keys_mode",
    "compute_divisible_spatial_size",
    "convert_inverse_interp_mode",
    "copypaste_arrays",
    "create_control_grid",
    "create_grid",
    "create_rotate",
    "create_scale",
    "create_shear",
    "create_translate",
    "extreme_points_to_image",
    "fill_holes",
    "Fourier",
    "generate_label_classes_crop_centers",
    "generate_pos_neg_label_crop_centers",
    "generate_spatial_bounding_box",
    "get_extreme_points",
    "get_largest_connected_component_mask",
    "img_bounds",
    "in_bounds",
    "is_empty",
    "is_positive",
    "map_binary_to_indices",
    "map_classes_to_indices",
    "map_spatial_axes",
    "rand_choice",
    "rescale_array",
    "rescale_array_int_max",
    "rescale_instance_array",
    "resize_center",
    "weighted_patch_samples",
    "zero_margins",
    "equalize_hist",
<<<<<<< HEAD
    "print_transform_backends",
=======
    "get_number_image_type_conversions",
>>>>>>> 7f05d787
]


def rand_choice(prob: float = 0.5) -> bool:
    """
    Returns True if a randomly chosen number is less than or equal to `prob`, by default this is a 50/50 chance.
    """
    return bool(random.random() <= prob)


def img_bounds(img: np.ndarray):
    """
    Returns the minimum and maximum indices of non-zero lines in axis 0 of `img`, followed by that for axis 1.
    """
    ax0 = np.any(img, axis=0)
    ax1 = np.any(img, axis=1)
    return np.concatenate((np.where(ax0)[0][[0, -1]], np.where(ax1)[0][[0, -1]]))


def in_bounds(x: float, y: float, margin: float, maxx: float, maxy: float) -> bool:
    """
    Returns True if (x,y) is within the rectangle (margin, margin, maxx-margin, maxy-margin).
    """
    return bool(margin <= x < (maxx - margin) and margin <= y < (maxy - margin))


def is_empty(img: Union[np.ndarray, torch.Tensor]) -> bool:
    """
    Returns True if `img` is empty, that is its maximum value is not greater than its minimum.
    """
    return not (img.max() > img.min())  # use > instead of <= so that an image full of NaNs will result in True


def is_positive(img):
    """
    Returns a boolean version of `img` where the positive values are converted into True, the other values are False.
    """
    return img > 0


def zero_margins(img: np.ndarray, margin: int) -> bool:
    """
    Returns True if the values within `margin` indices of the edges of `img` in dimensions 1 and 2 are 0.
    """
    if np.any(img[:, :, :margin]) or np.any(img[:, :, -margin:]):
        return False

    return not np.any(img[:, :margin, :]) and not np.any(img[:, -margin:, :])


def rescale_array(arr: np.ndarray, minv: float = 0.0, maxv: float = 1.0, dtype: DtypeLike = np.float32):
    """
    Rescale the values of numpy array `arr` to be from `minv` to `maxv`.
    """
    if dtype is not None:
        arr = arr.astype(dtype)

    mina = np.min(arr)
    maxa = np.max(arr)

    if mina == maxa:
        return arr * minv

    norm = (arr - mina) / (maxa - mina)  # normalize the array first
    return (norm * (maxv - minv)) + minv  # rescale by minv and maxv, which is the normalized array by default


def rescale_instance_array(
    arr: np.ndarray, minv: float = 0.0, maxv: float = 1.0, dtype: DtypeLike = np.float32
) -> np.ndarray:
    """
    Rescale each array slice along the first dimension of `arr` independently.
    """
    out: np.ndarray = np.zeros(arr.shape, dtype)
    for i in range(arr.shape[0]):
        out[i] = rescale_array(arr[i], minv, maxv, dtype)

    return out


def rescale_array_int_max(arr: np.ndarray, dtype: DtypeLike = np.uint16) -> np.ndarray:
    """
    Rescale the array `arr` to be between the minimum and maximum values of the type `dtype`.
    """
    info: np.iinfo = np.iinfo(dtype)
    return np.asarray(rescale_array(arr, info.min, info.max), dtype=dtype)


def copypaste_arrays(
    src_shape,
    dest_shape,
    srccenter: Sequence[int],
    destcenter: Sequence[int],
    dims: Sequence[Optional[int]],
) -> Tuple[Tuple[slice, ...], Tuple[slice, ...]]:
    """
    Calculate the slices to copy a sliced area of array in `src_shape` into array in `dest_shape`.

    The area has dimensions `dims` (use 0 or None to copy everything in that dimension),
    the source area is centered at `srccenter` index in `src` and copied into area centered at `destcenter` in `dest`.
    The dimensions of the copied area will be clipped to fit within the
    source and destination arrays so a smaller area may be copied than expected. Return value is the tuples of slice
    objects indexing the copied area in `src`, and those indexing the copy area in `dest`.

    Example

    .. code-block:: python

        src_shape = (6,6)
        src = np.random.randint(0,10,src_shape)
        dest = np.zeros_like(src)
        srcslices, destslices = copypaste_arrays(src_shape, dest.shape, (3, 2),(2, 1),(3, 4))
        dest[destslices] = src[srcslices]
        print(src)
        print(dest)

        >>> [[9 5 6 6 9 6]
             [4 3 5 6 1 2]
             [0 7 3 2 4 1]
             [3 0 0 1 5 1]
             [9 4 7 1 8 2]
             [6 6 5 8 6 7]]
            [[0 0 0 0 0 0]
             [7 3 2 4 0 0]
             [0 0 1 5 0 0]
             [4 7 1 8 0 0]
             [0 0 0 0 0 0]
             [0 0 0 0 0 0]]

    """
    s_ndim = len(src_shape)
    d_ndim = len(dest_shape)
    srcslices = [slice(None)] * s_ndim
    destslices = [slice(None)] * d_ndim

    for i, ss, ds, sc, dc, dim in zip(range(s_ndim), src_shape, dest_shape, srccenter, destcenter, dims):
        if dim:
            # dimension before midpoint, clip to size fitting in both arrays
            d1 = np.clip(dim // 2, 0, min(sc, dc))
            # dimension after midpoint, clip to size fitting in both arrays
            d2 = np.clip(dim // 2 + 1, 0, min(ss - sc, ds - dc))

            srcslices[i] = slice(sc - d1, sc + d2)
            destslices[i] = slice(dc - d1, dc + d2)

    return tuple(srcslices), tuple(destslices)


def resize_center(img: np.ndarray, *resize_dims: Optional[int], fill_value: float = 0.0, inplace: bool = True):
    """
    Resize `img` by cropping or expanding the image from the center. The `resize_dims` values are the output dimensions
    (or None to use original dimension of `img`). If a dimension is smaller than that of `img` then the result will be
    cropped and if larger padded with zeros, in both cases this is done relative to the center of `img`. The result is
    a new image with the specified dimensions and values from `img` copied into its center.
    """

    resize_dims = fall_back_tuple(resize_dims, img.shape)

    half_img_shape = (np.asarray(img.shape) // 2).tolist()
    half_dest_shape = (np.asarray(resize_dims) // 2).tolist()
    srcslices, destslices = copypaste_arrays(img.shape, resize_dims, half_img_shape, half_dest_shape, resize_dims)

    if not inplace:
        dest = np.full(resize_dims, fill_value, img.dtype)  # type: ignore
        dest[destslices] = img[srcslices]
        return dest
    return img[srcslices]


def map_binary_to_indices(
    label: np.ndarray,
    image: Optional[np.ndarray] = None,
    image_threshold: float = 0.0,
) -> Tuple[np.ndarray, np.ndarray]:
    """
    Compute the foreground and background of input label data, return the indices after fattening.
    For example:
    ``label = np.array([[[0, 1, 1], [1, 0, 1], [1, 1, 0]]])``
    ``foreground indices = np.array([1, 2, 3, 5, 6, 7])`` and ``background indices = np.array([0, 4, 8])``

    Args:
        label: use the label data to get the foreground/background information.
        image: if image is not None, use ``label = 0 & image > image_threshold``
            to define background. so the output items will not map to all the voxels in the label.
        image_threshold: if enabled `image`, use ``image > image_threshold`` to
            determine the valid image content area and select background only in this area.

    """
    # Prepare fg/bg indices
    if label.shape[0] > 1:
        label = label[1:]  # for One-Hot format data, remove the background channel
    label_flat = np.any(label, axis=0).ravel()  # in case label has multiple dimensions
    fg_indices = np.nonzero(label_flat)[0]
    if image is not None:
        img_flat = np.any(image > image_threshold, axis=0).ravel()
        bg_indices = np.nonzero(np.logical_and(img_flat, ~label_flat))[0]
    else:
        bg_indices = np.nonzero(~label_flat)[0]

    return fg_indices, bg_indices


def map_classes_to_indices(
    label: np.ndarray,
    num_classes: Optional[int] = None,
    image: Optional[np.ndarray] = None,
    image_threshold: float = 0.0,
) -> List[np.ndarray]:
    """
    Filter out indices of every class of the input label data, return the indices after fattening.
    It can handle both One-Hot format label and Argmax format label, must provide `num_classes` for
    Argmax label.

    For example:
    ``label = np.array([[[0, 1, 2], [2, 0, 1], [1, 2, 0]]])`` and `num_classes=3`, will return a list
    which contains the indices of the 3 classes:
    ``[np.array([0, 4, 8]), np.array([1, 5, 6]), np.array([2, 3, 7])]``

    Args:
        label: use the label data to get the indices of every class.
        num_classes: number of classes for argmax label, not necessary for One-Hot label.
        image: if image is not None, only return the indices of every class that are within the valid
            region of the image (``image > image_threshold``).
        image_threshold: if enabled `image`, use ``image > image_threshold`` to
            determine the valid image content area and select class indices only in this area.

    """
    img_flat: Optional[np.ndarray] = None
    if image is not None:
        img_flat = np.any(image > image_threshold, axis=0).ravel()

    indices: List[np.ndarray] = []
    # assuming the first dimension is channel
    channels = len(label)

    num_classes_: int = channels
    if channels == 1:
        if num_classes is None:
            raise ValueError("if not One-Hot format label, must provide the num_classes.")
        num_classes_ = num_classes

    for c in range(num_classes_):
        label_flat = np.any(label[c : c + 1] if channels > 1 else label == c, axis=0).ravel()
        label_flat = np.logical_and(img_flat, label_flat) if img_flat is not None else label_flat
        indices.append(np.nonzero(label_flat)[0])

    return indices


def weighted_patch_samples(
    spatial_size: Union[int, Sequence[int]],
    w: np.ndarray,
    n_samples: int = 1,
    r_state: Optional[np.random.RandomState] = None,
) -> List:
    """
    Computes `n_samples` of random patch sampling locations, given the sampling weight map `w` and patch `spatial_size`.

    Args:
        spatial_size: length of each spatial dimension of the patch.
        w: weight map, the weights must be non-negative. each element denotes a sampling weight of the spatial location.
            0 indicates no sampling.
            The weight map shape is assumed ``(spatial_dim_0, spatial_dim_1, ..., spatial_dim_n)``.
        n_samples: number of patch samples
        r_state: a random state container

    Returns:
        a list of `n_samples` N-D integers representing the spatial sampling location of patches.

    """
    if w is None:
        raise ValueError("w must be an ND array.")
    if r_state is None:
        r_state = np.random.RandomState()
    img_size = np.asarray(w.shape, dtype=int)
    win_size = np.asarray(fall_back_tuple(spatial_size, img_size), dtype=int)

    s = tuple(slice(w // 2, m - w + w // 2) if m > w else slice(m // 2, m // 2 + 1) for w, m in zip(win_size, img_size))
    v = w[s]  # weight map in the 'valid' mode
    v_size = v.shape
    v = v.ravel()
    if np.any(v < 0):
        v -= np.min(v)  # shifting to non-negative
    v = v.cumsum()
    if not v[-1] or not np.isfinite(v[-1]) or v[-1] < 0:  # uniform sampling
        idx = r_state.randint(0, len(v), size=n_samples)
    else:
        idx = v.searchsorted(r_state.random(n_samples) * v[-1], side="right")
    # compensate 'valid' mode
    diff = np.minimum(win_size, img_size) // 2
    return [np.unravel_index(i, v_size) + diff for i in np.asarray(idx, dtype=int)]


def correct_crop_centers(
    centers: List[np.ndarray], spatial_size: Union[Sequence[int], int], label_spatial_shape: Sequence[int]
) -> List[np.ndarray]:
    """
    Utility to correct the crop center if the crop size is bigger than the image size.

    Args:
        ceters: pre-computed crop centers, will correct based on the valid region.
        spatial_size: spatial size of the ROIs to be sampled.
        label_spatial_shape: spatial shape of the original label data to compare with ROI.

    """
    spatial_size = fall_back_tuple(spatial_size, default=label_spatial_shape)
    if not (np.subtract(label_spatial_shape, spatial_size) >= 0).all():
        raise ValueError("The size of the proposed random crop ROI is larger than the image size.")

    # Select subregion to assure valid roi
    valid_start = np.floor_divide(spatial_size, 2)
    # add 1 for random
    valid_end = np.subtract(label_spatial_shape + np.array(1), spatial_size / np.array(2)).astype(np.uint16)
    # int generation to have full range on upper side, but subtract unfloored size/2 to prevent rounded range
    # from being too high
    for i, valid_s in enumerate(valid_start):
        # need this because np.random.randint does not work with same start and end
        if valid_s == valid_end[i]:
            valid_end[i] += 1

    for i, c in enumerate(centers):
        center_i = c
        if c < valid_start[i]:
            center_i = valid_start[i]
        if c >= valid_end[i]:
            center_i = valid_end[i] - 1
        centers[i] = center_i

    return centers


def generate_pos_neg_label_crop_centers(
    spatial_size: Union[Sequence[int], int],
    num_samples: int,
    pos_ratio: float,
    label_spatial_shape: Sequence[int],
    fg_indices: np.ndarray,
    bg_indices: np.ndarray,
    rand_state: Optional[np.random.RandomState] = None,
) -> List[List[np.ndarray]]:
    """
    Generate valid sample locations based on the label with option for specifying foreground ratio
    Valid: samples sitting entirely within image, expected input shape: [C, H, W, D] or [C, H, W]

    Args:
        spatial_size: spatial size of the ROIs to be sampled.
        num_samples: total sample centers to be generated.
        pos_ratio: ratio of total locations generated that have center being foreground.
        label_spatial_shape: spatial shape of the original label data to unravel selected centers.
        fg_indices: pre-computed foreground indices in 1 dimension.
        bg_indices: pre-computed background indices in 1 dimension.
        rand_state: numpy randomState object to align with other modules.

    Raises:
        ValueError: When the proposed roi is larger than the image.
        ValueError: When the foreground and background indices lengths are 0.

    """
    if rand_state is None:
        rand_state = np.random.random.__self__  # type: ignore

    centers = []
    fg_indices, bg_indices = np.asarray(fg_indices), np.asarray(bg_indices)
    if fg_indices.size == 0 and bg_indices.size == 0:
        raise ValueError("No sampling location available.")

    if fg_indices.size == 0 or bg_indices.size == 0:
        warnings.warn(
            f"N foreground {len(fg_indices)}, N  background {len(bg_indices)},"
            "unable to generate class balanced samples."
        )
        pos_ratio = 0 if fg_indices.size == 0 else 1

    for _ in range(num_samples):
        indices_to_use = fg_indices if rand_state.rand() < pos_ratio else bg_indices
        random_int = rand_state.randint(len(indices_to_use))
        center = np.unravel_index(indices_to_use[random_int], label_spatial_shape)
        # shift center to range of valid centers
        center_ori = list(center)
        centers.append(correct_crop_centers(center_ori, spatial_size, label_spatial_shape))

    return centers


def generate_label_classes_crop_centers(
    spatial_size: Union[Sequence[int], int],
    num_samples: int,
    label_spatial_shape: Sequence[int],
    indices: List[np.ndarray],
    ratios: Optional[List[Union[float, int]]] = None,
    rand_state: Optional[np.random.RandomState] = None,
) -> List[List[np.ndarray]]:
    """
    Generate valid sample locations based on the specified ratios of label classes.
    Valid: samples sitting entirely within image, expected input shape: [C, H, W, D] or [C, H, W]

    Args:
        spatial_size: spatial size of the ROIs to be sampled.
        num_samples: total sample centers to be generated.
        label_spatial_shape: spatial shape of the original label data to unravel selected centers.
        indices: sequence of pre-computed foreground indices of every class in 1 dimension.
        ratios: ratios of every class in the label to generate crop centers, including background class.
            if None, every class will have the same ratio to generate crop centers.
        rand_state: numpy randomState object to align with other modules.

    """
    if rand_state is None:
        rand_state = np.random.random.__self__  # type: ignore

    if num_samples < 1:
        raise ValueError("num_samples must be an int number and greater than 0.")
    ratios_: List[Union[float, int]] = ([1] * len(indices)) if ratios is None else ratios
    if len(ratios_) != len(indices):
        raise ValueError("random crop radios must match the number of indices of classes.")
    if any(i < 0 for i in ratios_):
        raise ValueError("ratios should not contain negative number.")

    # ensure indices are numpy array
    indices = [np.asarray(i) for i in indices]
    for i, array in enumerate(indices):
        if len(array) == 0:
            warnings.warn(f"no available indices of class {i} to crop, set the crop ratio of this class to zero.")
            ratios_[i] = 0

    centers = []
    classes = rand_state.choice(len(ratios_), size=num_samples, p=np.asarray(ratios_) / np.sum(ratios_))
    for i in classes:
        # randomly select the indices of a class based on the ratios
        indices_to_use = indices[i]
        random_int = rand_state.randint(len(indices_to_use))
        center = np.unravel_index(indices_to_use[random_int], label_spatial_shape)
        # shift center to range of valid centers
        center_ori = list(center)
        centers.append(correct_crop_centers(center_ori, spatial_size, label_spatial_shape))

    return centers


def create_grid(
    spatial_size: Sequence[int],
    spacing: Optional[Sequence[float]] = None,
    homogeneous: bool = True,
    dtype: DtypeLike = float,
):
    """
    compute a `spatial_size` mesh.

    Args:
        spatial_size: spatial size of the grid.
        spacing: same len as ``spatial_size``, defaults to 1.0 (dense grid).
        homogeneous: whether to make homogeneous coordinates.
        dtype: output grid data type.
    """
    spacing = spacing or tuple(1.0 for _ in spatial_size)
    ranges = [np.linspace(-(d - 1.0) / 2.0 * s, (d - 1.0) / 2.0 * s, int(d)) for d, s in zip(spatial_size, spacing)]
    coords = np.asarray(np.meshgrid(*ranges, indexing="ij"), dtype=dtype)
    if not homogeneous:
        return coords
    return np.concatenate([coords, np.ones_like(coords[:1])])


def create_control_grid(
    spatial_shape: Sequence[int], spacing: Sequence[float], homogeneous: bool = True, dtype: DtypeLike = float
):
    """
    control grid with two additional point in each direction
    """
    grid_shape = []
    for d, s in zip(spatial_shape, spacing):
        d = int(d)
        if d % 2 == 0:
            grid_shape.append(np.ceil((d - 1.0) / (2.0 * s) + 0.5) * 2.0 + 2.0)
        else:
            grid_shape.append(np.ceil((d - 1.0) / (2.0 * s)) * 2.0 + 3.0)
    return create_grid(grid_shape, spacing, homogeneous, dtype)


def create_rotate(spatial_dims: int, radians: Union[Sequence[float], float]) -> np.ndarray:
    """
    create a 2D or 3D rotation matrix

    Args:
        spatial_dims: {``2``, ``3``} spatial rank
        radians: rotation radians
            when spatial_dims == 3, the `radians` sequence corresponds to
            rotation in the 1st, 2nd, and 3rd dim respectively.

    Raises:
        ValueError: When ``radians`` is empty.
        ValueError: When ``spatial_dims`` is not one of [2, 3].

    """
    radians = ensure_tuple(radians)
    if spatial_dims == 2:
        if len(radians) >= 1:
            sin_, cos_ = np.sin(radians[0]), np.cos(radians[0])
            return np.array([[cos_, -sin_, 0.0], [sin_, cos_, 0.0], [0.0, 0.0, 1.0]])
        raise ValueError("radians must be non empty.")

    if spatial_dims == 3:
        affine = None
        if len(radians) >= 1:
            sin_, cos_ = np.sin(radians[0]), np.cos(radians[0])
            affine = np.array(
                [[1.0, 0.0, 0.0, 0.0], [0.0, cos_, -sin_, 0.0], [0.0, sin_, cos_, 0.0], [0.0, 0.0, 0.0, 1.0]]
            )
        if len(radians) >= 2:
            sin_, cos_ = np.sin(radians[1]), np.cos(radians[1])
            if affine is None:
                raise ValueError("Affine should be a matrix.")
            affine = affine @ np.array(
                [[cos_, 0.0, sin_, 0.0], [0.0, 1.0, 0.0, 0.0], [-sin_, 0.0, cos_, 0.0], [0.0, 0.0, 0.0, 1.0]]
            )
        if len(radians) >= 3:
            sin_, cos_ = np.sin(radians[2]), np.cos(radians[2])
            if affine is None:
                raise ValueError("Affine should be a matrix.")
            affine = affine @ np.array(
                [[cos_, -sin_, 0.0, 0.0], [sin_, cos_, 0.0, 0.0], [0.0, 0.0, 1.0, 0.0], [0.0, 0.0, 0.0, 1.0]]
            )
        if affine is None:
            raise ValueError("radians must be non empty.")
        return affine

    raise ValueError(f"Unsupported spatial_dims: {spatial_dims}, available options are [2, 3].")


def create_shear(spatial_dims: int, coefs: Union[Sequence[float], float]) -> np.ndarray:
    """
    create a shearing matrix

    Args:
        spatial_dims: spatial rank
        coefs: shearing factors, a tuple of 2 floats for 2D, a tuple of 6 floats for 3D),
            take a 3D affine as example::

                [
                    [1.0, coefs[0], coefs[1], 0.0],
                    [coefs[2], 1.0, coefs[3], 0.0],
                    [coefs[4], coefs[5], 1.0, 0.0],
                    [0.0, 0.0, 0.0, 1.0],
                ]

    Raises:
        NotImplementedError: When ``spatial_dims`` is not one of [2, 3].

    """
    if spatial_dims == 2:
        coefs = ensure_tuple_size(coefs, dim=2, pad_val=0.0)
        return np.array([[1, coefs[0], 0.0], [coefs[1], 1.0, 0.0], [0.0, 0.0, 1.0]])
    if spatial_dims == 3:
        coefs = ensure_tuple_size(coefs, dim=6, pad_val=0.0)
        return np.array(
            [
                [1.0, coefs[0], coefs[1], 0.0],
                [coefs[2], 1.0, coefs[3], 0.0],
                [coefs[4], coefs[5], 1.0, 0.0],
                [0.0, 0.0, 0.0, 1.0],
            ]
        )
    raise NotImplementedError("Currently only spatial_dims in [2, 3] are supported.")


def create_scale(spatial_dims: int, scaling_factor: Union[Sequence[float], float]):
    """
    create a scaling matrix

    Args:
        spatial_dims: spatial rank
        scaling_factor: scaling factors for every spatial dim, defaults to 1.
    """
    scaling_factor = ensure_tuple_size(scaling_factor, dim=spatial_dims, pad_val=1.0)
    return np.diag(scaling_factor[:spatial_dims] + (1.0,))


def create_translate(spatial_dims: int, shift: Union[Sequence[float], float]) -> np.ndarray:
    """
    create a translation matrix

    Args:
        spatial_dims: spatial rank
        shift: translate pixel/voxel for every spatial dim, defaults to 0.
    """
    shift = ensure_tuple(shift)
    affine = np.eye(spatial_dims + 1)
    for i, a in enumerate(shift[:spatial_dims]):
        affine[i, spatial_dims] = a
    return np.asarray(affine)


def generate_spatial_bounding_box(
    img: np.ndarray,
    select_fn: Callable = is_positive,
    channel_indices: Optional[IndexSelection] = None,
    margin: Union[Sequence[int], int] = 0,
) -> Tuple[List[int], List[int]]:
    """
    generate the spatial bounding box of foreground in the image with start-end positions.
    Users can define arbitrary function to select expected foreground from the whole image or specified channels.
    And it can also add margin to every dim of the bounding box.
    The output format of the coordinates is:

        [1st_spatial_dim_start, 2nd_spatial_dim_start, ..., Nth_spatial_dim_start],
        [1st_spatial_dim_end, 2nd_spatial_dim_end, ..., Nth_spatial_dim_end]

    The bounding boxes edges are aligned with the input image edges.
    This function returns [-1, -1, ...], [-1, -1, ...] if there's no positive intensity.

    Args:
        img: source image to generate bounding box from.
        select_fn: function to select expected foreground, default is to select values > 0.
        channel_indices: if defined, select foreground only on the specified channels
            of image. if None, select foreground on the whole image.
        margin: add margin value to spatial dims of the bounding box, if only 1 value provided, use it for all dims.
    """
    data = img[list(ensure_tuple(channel_indices))] if channel_indices is not None else img
    data = np.any(select_fn(data), axis=0)
    ndim = len(data.shape)
    margin = ensure_tuple_rep(margin, ndim)
    for m in margin:
        if m < 0:
            raise ValueError("margin value should not be negative number.")

    box_start = [0] * ndim
    box_end = [0] * ndim

    for di, ax in enumerate(itertools.combinations(reversed(range(ndim)), ndim - 1)):
        dt = data.any(axis=ax)
        if not np.any(dt):
            # if no foreground, return all zero bounding box coords
            return [0] * ndim, [0] * ndim

        min_d = max(np.argmax(dt) - margin[di], 0)
        max_d = max(data.shape[di] - max(np.argmax(dt[::-1]) - margin[di], 0), min_d + 1)
        box_start[di], box_end[di] = min_d, max_d

    return box_start, box_end


def get_largest_connected_component_mask(img: torch.Tensor, connectivity: Optional[int] = None) -> torch.Tensor:
    """
    Gets the largest connected component mask of an image.

    Args:
        img: Image to get largest connected component from. Shape is (spatial_dim1 [, spatial_dim2, ...])
        connectivity: Maximum number of orthogonal hops to consider a pixel/voxel as a neighbor.
            Accepted values are ranging from  1 to input.ndim. If ``None``, a full
            connectivity of ``input.ndim`` is used.
    """
    img_arr = img.detach().cpu().numpy()
    largest_cc = np.zeros(shape=img_arr.shape, dtype=img_arr.dtype)
    img_arr = measure.label(img_arr, connectivity=connectivity)
    if img_arr.max() != 0:
        largest_cc[...] = img_arr == (np.argmax(np.bincount(img_arr.flat)[1:]) + 1)

    return torch.as_tensor(largest_cc, device=img.device)


def fill_holes(
    img_arr: np.ndarray, applied_labels: Optional[Iterable[int]] = None, connectivity: Optional[int] = None
) -> np.ndarray:
    """
    Fill the holes in the provided image.

    The label 0 will be treated as background and the enclosed holes will be set to the neighboring class label.
    What is considered to be an enclosed hole is defined by the connectivity.
    Holes on the edge are always considered to be open (not enclosed).

    Note:

        The performance of this method heavily depends on the number of labels.
        It is a bit faster if the list of `applied_labels` is provided.
        Limiting the number of `applied_labels` results in a big decrease in processing time.

        If the image is one-hot-encoded, then the `applied_labels` need to match the channel index.

    Args:
        img_arr: numpy array of shape [C, spatial_dim1[, spatial_dim2, ...]].
        applied_labels: Labels for which to fill holes. Defaults to None,
            that is filling holes for all labels.
        connectivity: Maximum number of orthogonal hops to
            consider a pixel/voxel as a neighbor. Accepted values are ranging from  1 to input.ndim.
            Defaults to a full connectivity of ``input.ndim``.

    Returns:
        numpy array of shape [C, spatial_dim1[, spatial_dim2, ...]].
    """
    channel_axis = 0
    num_channels = img_arr.shape[channel_axis]
    is_one_hot = num_channels > 1
    spatial_dims = img_arr.ndim - 1
    structure = ndimage.generate_binary_structure(spatial_dims, connectivity or spatial_dims)

    # Get labels if not provided. Exclude background label.
    applied_labels = set(applied_labels or (range(num_channels) if is_one_hot else np.unique(img_arr)))
    background_label = 0
    applied_labels.discard(background_label)

    for label in applied_labels:
        tmp = np.zeros(img_arr.shape[1:], dtype=bool)
        ndimage.binary_dilation(
            tmp,
            structure=structure,
            iterations=-1,
            mask=np.logical_not(img_arr[label]) if is_one_hot else img_arr[0] != label,
            origin=0,
            border_value=1,
            output=tmp,
        )
        if is_one_hot:
            img_arr[label] = np.logical_not(tmp)
        else:
            img_arr[0, np.logical_not(tmp)] = label

    return img_arr


def get_extreme_points(
    img: np.ndarray, rand_state: Optional[np.random.RandomState] = None, background: int = 0, pert: float = 0.0
) -> List[Tuple[int, ...]]:
    """
    Generate extreme points from an image. These are used to generate initial segmentation
    for annotation models. An optional perturbation can be passed to simulate user clicks.

    Args:
        img:
            Image to generate extreme points from. Expected Shape is ``(spatial_dim1, [, spatial_dim2, ...])``.
        rand_state: `np.random.RandomState` object used to select random indices.
        background: Value to be consider as background, defaults to 0.
        pert: Random perturbation amount to add to the points, defaults to 0.0.

    Returns:
        A list of extreme points, its length is equal to 2 * spatial dimension of input image.
        The output format of the coordinates is:

        [1st_spatial_dim_min, 1st_spatial_dim_max, 2nd_spatial_dim_min, ..., Nth_spatial_dim_max]

    Raises:
        ValueError: When the input image does not have any foreground pixel.
    """
    if rand_state is None:
        rand_state = np.random.random.__self__  # type: ignore
    indices = np.where(img != background)
    if np.size(indices[0]) == 0:
        raise ValueError("get_extreme_points: no foreground object in mask!")

    def _get_point(val, dim):
        """
        Select one of the indices within slice containing val.

        Args:
            val : value for comparison
            dim : dimension in which to look for value
        """
        idx = rand_state.choice(np.where(indices[dim] == val)[0])
        pt = []
        for j in range(img.ndim):
            # add +- pert to each dimension
            val = int(indices[j][idx] + 2.0 * pert * (rand_state.rand() - 0.5))
            val = max(val, 0)
            val = min(val, img.shape[j] - 1)
            pt.append(val)
        return pt

    points = []
    for i in range(img.ndim):
        points.append(tuple(_get_point(np.min(indices[i][...]), i)))
        points.append(tuple(_get_point(np.max(indices[i][...]), i)))

    return points


def extreme_points_to_image(
    points: List[Tuple[int, ...]],
    label: np.ndarray,
    sigma: Union[Sequence[float], float, Sequence[torch.Tensor], torch.Tensor] = 0.0,
    rescale_min: float = -1.0,
    rescale_max: float = 1.0,
):
    """
    Please refer to :py:class:`monai.transforms.AddExtremePointsChannel` for the usage.

    Applies a gaussian filter to the extreme points image. Then the pixel values in points image are rescaled
    to range [rescale_min, rescale_max].

    Args:
        points: Extreme points of the object/organ.
        label: label image to get extreme points from. Shape must be
            (1, spatial_dim1, [, spatial_dim2, ...]). Doesn't support one-hot labels.
        sigma: if a list of values, must match the count of spatial dimensions of input data,
            and apply every value in the list to 1 spatial dimension. if only 1 value provided,
            use it for all spatial dimensions.
        rescale_min: minimum value of output data.
        rescale_max: maximum value of output data.
    """
    # points to image
    points_image = torch.zeros(label.shape[1:], dtype=torch.float)
    for p in points:
        points_image[p] = 1.0

    # add channel and add batch
    points_image = points_image.unsqueeze(0).unsqueeze(0)
    gaussian_filter = GaussianFilter(label.ndim - 1, sigma=sigma)
    points_image = gaussian_filter(points_image).squeeze(0).detach().numpy()

    # rescale the points image to [rescale_min, rescale_max]
    min_intensity = np.min(points_image)
    max_intensity = np.max(points_image)
    points_image = (points_image - min_intensity) / (max_intensity - min_intensity)
    points_image = points_image * (rescale_max - rescale_min) + rescale_min
    return points_image


def map_spatial_axes(
    img_ndim: int,
    spatial_axes: Optional[Union[Sequence[int], int]] = None,
    channel_first: bool = True,
) -> List[int]:
    """
    Utility to map the spatial axes to real axes in channel first/last shape.
    For example:
    If `channel_first` is True, and `img` has 3 spatial dims, map spatial axes to real axes as below:
    None -> [1, 2, 3]
    [0, 1] -> [1, 2]
    [0, -1] -> [1, -1]
    If `channel_first` is False, and `img` has 3 spatial dims, map spatial axes to real axes as below:
    None -> [0, 1, 2]
    [0, 1] -> [0, 1]
    [0, -1] -> [0, -2]

    Args:
        img_ndim: dimension number of the target image.
        spatial_axes: spatial axes to be converted, default is None.
            The default `None` will convert to all the spatial axes of the image.
            If axis is negative it counts from the last to the first axis.
            If axis is a tuple of ints.
        channel_first: the image data is channel first or channel last, default to channel first.

    """
    if spatial_axes is None:
        spatial_axes_ = list(range(1, img_ndim) if channel_first else range(img_ndim - 1))

    else:
        spatial_axes_ = []
        for a in ensure_tuple(spatial_axes):
            if channel_first:
                spatial_axes_.append(a if a < 0 else a + 1)
            else:
                spatial_axes_.append(a - 1 if a < 0 else a)

    return spatial_axes_


@contextmanager
def allow_missing_keys_mode(transform: Union[MapTransform, Compose, Tuple[MapTransform], Tuple[Compose]]):
    """Temporarily set all MapTransforms to not throw an error if keys are missing. After, revert to original states.

    Args:
        transform: either MapTransform or a Compose

    Example:

    .. code-block:: python

        data = {"image": np.arange(16, dtype=float).reshape(1, 4, 4)}
        t = SpatialPadd(["image", "label"], 10, allow_missing_keys=False)
        _ = t(data)  # would raise exception
        with allow_missing_keys_mode(t):
            _ = t(data)  # OK!
    """
    # If given a sequence of transforms, Compose them to get a single list
    if issequenceiterable(transform):
        transform = Compose(transform)

    # Get list of MapTransforms
    transforms = []
    if isinstance(transform, MapTransform):
        transforms = [transform]
    elif isinstance(transform, Compose):
        # Only keep contained MapTransforms
        transforms = [t for t in transform.flatten().transforms if isinstance(t, MapTransform)]
    if len(transforms) == 0:
        raise TypeError(
            "allow_missing_keys_mode expects either MapTransform(s) or Compose(s) containing MapTransform(s)"
        )

    # Get the state of each `allow_missing_keys`
    orig_states = [t.allow_missing_keys for t in transforms]

    try:
        # Set all to True
        for t in transforms:
            t.allow_missing_keys = True
        yield
    finally:
        # Revert
        for t, o_s in zip(transforms, orig_states):
            t.allow_missing_keys = o_s


def convert_inverse_interp_mode(trans_info: List, mode: str = "nearest", align_corners: Optional[bool] = None):
    """
    Change the interpolation mode when inverting spatial transforms, default to "nearest".
    This function modifies trans_info's `InverseKeys.EXTRA_INFO`.

    See also: :py:class:`monai.transform.inverse.InvertibleTransform`

    Args:
        trans_info: transforms inverse information list, contains context of every invertible transform.
        mode: target interpolation mode to convert, default to "nearest" as it's usually used to save the mode output.
        align_corners: target align corner value in PyTorch interpolation API, need to align with the `mode`.

    """
    interp_modes = [i.value for i in InterpolateMode] + [i.value for i in GridSampleMode]

    # set to string for DataLoader collation
    align_corners_ = "none" if align_corners is None else align_corners

    for item in ensure_tuple(trans_info):
        if InverseKeys.EXTRA_INFO in item:
            orig_mode = item[InverseKeys.EXTRA_INFO].get("mode", None)
            if orig_mode is not None:
                if orig_mode[0] in interp_modes:
                    item[InverseKeys.EXTRA_INFO]["mode"] = [mode for _ in range(len(mode))]
                elif orig_mode in interp_modes:
                    item[InverseKeys.EXTRA_INFO]["mode"] = mode
            if "align_corners" in item[InverseKeys.EXTRA_INFO]:
                if issequenceiterable(item[InverseKeys.EXTRA_INFO]["align_corners"]):
                    item[InverseKeys.EXTRA_INFO]["align_corners"] = [align_corners_ for _ in range(len(mode))]
                else:
                    item[InverseKeys.EXTRA_INFO]["align_corners"] = align_corners_
    return trans_info


def compute_divisible_spatial_size(spatial_shape: Sequence[int], k: Union[Sequence[int], int]):
    """
    Compute the target spatial size which should be divisible by `k`.

    Args:
        spatial_shape: original spatial shape.
        k: the target k for each spatial dimension.
            if `k` is negative or 0, the original size is preserved.
            if `k` is an int, the same `k` be applied to all the input spatial dimensions.

    """
    k = fall_back_tuple(k, (1,) * len(spatial_shape))
    new_size = []
    for k_d, dim in zip(k, spatial_shape):
        new_dim = int(np.ceil(dim / k_d) * k_d) if k_d > 0 else dim
        new_size.append(new_dim)

    return new_size


def equalize_hist(
    img: np.ndarray,
    mask: Optional[np.ndarray] = None,
    num_bins: int = 256,
    min: int = 0,
    max: int = 255,
    dtype: DtypeLike = np.float32,
) -> np.ndarray:
    """
    Utility to equalize input image based on the histogram.
    If `skimage` installed, will leverage `skimage.exposure.histogram`, otherwise, use
    `np.histogram` instead.

    Args:
        img: input image to equalize.
        mask: if provided, must be ndarray of bools or 0s and 1s, and same shape as `image`.
            only points at which `mask==True` are used for the equalization.
        num_bins: number of the bins to use in histogram, default to `256`. for more details:
            https://numpy.org/doc/stable/reference/generated/numpy.histogram.html.
        min: the min value to normalize input image, default to `0`.
        max: the max value to normalize input image, default to `255`.
        dtype: data type of the output, default to `float32`.

    """
    orig_shape = img.shape
    hist_img = img[np.array(mask, dtype=bool)] if mask is not None else img
    if has_skimage:
        hist, bins = exposure.histogram(hist_img.flatten(), num_bins)
    else:
        hist, bins = np.histogram(hist_img.flatten(), num_bins)
        bins = (bins[:-1] + bins[1:]) / 2

    cum = hist.cumsum()
    # normalize the cumulative result
    cum = rescale_array(arr=cum, minv=min, maxv=max)

    # apply linear interpolation
    img = np.interp(img.flatten(), bins, cum)

    return img.reshape(orig_shape).astype(dtype)


class Fourier:
    """
    Helper class storing Fourier mappings
    """

    @staticmethod
    def shift_fourier(x: torch.Tensor, n_dims: int) -> torch.Tensor:
        """
        Applies fourier transform and shifts the zero-frequency component to the
        center of the spectrum. Only the spatial dimensions get transformed.

        Args:
            x: Image to transform.
            n_dims: Number of spatial dimensions.
        Returns
            k: K-space data.
        """
        k: torch.Tensor = torch.fft.fftshift(
            torch.fft.fftn(x, dim=tuple(range(-n_dims, 0))), dim=tuple(range(-n_dims, 0))
        )
        return k

    @staticmethod
    def inv_shift_fourier(k: torch.Tensor, n_dims: int) -> torch.Tensor:
        """
        Applies inverse shift and fourier transform. Only the spatial
        dimensions are transformed.

        Args:
            k: K-space data.
            n_dims: Number of spatial dimensions.
        Returns:
            x: Tensor in image space.
        """
        x: torch.Tensor = torch.fft.ifftn(
            torch.fft.ifftshift(k, dim=tuple(range(-n_dims, 0))), dim=tuple(range(-n_dims, 0))
        ).real
        return x


<<<<<<< HEAD
def print_transform_backends():
    """Prints a list of backends of all MONAI transforms."""

    class Colours:
        red = "91"
        green = "92"
        yellow = "93"

    def print_colour(t, colour):
        print(f"\033[{colour}m{t}\033[00m")

    tr_total = 0
    tr_t_or_np = 0
    tr_t = 0
    tr_np = 0
    tr_uncategorised = 0
    unique_transforms = []
    for n, obj in getmembers(monai.transforms):
        # skip aliases
        if obj in unique_transforms:
            continue
        unique_transforms.append(obj)

        if isclass(obj) and issubclass(obj, Transform):
            if n in [
                "Transform",
                "InvertibleTransform",
                "Lambda",
                "LambdaD",
                "Compose",
                "RandomizableTransform",
                "OneOf",
                "BatchInverseTransform",
                "InverteD",
            ]:
                continue
            tr_total += 1
            if obj.backend == ["torch", "numpy"]:
                tr_t_or_np += 1
                print_colour(f"TorchOrNumpy:  {n}", Colours.green)
            elif obj.backend == ["torch"]:
                tr_t += 1
                print_colour(f"Torch:         {n}", Colours.green)
            elif obj.backend == ["numpy"]:
                tr_np += 1
                print_colour(f"Numpy:         {n}", Colours.yellow)
            else:
                tr_uncategorised += 1
                print_colour(f"Uncategorised: {n}", Colours.red)
    print("Total number of transforms:", tr_total)
    print_colour(f"Number transforms allowing both torch and numpy: {tr_t_or_np}", Colours.green)
    print_colour(f"Number of TorchTransform: {tr_t}", Colours.green)
    print_colour(f"Number of NumpyTransform: {tr_np}", Colours.yellow)
    print_colour(f"Number of uncategorised: {tr_uncategorised}", Colours.red)
=======
def get_number_image_type_conversions(transform: Compose, test_data: Any, key: Optional[Hashable] = None) -> int:
    """
    Get the number of times that the data need to be converted (e.g., numpy to torch).
    Conversions between different devices are also counted (e.g., CPU to GPU).

    Args:
        transform: composed transforms to be tested
        test_data: data to be used to count the number of conversions
        key: if using dictionary transforms, this key will be used to check the number of conversions.
    """

    def _get_data(obj, key):
        return obj if key is None else obj[key]

    # if the starting point is a string (e.g., input to LoadImage), start
    # at -1 since we don't want to count the string -> image conversion.
    num_conversions = 0 if not isinstance(_get_data(test_data, key), str) else -1

    tr = transform.flatten().transforms

    if isinstance(transform, OneOf) or any(isinstance(i, OneOf) for i in tr):
        raise RuntimeError("Not compatible with `OneOf`, as the applied transform is deterministically chosen.")

    for _transform in tr:
        prev_data = _get_data(test_data, key)
        prev_type = type(prev_data)
        prev_device = prev_data.device if isinstance(prev_data, torch.Tensor) else None
        test_data = monai.transforms.transform.apply_transform(
            _transform, test_data, transform.map_items, transform.unpack_items
        )
        # every time the type or device changes, increment the counter
        curr_data = _get_data(test_data, key)
        curr_device = curr_data.device if isinstance(curr_data, torch.Tensor) else None
        if not isinstance(curr_data, prev_type) or curr_device != prev_device:
            num_conversions += 1
    return num_conversions
>>>>>>> 7f05d787
<|MERGE_RESOLUTION|>--- conflicted
+++ resolved
@@ -13,29 +13,19 @@
 import random
 import warnings
 from contextlib import contextmanager
-<<<<<<< HEAD
 from inspect import getmembers, isclass
 from typing import Callable, Iterable, List, Optional, Sequence, Tuple, Union
-=======
 from typing import Any, Callable, Hashable, Iterable, List, Optional, Sequence, Tuple, Union
->>>>>>> 7f05d787
 
 import numpy as np
 import torch
 
-<<<<<<< HEAD
 import monai
-from monai.config import DtypeLike, IndexSelection
-from monai.networks.layers import GaussianFilter
-from monai.transforms.compose import Compose
-from monai.transforms.transform import MapTransform, Transform
-=======
 import monai.transforms.transform
 from monai.config import DtypeLike, IndexSelection
 from monai.networks.layers import GaussianFilter
 from monai.transforms.compose import Compose, OneOf
-from monai.transforms.transform import MapTransform
->>>>>>> 7f05d787
+from monai.transforms.transform import MapTransform, Transform
 from monai.utils import (
     GridSampleMode,
     InterpolateMode,
@@ -89,11 +79,8 @@
     "weighted_patch_samples",
     "zero_margins",
     "equalize_hist",
-<<<<<<< HEAD
+    "get_number_image_type_conversions",
     "print_transform_backends",
-=======
-    "get_number_image_type_conversions",
->>>>>>> 7f05d787
 ]
 
 
@@ -1130,7 +1117,44 @@
         return x
 
 
-<<<<<<< HEAD
+def get_number_image_type_conversions(transform: Compose, test_data: Any, key: Optional[Hashable] = None) -> int:
+    """
+    Get the number of times that the data need to be converted (e.g., numpy to torch).
+    Conversions between different devices are also counted (e.g., CPU to GPU).
+
+    Args:
+        transform: composed transforms to be tested
+        test_data: data to be used to count the number of conversions
+        key: if using dictionary transforms, this key will be used to check the number of conversions.
+    """
+
+    def _get_data(obj, key):
+        return obj if key is None else obj[key]
+
+    # if the starting point is a string (e.g., input to LoadImage), start
+    # at -1 since we don't want to count the string -> image conversion.
+    num_conversions = 0 if not isinstance(_get_data(test_data, key), str) else -1
+
+    tr = transform.flatten().transforms
+
+    if isinstance(transform, OneOf) or any(isinstance(i, OneOf) for i in tr):
+        raise RuntimeError("Not compatible with `OneOf`, as the applied transform is deterministically chosen.")
+
+    for _transform in tr:
+        prev_data = _get_data(test_data, key)
+        prev_type = type(prev_data)
+        prev_device = prev_data.device if isinstance(prev_data, torch.Tensor) else None
+        test_data = monai.transforms.transform.apply_transform(
+            _transform, test_data, transform.map_items, transform.unpack_items
+        )
+        # every time the type or device changes, increment the counter
+        curr_data = _get_data(test_data, key)
+        curr_device = curr_data.device if isinstance(curr_data, torch.Tensor) else None
+        if not isinstance(curr_data, prev_type) or curr_device != prev_device:
+            num_conversions += 1
+    return num_conversions
+
+
 def print_transform_backends():
     """Prints a list of backends of all MONAI transforms."""
 
@@ -1184,42 +1208,4 @@
     print_colour(f"Number transforms allowing both torch and numpy: {tr_t_or_np}", Colours.green)
     print_colour(f"Number of TorchTransform: {tr_t}", Colours.green)
     print_colour(f"Number of NumpyTransform: {tr_np}", Colours.yellow)
-    print_colour(f"Number of uncategorised: {tr_uncategorised}", Colours.red)
-=======
-def get_number_image_type_conversions(transform: Compose, test_data: Any, key: Optional[Hashable] = None) -> int:
-    """
-    Get the number of times that the data need to be converted (e.g., numpy to torch).
-    Conversions between different devices are also counted (e.g., CPU to GPU).
-
-    Args:
-        transform: composed transforms to be tested
-        test_data: data to be used to count the number of conversions
-        key: if using dictionary transforms, this key will be used to check the number of conversions.
-    """
-
-    def _get_data(obj, key):
-        return obj if key is None else obj[key]
-
-    # if the starting point is a string (e.g., input to LoadImage), start
-    # at -1 since we don't want to count the string -> image conversion.
-    num_conversions = 0 if not isinstance(_get_data(test_data, key), str) else -1
-
-    tr = transform.flatten().transforms
-
-    if isinstance(transform, OneOf) or any(isinstance(i, OneOf) for i in tr):
-        raise RuntimeError("Not compatible with `OneOf`, as the applied transform is deterministically chosen.")
-
-    for _transform in tr:
-        prev_data = _get_data(test_data, key)
-        prev_type = type(prev_data)
-        prev_device = prev_data.device if isinstance(prev_data, torch.Tensor) else None
-        test_data = monai.transforms.transform.apply_transform(
-            _transform, test_data, transform.map_items, transform.unpack_items
-        )
-        # every time the type or device changes, increment the counter
-        curr_data = _get_data(test_data, key)
-        curr_device = curr_data.device if isinstance(curr_data, torch.Tensor) else None
-        if not isinstance(curr_data, prev_type) or curr_device != prev_device:
-            num_conversions += 1
-    return num_conversions
->>>>>>> 7f05d787
+    print_colour(f"Number of uncategorised: {tr_uncategorised}", Colours.red)