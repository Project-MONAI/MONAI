# Copyright (c) MONAI Consortium
# Licensed under the Apache License, Version 2.0 (the "License");
# you may not use this file except in compliance with the License.
# You may obtain a copy of the License at
#     http://www.apache.org/licenses/LICENSE-2.0
# Unless required by applicable law or agreed to in writing, software
# distributed under the License is distributed on an "AS IS" BASIS,
# WITHOUT WARRANTIES OR CONDITIONS OF ANY KIND, either express or implied.
# See the License for the specific language governing permissions and
# limitations under the License.

import itertools
import random
import warnings
from contextlib import contextmanager
from inspect import getmembers, isclass
from typing import Any, Callable, Hashable, Iterable, List, Mapping, Optional, Sequence, Tuple, Union

import numpy as np
import torch

import monai
from monai.config import DtypeLike, IndexSelection
from monai.config.type_definitions import NdarrayOrTensor, NdarrayTensor
from monai.networks.layers import GaussianFilter
from monai.networks.utils import meshgrid_ij
from monai.transforms.compose import Compose, OneOf
from monai.transforms.transform import MapTransform, Transform, apply_transform
from monai.transforms.utils_pytorch_numpy_unification import (
    any_np_pt,
    ascontiguousarray,
    cumsum,
    isfinite,
    nonzero,
    ravel,
    searchsorted,
    unravel_index,
    where,
)
from monai.utils import (
    GridSampleMode,
    InterpolateMode,
    NumpyPadMode,
    PytorchPadMode,
    TraceKeys,
    deprecated_arg,
    ensure_tuple,
    ensure_tuple_rep,
    ensure_tuple_size,
    fall_back_tuple,
    get_equivalent_dtype,
    issequenceiterable,
    look_up_option,
    min_version,
    optional_import,
)
from monai.utils.enums import TransformBackends
from monai.utils.type_conversion import convert_data_type, convert_to_dst_type

measure, _ = optional_import("skimage.measure", "0.14.2", min_version)
ndimage, _ = optional_import("scipy.ndimage")
cp, has_cp = optional_import("cupy")
cp_ndarray, _ = optional_import("cupy", name="ndarray")
cucim, has_cucim = optional_import("cucim")
exposure, has_skimage = optional_import("skimage.exposure")

__all__ = [
    "allow_missing_keys_mode",
    "compute_divisible_spatial_size",
    "convert_inverse_interp_mode",
    "copypaste_arrays",
    "create_control_grid",
    "create_grid",
    "create_rotate",
    "create_scale",
    "create_shear",
    "create_translate",
    "extreme_points_to_image",
    "fill_holes",
    "Fourier",
    "generate_label_classes_crop_centers",
    "generate_pos_neg_label_crop_centers",
    "generate_spatial_bounding_box",
    "get_extreme_points",
    "get_largest_connected_component_mask",
    "img_bounds",
    "in_bounds",
    "is_empty",
    "is_positive",
    "map_binary_to_indices",
    "map_classes_to_indices",
    "map_spatial_axes",
    "rand_choice",
    "rescale_array",
    "rescale_array_int_max",
    "rescale_instance_array",
    "resize_center",
    "weighted_patch_samples",
    "zero_margins",
    "equalize_hist",
    "get_number_image_type_conversions",
    "get_transform_backends",
    "print_transform_backends",
    "convert_pad_mode",
    "convert_to_contiguous",
]


def rand_choice(prob: float = 0.5) -> bool:
    """
    Returns True if a randomly chosen number is less than or equal to `prob`, by default this is a 50/50 chance.
    """
    return bool(random.random() <= prob)


def img_bounds(img: np.ndarray):
    """
    Returns the minimum and maximum indices of non-zero lines in axis 0 of `img`, followed by that for axis 1.
    """
    ax0 = np.any(img, axis=0)
    ax1 = np.any(img, axis=1)
    return np.concatenate((np.where(ax0)[0][[0, -1]], np.where(ax1)[0][[0, -1]]))


def in_bounds(x: float, y: float, margin: float, maxx: float, maxy: float) -> bool:
    """
    Returns True if (x,y) is within the rectangle (margin, margin, maxx-margin, maxy-margin).
    """
    return bool(margin <= x < (maxx - margin) and margin <= y < (maxy - margin))


def is_empty(img: Union[np.ndarray, torch.Tensor]) -> bool:
    """
    Returns True if `img` is empty, that is its maximum value is not greater than its minimum.
    """
    return not (img.max() > img.min())  # use > instead of <= so that an image full of NaNs will result in True


def is_positive(img):
    """
    Returns a boolean version of `img` where the positive values are converted into True, the other values are False.
    """
    return img > 0


def zero_margins(img: np.ndarray, margin: int) -> bool:
    """
    Returns True if the values within `margin` indices of the edges of `img` in dimensions 1 and 2 are 0.
    """
    if np.any(img[:, :, :margin]) or np.any(img[:, :, -margin:]):
        return False

    return not np.any(img[:, :margin, :]) and not np.any(img[:, -margin:, :])


def rescale_array(
    arr: NdarrayOrTensor,
    minv: Optional[float] = 0.0,
    maxv: Optional[float] = 1.0,
    dtype: Union[DtypeLike, torch.dtype] = np.float32,
) -> NdarrayOrTensor:
    """
    Rescale the values of numpy array `arr` to be from `minv` to `maxv`.
    If either `minv` or `maxv` is None, it returns `(a - min_a) / (max_a - min_a)`.

    Args:
        arr: input array to rescale.
        minv: minimum value of target rescaled array.
        maxv: maxmum value of target rescaled array.
        dtype: if not None, convert input array to dtype before computation.

    """
    if dtype is not None:
        arr, *_ = convert_data_type(arr, dtype=dtype)
    mina = arr.min()
    maxa = arr.max()

    if mina == maxa:
        return arr * minv if minv is not None else arr

    norm = (arr - mina) / (maxa - mina)  # normalize the array first
    if (minv is None) or (maxv is None):
        return norm
    return (norm * (maxv - minv)) + minv  # rescale by minv and maxv, which is the normalized array by default


def rescale_instance_array(
    arr: np.ndarray, minv: Optional[float] = 0.0, maxv: Optional[float] = 1.0, dtype: DtypeLike = np.float32
) -> np.ndarray:
    """
    Rescale each array slice along the first dimension of `arr` independently.
    """
    out: np.ndarray = np.zeros(arr.shape, dtype or arr.dtype)
    for i in range(arr.shape[0]):
        out[i] = rescale_array(arr[i], minv, maxv, dtype)

    return out


def rescale_array_int_max(arr: np.ndarray, dtype: DtypeLike = np.uint16) -> np.ndarray:
    """
    Rescale the array `arr` to be between the minimum and maximum values of the type `dtype`.
    """
    info: np.iinfo = np.iinfo(dtype or arr.dtype)
    return np.asarray(rescale_array(arr, info.min, info.max), dtype=dtype or arr.dtype)


def copypaste_arrays(
    src_shape, dest_shape, srccenter: Sequence[int], destcenter: Sequence[int], dims: Sequence[Optional[int]]
) -> Tuple[Tuple[slice, ...], Tuple[slice, ...]]:
    """
    Calculate the slices to copy a sliced area of array in `src_shape` into array in `dest_shape`.

    The area has dimensions `dims` (use 0 or None to copy everything in that dimension),
    the source area is centered at `srccenter` index in `src` and copied into area centered at `destcenter` in `dest`.
    The dimensions of the copied area will be clipped to fit within the
    source and destination arrays so a smaller area may be copied than expected. Return value is the tuples of slice
    objects indexing the copied area in `src`, and those indexing the copy area in `dest`.

    Example

    .. code-block:: python

        src_shape = (6,6)
        src = np.random.randint(0,10,src_shape)
        dest = np.zeros_like(src)
        srcslices, destslices = copypaste_arrays(src_shape, dest.shape, (3, 2),(2, 1),(3, 4))
        dest[destslices] = src[srcslices]
        print(src)
        print(dest)

        >>> [[9 5 6 6 9 6]
             [4 3 5 6 1 2]
             [0 7 3 2 4 1]
             [3 0 0 1 5 1]
             [9 4 7 1 8 2]
             [6 6 5 8 6 7]]
            [[0 0 0 0 0 0]
             [7 3 2 4 0 0]
             [0 0 1 5 0 0]
             [4 7 1 8 0 0]
             [0 0 0 0 0 0]
             [0 0 0 0 0 0]]

    """
    s_ndim = len(src_shape)
    d_ndim = len(dest_shape)
    srcslices = [slice(None)] * s_ndim
    destslices = [slice(None)] * d_ndim

    for i, ss, ds, sc, dc, dim in zip(range(s_ndim), src_shape, dest_shape, srccenter, destcenter, dims):
        if dim:
            # dimension before midpoint, clip to size fitting in both arrays
            d1 = np.clip(dim // 2, 0, min(sc, dc))
            # dimension after midpoint, clip to size fitting in both arrays
            d2 = np.clip(dim // 2 + 1, 0, min(ss - sc, ds - dc))

            srcslices[i] = slice(sc - d1, sc + d2)
            destslices[i] = slice(dc - d1, dc + d2)

    return tuple(srcslices), tuple(destslices)


def resize_center(img: np.ndarray, *resize_dims: Optional[int], fill_value: float = 0.0, inplace: bool = True):
    """
    Resize `img` by cropping or expanding the image from the center. The `resize_dims` values are the output dimensions
    (or None to use original dimension of `img`). If a dimension is smaller than that of `img` then the result will be
    cropped and if larger padded with zeros, in both cases this is done relative to the center of `img`. The result is
    a new image with the specified dimensions and values from `img` copied into its center.
    """

    resize_dims = fall_back_tuple(resize_dims, img.shape)

    half_img_shape = (np.asarray(img.shape) // 2).tolist()
    half_dest_shape = (np.asarray(resize_dims) // 2).tolist()
    srcslices, destslices = copypaste_arrays(img.shape, resize_dims, half_img_shape, half_dest_shape, resize_dims)

    if not inplace:
        dest = np.full(resize_dims, fill_value, img.dtype)  # type: ignore
        dest[destslices] = img[srcslices]
        return dest
    return img[srcslices]


def map_binary_to_indices(
    label: NdarrayOrTensor, image: Optional[NdarrayOrTensor] = None, image_threshold: float = 0.0
) -> Tuple[NdarrayOrTensor, NdarrayOrTensor]:
    """
    Compute the foreground and background of input label data, return the indices after fattening.
    For example:
    ``label = np.array([[[0, 1, 1], [1, 0, 1], [1, 1, 0]]])``
    ``foreground indices = np.array([1, 2, 3, 5, 6, 7])`` and ``background indices = np.array([0, 4, 8])``

    Args:
        label: use the label data to get the foreground/background information.
        image: if image is not None, use ``label = 0 & image > image_threshold``
            to define background. so the output items will not map to all the voxels in the label.
        image_threshold: if enabled `image`, use ``image > image_threshold`` to
            determine the valid image content area and select background only in this area.
    """

    # Prepare fg/bg indices
    if label.shape[0] > 1:
        label = label[1:]  # for One-Hot format data, remove the background channel
    label_flat = ravel(any_np_pt(label, 0))  # in case label has multiple dimensions
    fg_indices = nonzero(label_flat)
    if image is not None:
        img_flat = ravel(any_np_pt(image > image_threshold, 0))
        img_flat, *_ = convert_to_dst_type(img_flat, label, dtype=img_flat.dtype)
        bg_indices = nonzero(img_flat & ~label_flat)
    else:
        bg_indices = nonzero(~label_flat)

    # no need to save the indices in GPU, otherwise, still need to move to CPU at runtime when crop by indices
    fg_indices, *_ = convert_data_type(fg_indices, device=torch.device("cpu"))
    bg_indices, *_ = convert_data_type(bg_indices, device=torch.device("cpu"))
    return fg_indices, bg_indices


def map_classes_to_indices(
    label: NdarrayOrTensor,
    num_classes: Optional[int] = None,
    image: Optional[NdarrayOrTensor] = None,
    image_threshold: float = 0.0,
) -> List[NdarrayOrTensor]:
    """
    Filter out indices of every class of the input label data, return the indices after fattening.
    It can handle both One-Hot format label and Argmax format label, must provide `num_classes` for
    Argmax label.

    For example:
    ``label = np.array([[[0, 1, 2], [2, 0, 1], [1, 2, 0]]])`` and `num_classes=3`, will return a list
    which contains the indices of the 3 classes:
    ``[np.array([0, 4, 8]), np.array([1, 5, 6]), np.array([2, 3, 7])]``

    Args:
        label: use the label data to get the indices of every class.
        num_classes: number of classes for argmax label, not necessary for One-Hot label.
        image: if image is not None, only return the indices of every class that are within the valid
            region of the image (``image > image_threshold``).
        image_threshold: if enabled `image`, use ``image > image_threshold`` to
            determine the valid image content area and select class indices only in this area.

    """
    img_flat: Optional[NdarrayOrTensor] = None
    if image is not None:
        img_flat = ravel((image > image_threshold).any(0))

    indices: List[NdarrayOrTensor] = []
    # assuming the first dimension is channel
    channels = len(label)

    num_classes_: int = channels
    if channels == 1:
        if num_classes is None:
            raise ValueError("if not One-Hot format label, must provide the num_classes.")
        num_classes_ = num_classes

    for c in range(num_classes_):
        label_flat = ravel(any_np_pt(label[c : c + 1] if channels > 1 else label == c, 0))
        label_flat = img_flat & label_flat if img_flat is not None else label_flat
        # no need to save the indices in GPU, otherwise, still need to move to CPU at runtime when crop by indices
        cls_indices: NdarrayOrTensor = convert_data_type(nonzero(label_flat), device=torch.device("cpu"))[0]
        indices.append(cls_indices)

    return indices


def weighted_patch_samples(
    spatial_size: Union[int, Sequence[int]],
    w: NdarrayOrTensor,
    n_samples: int = 1,
    r_state: Optional[np.random.RandomState] = None,
) -> List:
    """
    Computes `n_samples` of random patch sampling locations, given the sampling weight map `w` and patch `spatial_size`.

    Args:
        spatial_size: length of each spatial dimension of the patch.
        w: weight map, the weights must be non-negative. each element denotes a sampling weight of the spatial location.
            0 indicates no sampling.
            The weight map shape is assumed ``(spatial_dim_0, spatial_dim_1, ..., spatial_dim_n)``.
        n_samples: number of patch samples
        r_state: a random state container

    Returns:
        a list of `n_samples` N-D integers representing the spatial sampling location of patches.

    """
    if w is None:
        raise ValueError("w must be an ND array.")
    if r_state is None:
        r_state = np.random.RandomState()
    img_size = np.asarray(w.shape, dtype=int)
    win_size = np.asarray(fall_back_tuple(spatial_size, img_size), dtype=int)

    s = tuple(slice(w // 2, m - w + w // 2) if m > w else slice(m // 2, m // 2 + 1) for w, m in zip(win_size, img_size))
    v = w[s]  # weight map in the 'valid' mode
    v_size = v.shape
    v = ravel(v)
    if (v < 0).any():
        v -= v.min()  # shifting to non-negative
    v = cumsum(v)
    if not v[-1] or not isfinite(v[-1]) or v[-1] < 0:  # uniform sampling
        idx = r_state.randint(0, len(v), size=n_samples)
    else:
        r, *_ = convert_to_dst_type(r_state.random(n_samples), v)
        idx = searchsorted(v, r * v[-1], right=True)  # type: ignore
    idx, *_ = convert_to_dst_type(idx, v, dtype=torch.int)  # type: ignore
    # compensate 'valid' mode
    diff = np.minimum(win_size, img_size) // 2
    diff, *_ = convert_to_dst_type(diff, v)  # type: ignore
    return [unravel_index(i, v_size) + diff for i in idx]


def correct_crop_centers(
    centers: List[int],
    spatial_size: Union[Sequence[int], int],
    label_spatial_shape: Sequence[int],
    allow_smaller: bool = False,
):
    """
    Utility to correct the crop center if the crop size and centers are not compatible with the image size.

    Args:
        centers: pre-computed crop centers of every dim, will correct based on the valid region.
        spatial_size: spatial size of the ROIs to be sampled.
        label_spatial_shape: spatial shape of the original label data to compare with ROI.
        allow_smaller: if `False`, an exception will be raised if the image is smaller than
            the requested ROI in any dimension. If `True`, any smaller dimensions will be set to
            match the cropped size (i.e., no cropping in that dimension).

    """
    spatial_size = fall_back_tuple(spatial_size, default=label_spatial_shape)
    if any(np.subtract(label_spatial_shape, spatial_size) < 0):
        if not allow_smaller:
            raise ValueError("The size of the proposed random crop ROI is larger than the image size.")
        spatial_size = tuple(min(l, s) for l, s in zip(label_spatial_shape, spatial_size))

    # Select subregion to assure valid roi
    valid_start = np.floor_divide(spatial_size, 2)
    # add 1 for random
    valid_end = np.subtract(label_spatial_shape + np.array(1), spatial_size / np.array(2)).astype(np.uint16)
    # int generation to have full range on upper side, but subtract unfloored size/2 to prevent rounded range
    # from being too high
    for i, valid_s in enumerate(valid_start):
        # need this because np.random.randint does not work with same start and end
        if valid_s == valid_end[i]:
            valid_end[i] += 1
    valid_centers = []
    for c, v_s, v_e in zip(centers, valid_start, valid_end):
        center_i = min(max(c, v_s), v_e - 1)
        valid_centers.append(int(center_i))
    return valid_centers


def generate_pos_neg_label_crop_centers(
    spatial_size: Union[Sequence[int], int],
    num_samples: int,
    pos_ratio: float,
    label_spatial_shape: Sequence[int],
    fg_indices: NdarrayOrTensor,
    bg_indices: NdarrayOrTensor,
    rand_state: Optional[np.random.RandomState] = None,
    allow_smaller: bool = False,
) -> List[List[int]]:
    """
    Generate valid sample locations based on the label with option for specifying foreground ratio
    Valid: samples sitting entirely within image, expected input shape: [C, H, W, D] or [C, H, W]

    Args:
        spatial_size: spatial size of the ROIs to be sampled.
        num_samples: total sample centers to be generated.
        pos_ratio: ratio of total locations generated that have center being foreground.
        label_spatial_shape: spatial shape of the original label data to unravel selected centers.
        fg_indices: pre-computed foreground indices in 1 dimension.
        bg_indices: pre-computed background indices in 1 dimension.
        rand_state: numpy randomState object to align with other modules.
        allow_smaller: if `False`, an exception will be raised if the image is smaller than
            the requested ROI in any dimension. If `True`, any smaller dimensions will be set to
            match the cropped size (i.e., no cropping in that dimension).

    Raises:
        ValueError: When the proposed roi is larger than the image.
        ValueError: When the foreground and background indices lengths are 0.

    """
    if rand_state is None:
        rand_state = np.random.random.__self__  # type: ignore

    centers = []
    fg_indices = np.asarray(fg_indices) if isinstance(fg_indices, Sequence) else fg_indices
    bg_indices = np.asarray(bg_indices) if isinstance(bg_indices, Sequence) else bg_indices
    if len(fg_indices) == 0 and len(bg_indices) == 0:
        raise ValueError("No sampling location available.")

    if len(fg_indices) == 0 or len(bg_indices) == 0:
        warnings.warn(
            f"N foreground {len(fg_indices)}, N  background {len(bg_indices)},"
            "unable to generate class balanced samples."
        )
        pos_ratio = 0 if fg_indices.size == 0 else 1

    for _ in range(num_samples):
        indices_to_use = fg_indices if rand_state.rand() < pos_ratio else bg_indices
        random_int = rand_state.randint(len(indices_to_use))
        idx = indices_to_use[random_int]
        center = unravel_index(idx, label_spatial_shape).tolist()
        # shift center to range of valid centers
        centers.append(correct_crop_centers(center, spatial_size, label_spatial_shape, allow_smaller))

    return centers


def generate_label_classes_crop_centers(
    spatial_size: Union[Sequence[int], int],
    num_samples: int,
    label_spatial_shape: Sequence[int],
    indices: Sequence[NdarrayOrTensor],
    ratios: Optional[List[Union[float, int]]] = None,
    rand_state: Optional[np.random.RandomState] = None,
    allow_smaller: bool = False,
) -> List[List[int]]:
    """
    Generate valid sample locations based on the specified ratios of label classes.
    Valid: samples sitting entirely within image, expected input shape: [C, H, W, D] or [C, H, W]

    Args:
        spatial_size: spatial size of the ROIs to be sampled.
        num_samples: total sample centers to be generated.
        label_spatial_shape: spatial shape of the original label data to unravel selected centers.
        indices: sequence of pre-computed foreground indices of every class in 1 dimension.
        ratios: ratios of every class in the label to generate crop centers, including background class.
            if None, every class will have the same ratio to generate crop centers.
        rand_state: numpy randomState object to align with other modules.
        allow_smaller: if `False`, an exception will be raised if the image is smaller than
            the requested ROI in any dimension. If `True`, any smaller dimensions will be set to
            match the cropped size (i.e., no cropping in that dimension).

    """
    if rand_state is None:
        rand_state = np.random.random.__self__  # type: ignore

    if num_samples < 1:
        raise ValueError("num_samples must be an int number and greater than 0.")
    ratios_: List[Union[float, int]] = ([1] * len(indices)) if ratios is None else ratios
    if len(ratios_) != len(indices):
        raise ValueError("random crop ratios must match the number of indices of classes.")
    if any(i < 0 for i in ratios_):
        raise ValueError("ratios should not contain negative number.")

    for i, array in enumerate(indices):
        if len(array) == 0:
            warnings.warn(f"no available indices of class {i} to crop, set the crop ratio of this class to zero.")
            ratios_[i] = 0

    centers = []
    classes = rand_state.choice(len(ratios_), size=num_samples, p=np.asarray(ratios_) / np.sum(ratios_))
    for i in classes:
        # randomly select the indices of a class based on the ratios
        indices_to_use = indices[i]
        random_int = rand_state.randint(len(indices_to_use))
        center = unravel_index(indices_to_use[random_int], label_spatial_shape).tolist()
        # shift center to range of valid centers
        centers.append(correct_crop_centers(center, spatial_size, label_spatial_shape, allow_smaller))

    return centers


def create_grid(
    spatial_size: Sequence[int],
    spacing: Optional[Sequence[float]] = None,
    homogeneous: bool = True,
    dtype: Union[DtypeLike, torch.dtype] = float,
    device: Optional[torch.device] = None,
    backend=TransformBackends.NUMPY,
):
    """
    compute a `spatial_size` mesh.

    Args:
        spatial_size: spatial size of the grid.
        spacing: same len as ``spatial_size``, defaults to 1.0 (dense grid).
        homogeneous: whether to make homogeneous coordinates.
        dtype: output grid data type, defaults to `float`.
        device: device to compute and store the output (when the backend is "torch").
        backend: APIs to use, ``numpy`` or ``torch``.

    """
    _backend = look_up_option(backend, TransformBackends)
    _dtype = dtype or float
    if _backend == TransformBackends.NUMPY:
        return _create_grid_numpy(spatial_size, spacing, homogeneous, _dtype)
    if _backend == TransformBackends.TORCH:
        return _create_grid_torch(spatial_size, spacing, homogeneous, _dtype, device)
    raise ValueError(f"backend {backend} is not supported")


def _create_grid_numpy(
    spatial_size: Sequence[int],
    spacing: Optional[Sequence[float]] = None,
    homogeneous: bool = True,
    dtype: Union[DtypeLike, torch.dtype] = float,
):
    """
    compute a `spatial_size` mesh with the numpy API.
    """
    spacing = spacing or tuple(1.0 for _ in spatial_size)
    ranges = [np.linspace(-(d - 1.0) / 2.0 * s, (d - 1.0) / 2.0 * s, int(d)) for d, s in zip(spatial_size, spacing)]
    coords = np.asarray(np.meshgrid(*ranges, indexing="ij"), dtype=get_equivalent_dtype(dtype, np.ndarray))
    if not homogeneous:
        return coords
    return np.concatenate([coords, np.ones_like(coords[:1])])


def _create_grid_torch(
    spatial_size: Sequence[int],
    spacing: Optional[Sequence[float]] = None,
    homogeneous: bool = True,
    dtype=torch.float32,
    device: Optional[torch.device] = None,
):
    """
    compute a `spatial_size` mesh with the torch API.
    """
    spacing = spacing or tuple(1.0 for _ in spatial_size)
    ranges = [
        torch.linspace(
            -(d - 1.0) / 2.0 * s,
            (d - 1.0) / 2.0 * s,
            int(d),
            device=device,
            dtype=get_equivalent_dtype(dtype, torch.Tensor),
        )
        for d, s in zip(spatial_size, spacing)
    ]
    coords = meshgrid_ij(*ranges)
    if not homogeneous:
        return torch.stack(coords)
    return torch.stack([*coords, torch.ones_like(coords[0])])


def create_control_grid(
    spatial_shape: Sequence[int],
    spacing: Sequence[float],
    homogeneous: bool = True,
    dtype: DtypeLike = float,
    device: Optional[torch.device] = None,
    backend=TransformBackends.NUMPY,
):
    """
    control grid with two additional point in each direction
    """
    torch_backend = look_up_option(backend, TransformBackends) == TransformBackends.TORCH
    ceil_func: Callable = torch.ceil if torch_backend else np.ceil  # type: ignore
    grid_shape = []
    for d, s in zip(spatial_shape, spacing):
        d = torch.as_tensor(d, device=device) if torch_backend else int(d)  # type: ignore
        if d % 2 == 0:
            grid_shape.append(ceil_func((d - 1.0) / (2.0 * s) + 0.5) * 2.0 + 2.0)
        else:
            grid_shape.append(ceil_func((d - 1.0) / (2.0 * s)) * 2.0 + 3.0)
    return create_grid(
        spatial_size=grid_shape, spacing=spacing, homogeneous=homogeneous, dtype=dtype, device=device, backend=backend
    )


def create_rotate(
    spatial_dims: int,
    radians: Union[Sequence[float], float],
    device: Optional[torch.device] = None,
    backend=TransformBackends.NUMPY,
) -> NdarrayOrTensor:
    """
    create a 2D or 3D rotation matrix

    Args:
        spatial_dims: {``2``, ``3``} spatial rank
        radians: rotation radians
            when spatial_dims == 3, the `radians` sequence corresponds to
            rotation in the 1st, 2nd, and 3rd dim respectively.
        device: device to compute and store the output (when the backend is "torch").
        backend: APIs to use, ``numpy`` or ``torch``.

    Raises:
        ValueError: When ``radians`` is empty.
        ValueError: When ``spatial_dims`` is not one of [2, 3].

    """
    _backend = look_up_option(backend, TransformBackends)
    if _backend == TransformBackends.NUMPY:
        return _create_rotate(
            spatial_dims=spatial_dims, radians=radians, sin_func=np.sin, cos_func=np.cos, eye_func=np.eye
        )
    if _backend == TransformBackends.TORCH:
        return _create_rotate(
            spatial_dims=spatial_dims,
            radians=radians,
            sin_func=lambda th: torch.sin(torch.as_tensor(th, dtype=torch.float32, device=device)),
            cos_func=lambda th: torch.cos(torch.as_tensor(th, dtype=torch.float32, device=device)),
            eye_func=lambda rank: torch.eye(rank, device=device),
        )
    raise ValueError(f"backend {backend} is not supported")


def _create_rotate(
    spatial_dims: int,
    radians: Union[Sequence[float], float],
    sin_func: Callable = np.sin,
    cos_func: Callable = np.cos,
    eye_func: Callable = np.eye,
) -> NdarrayOrTensor:
    radians = ensure_tuple(radians)
    if spatial_dims == 2:
        if len(radians) >= 1:
            sin_, cos_ = sin_func(radians[0]), cos_func(radians[0])
            out = eye_func(3)
            out[0, 0], out[0, 1] = cos_, -sin_
            out[1, 0], out[1, 1] = sin_, cos_
            return out  # type: ignore
        raise ValueError("radians must be non empty.")

    if spatial_dims == 3:
        affine = None
        if len(radians) >= 1:
            sin_, cos_ = sin_func(radians[0]), cos_func(radians[0])
            affine = eye_func(4)
            affine[1, 1], affine[1, 2] = cos_, -sin_
            affine[2, 1], affine[2, 2] = sin_, cos_
        if len(radians) >= 2:
            sin_, cos_ = sin_func(radians[1]), cos_func(radians[1])
            if affine is None:
                raise ValueError("Affine should be a matrix.")
            _affine = eye_func(4)
            _affine[0, 0], _affine[0, 2] = cos_, sin_
            _affine[2, 0], _affine[2, 2] = -sin_, cos_
            affine = affine @ _affine
        if len(radians) >= 3:
            sin_, cos_ = sin_func(radians[2]), cos_func(radians[2])
            if affine is None:
                raise ValueError("Affine should be a matrix.")
            _affine = eye_func(4)
            _affine[0, 0], _affine[0, 1] = cos_, -sin_
            _affine[1, 0], _affine[1, 1] = sin_, cos_
            affine = affine @ _affine
        if affine is None:
            raise ValueError("radians must be non empty.")
        return affine  # type: ignore

    raise ValueError(f"Unsupported spatial_dims: {spatial_dims}, available options are [2, 3].")


def create_shear(
    spatial_dims: int,
    coefs: Union[Sequence[float], float],
    device: Optional[torch.device] = None,
    backend=TransformBackends.NUMPY,
) -> NdarrayOrTensor:
    """
    create a shearing matrix

    Args:
        spatial_dims: spatial rank
        coefs: shearing factors, a tuple of 2 floats for 2D, a tuple of 6 floats for 3D),
            take a 3D affine as example::

                [
                    [1.0, coefs[0], coefs[1], 0.0],
                    [coefs[2], 1.0, coefs[3], 0.0],
                    [coefs[4], coefs[5], 1.0, 0.0],
                    [0.0, 0.0, 0.0, 1.0],
                ]

        device: device to compute and store the output (when the backend is "torch").
        backend: APIs to use, ``numpy`` or ``torch``.

    Raises:
        NotImplementedError: When ``spatial_dims`` is not one of [2, 3].

    """
    _backend = look_up_option(backend, TransformBackends)
    if _backend == TransformBackends.NUMPY:
        return _create_shear(spatial_dims=spatial_dims, coefs=coefs, eye_func=np.eye)
    if _backend == TransformBackends.TORCH:
        return _create_shear(
            spatial_dims=spatial_dims, coefs=coefs, eye_func=lambda rank: torch.eye(rank, device=device)
        )
    raise ValueError(f"backend {backend} is not supported")


def _create_shear(spatial_dims: int, coefs: Union[Sequence[float], float], eye_func=np.eye) -> NdarrayOrTensor:
    if spatial_dims == 2:
        coefs = ensure_tuple_size(coefs, dim=2, pad_val=0.0)
        out = eye_func(3)
        out[0, 1], out[1, 0] = coefs[0], coefs[1]
        return out  # type: ignore
    if spatial_dims == 3:
        coefs = ensure_tuple_size(coefs, dim=6, pad_val=0.0)
        out = eye_func(4)
        out[0, 1], out[0, 2] = coefs[0], coefs[1]
        out[1, 0], out[1, 2] = coefs[2], coefs[3]
        out[2, 0], out[2, 1] = coefs[4], coefs[5]
        return out  # type: ignore
    raise NotImplementedError("Currently only spatial_dims in [2, 3] are supported.")


def create_scale(
    spatial_dims: int,
    scaling_factor: Union[Sequence[float], float],
    device: Optional[torch.device] = None,
    backend=TransformBackends.NUMPY,
) -> NdarrayOrTensor:
    """
    create a scaling matrix

    Args:
        spatial_dims: spatial rank
        scaling_factor: scaling factors for every spatial dim, defaults to 1.
        device: device to compute and store the output (when the backend is "torch").
        backend: APIs to use, ``numpy`` or ``torch``.
    """
    _backend = look_up_option(backend, TransformBackends)
    if _backend == TransformBackends.NUMPY:
        return _create_scale(spatial_dims=spatial_dims, scaling_factor=scaling_factor, array_func=np.diag)
    if _backend == TransformBackends.TORCH:
        return _create_scale(
            spatial_dims=spatial_dims,
            scaling_factor=scaling_factor,
            array_func=lambda x: torch.diag(torch.as_tensor(x, device=device)),
        )
    raise ValueError(f"backend {backend} is not supported")


def _create_scale(
    spatial_dims: int, scaling_factor: Union[Sequence[float], float], array_func=np.diag
) -> NdarrayOrTensor:
    scaling_factor = ensure_tuple_size(scaling_factor, dim=spatial_dims, pad_val=1.0)
    return array_func(scaling_factor[:spatial_dims] + (1.0,))  # type: ignore


def create_translate(
    spatial_dims: int,
    shift: Union[Sequence[float], float],
    device: Optional[torch.device] = None,
    backend=TransformBackends.NUMPY,
) -> NdarrayOrTensor:
    """
    create a translation matrix

    Args:
        spatial_dims: spatial rank
        shift: translate pixel/voxel for every spatial dim, defaults to 0.
        device: device to compute and store the output (when the backend is "torch").
        backend: APIs to use, ``numpy`` or ``torch``.
    """
    _backend = look_up_option(backend, TransformBackends)
    if _backend == TransformBackends.NUMPY:
        return _create_translate(spatial_dims=spatial_dims, shift=shift, eye_func=np.eye, array_func=np.asarray)
    if _backend == TransformBackends.TORCH:
        return _create_translate(
            spatial_dims=spatial_dims,
            shift=shift,
            eye_func=lambda x: torch.eye(torch.as_tensor(x), device=device),  # type: ignore
            array_func=lambda x: torch.as_tensor(x, device=device),
        )
    raise ValueError(f"backend {backend} is not supported")


def _create_translate(
    spatial_dims: int, shift: Union[Sequence[float], float], eye_func=np.eye, array_func=np.asarray
) -> NdarrayOrTensor:
    shift = ensure_tuple(shift)
    affine = eye_func(spatial_dims + 1)
    for i, a in enumerate(shift[:spatial_dims]):
        affine[i, spatial_dims] = a
    return array_func(affine)  # type: ignore


def generate_spatial_bounding_box(
    img: NdarrayOrTensor,
    select_fn: Callable = is_positive,
    channel_indices: Optional[IndexSelection] = None,
    margin: Union[Sequence[int], int] = 0,
) -> Tuple[List[int], List[int]]:
    """
    Generate the spatial bounding box of foreground in the image with start-end positions (inclusive).
    Users can define arbitrary function to select expected foreground from the whole image or specified channels.
    And it can also add margin to every dim of the bounding box.
    The output format of the coordinates is:

        [1st_spatial_dim_start, 2nd_spatial_dim_start, ..., Nth_spatial_dim_start],
        [1st_spatial_dim_end, 2nd_spatial_dim_end, ..., Nth_spatial_dim_end]

    The bounding boxes edges are aligned with the input image edges.
    This function returns [-1, -1, ...], [-1, -1, ...] if there's no positive intensity.

    Args:
        img: a "channel-first" image of shape (C, spatial_dim1[, spatial_dim2, ...]) to generate bounding box from.
        select_fn: function to select expected foreground, default is to select values > 0.
        channel_indices: if defined, select foreground only on the specified channels
            of image. if None, select foreground on the whole image.
        margin: add margin value to spatial dims of the bounding box, if only 1 value provided, use it for all dims.
    """
    data = img[list(ensure_tuple(channel_indices))] if channel_indices is not None else img
    data = select_fn(data).any(0)
    ndim = len(data.shape)
    margin = ensure_tuple_rep(margin, ndim)
    for m in margin:
        if m < 0:
            raise ValueError("margin value should not be negative number.")

    box_start = [0] * ndim
    box_end = [0] * ndim

    for di, ax in enumerate(itertools.combinations(reversed(range(ndim)), ndim - 1)):
        dt = data
        if len(ax) != 0:
            dt = any_np_pt(dt, ax)

        if not dt.any():
            # if no foreground, return all zero bounding box coords
            return [0] * ndim, [0] * ndim

        arg_max = where(dt == dt.max())[0]
        min_d = max(arg_max[0] - margin[di], 0)
        max_d = arg_max[-1] + margin[di] + 1

        box_start[di] = min_d.detach().cpu().item() if isinstance(min_d, torch.Tensor) else min_d  # type: ignore
        box_end[di] = max_d.detach().cpu().item() if isinstance(max_d, torch.Tensor) else max_d  # type: ignore

    return box_start, box_end


def get_largest_connected_component_mask(img: NdarrayTensor, connectivity: Optional[int] = None) -> NdarrayTensor:
    """
    Gets the largest connected component mask of an image.

    Args:
        img: Image to get largest connected component from. Shape is (spatial_dim1 [, spatial_dim2, ...])
        connectivity: Maximum number of orthogonal hops to consider a pixel/voxel as a neighbor.
            Accepted values are ranging from  1 to input.ndim. If ``None``, a full
            connectivity of ``input.ndim`` is used. for more details:
            https://scikit-image.org/docs/dev/api/skimage.measure.html#skimage.measure.label.
    """
<<<<<<< HEAD
    if isinstance(img, torch.Tensor) and has_cp and has_cucim:
        x_cupy = monai.transforms.ToCupy()(img.short())
        x_label = cucim.skimage.measure.label(x_cupy, connectivity=connectivity)
        vals, counts = cp.unique(x_label[cp.nonzero(x_label)], return_counts=True)
        comp = x_label == vals[cp.ndarray.argmax(counts)]
        out_tensor = monai.transforms.ToTensor(device=img.device)(comp)
        out_tensor = out_tensor.bool()

        return out_tensor  # type: ignore

    img_arr: np.ndarray = convert_data_type(img, np.ndarray)[0]  # type: ignore
=======
    img_arr = convert_data_type(img, np.ndarray)[0]
>>>>>>> e3a97301
    largest_cc: np.ndarray = np.zeros(shape=img_arr.shape, dtype=img_arr.dtype)
    img_arr = measure.label(img_arr, connectivity=connectivity)
    if img_arr.max() != 0:
        largest_cc[...] = img_arr == (np.argmax(np.bincount(img_arr.flat)[1:]) + 1)
<<<<<<< HEAD
    largest_cc = convert_to_dst_type(largest_cc, dst=img, dtype=largest_cc.dtype)[0]  # type: ignore

    return largest_cc
=======
    return convert_to_dst_type(largest_cc, dst=img, dtype=largest_cc.dtype)[0]
>>>>>>> e3a97301


def fill_holes(
    img_arr: np.ndarray, applied_labels: Optional[Iterable[int]] = None, connectivity: Optional[int] = None
) -> np.ndarray:
    """
    Fill the holes in the provided image.

    The label 0 will be treated as background and the enclosed holes will be set to the neighboring class label.
    What is considered to be an enclosed hole is defined by the connectivity.
    Holes on the edge are always considered to be open (not enclosed).

    Note:

        The performance of this method heavily depends on the number of labels.
        It is a bit faster if the list of `applied_labels` is provided.
        Limiting the number of `applied_labels` results in a big decrease in processing time.

        If the image is one-hot-encoded, then the `applied_labels` need to match the channel index.

    Args:
        img_arr: numpy array of shape [C, spatial_dim1[, spatial_dim2, ...]].
        applied_labels: Labels for which to fill holes. Defaults to None,
            that is filling holes for all labels.
        connectivity: Maximum number of orthogonal hops to
            consider a pixel/voxel as a neighbor. Accepted values are ranging from  1 to input.ndim.
            Defaults to a full connectivity of ``input.ndim``.

    Returns:
        numpy array of shape [C, spatial_dim1[, spatial_dim2, ...]].
    """
    channel_axis = 0
    num_channels = img_arr.shape[channel_axis]
    is_one_hot = num_channels > 1
    spatial_dims = img_arr.ndim - 1
    structure = ndimage.generate_binary_structure(spatial_dims, connectivity or spatial_dims)

    # Get labels if not provided. Exclude background label.
    applied_labels = set(applied_labels or (range(num_channels) if is_one_hot else np.unique(img_arr)))
    background_label = 0
    applied_labels.discard(background_label)

    for label in applied_labels:
        tmp = np.zeros(img_arr.shape[1:], dtype=bool)
        ndimage.binary_dilation(
            tmp,
            structure=structure,
            iterations=-1,
            mask=np.logical_not(img_arr[label]) if is_one_hot else img_arr[0] != label,
            origin=0,
            border_value=1,
            output=tmp,
        )
        if is_one_hot:
            img_arr[label] = np.logical_not(tmp)
        else:
            img_arr[0, np.logical_not(tmp)] = label

    return img_arr


def get_extreme_points(
    img: NdarrayOrTensor, rand_state: Optional[np.random.RandomState] = None, background: int = 0, pert: float = 0.0
) -> List[Tuple[int, ...]]:
    """
    Generate extreme points from an image. These are used to generate initial segmentation
    for annotation models. An optional perturbation can be passed to simulate user clicks.

    Args:
        img:
            Image to generate extreme points from. Expected Shape is ``(spatial_dim1, [, spatial_dim2, ...])``.
        rand_state: `np.random.RandomState` object used to select random indices.
        background: Value to be consider as background, defaults to 0.
        pert: Random perturbation amount to add to the points, defaults to 0.0.

    Returns:
        A list of extreme points, its length is equal to 2 * spatial dimension of input image.
        The output format of the coordinates is:

        [1st_spatial_dim_min, 1st_spatial_dim_max, 2nd_spatial_dim_min, ..., Nth_spatial_dim_max]

    Raises:
        ValueError: When the input image does not have any foreground pixel.
    """
    if rand_state is None:
        rand_state = np.random.random.__self__  # type: ignore
    indices = where(img != background)
    if np.size(indices[0]) == 0:
        raise ValueError("get_extreme_points: no foreground object in mask!")

    def _get_point(val, dim):
        """
        Select one of the indices within slice containing val.

        Args:
            val : value for comparison
            dim : dimension in which to look for value
        """
        idx = where(indices[dim] == val)[0]
        idx = idx.cpu() if isinstance(idx, torch.Tensor) else idx
        idx = rand_state.choice(idx)
        pt = []
        for j in range(img.ndim):
            # add +- pert to each dimension
            val = int(indices[j][idx] + 2.0 * pert * (rand_state.rand() - 0.5))
            val = max(val, 0)
            val = min(val, img.shape[j] - 1)
            pt.append(val)
        return pt

    points = []
    for i in range(img.ndim):
        points.append(tuple(_get_point(indices[i].min(), i)))
        points.append(tuple(_get_point(indices[i].max(), i)))

    return points


def extreme_points_to_image(
    points: List[Tuple[int, ...]],
    label: NdarrayOrTensor,
    sigma: Union[Sequence[float], float, Sequence[torch.Tensor], torch.Tensor] = 0.0,
    rescale_min: float = -1.0,
    rescale_max: float = 1.0,
) -> torch.Tensor:
    """
    Please refer to :py:class:`monai.transforms.AddExtremePointsChannel` for the usage.

    Applies a gaussian filter to the extreme points image. Then the pixel values in points image are rescaled
    to range [rescale_min, rescale_max].

    Args:
        points: Extreme points of the object/organ.
        label: label image to get extreme points from. Shape must be
            (1, spatial_dim1, [, spatial_dim2, ...]). Doesn't support one-hot labels.
        sigma: if a list of values, must match the count of spatial dimensions of input data,
            and apply every value in the list to 1 spatial dimension. if only 1 value provided,
            use it for all spatial dimensions.
        rescale_min: minimum value of output data.
        rescale_max: maximum value of output data.
    """
    # points to image
    # points_image = torch.zeros(label.shape[1:], dtype=torch.float)
    points_image = torch.zeros_like(torch.as_tensor(label[0]), dtype=torch.float)
    for p in points:
        points_image[p] = 1.0

    if isinstance(sigma, Sequence):
        sigma = [torch.as_tensor(s, device=points_image.device) for s in sigma]
    else:
        sigma = torch.as_tensor(sigma, device=points_image.device)

    # add channel and add batch
    points_image = points_image.unsqueeze(0).unsqueeze(0)
    gaussian_filter = GaussianFilter(label.ndim - 1, sigma=sigma)
    points_image = gaussian_filter(points_image).squeeze(0).detach()

    # rescale the points image to [rescale_min, rescale_max]
    min_intensity = points_image.min()
    max_intensity = points_image.max()
    points_image = (points_image - min_intensity) / (max_intensity - min_intensity)
    return points_image * (rescale_max - rescale_min) + rescale_min


def map_spatial_axes(
    img_ndim: int, spatial_axes: Optional[Union[Sequence[int], int]] = None, channel_first: bool = True
) -> List[int]:
    """
    Utility to map the spatial axes to real axes in channel first/last shape.
    For example:
    If `channel_first` is True, and `img` has 3 spatial dims, map spatial axes to real axes as below:
    None -> [1, 2, 3]
    [0, 1] -> [1, 2]
    [0, -1] -> [1, -1]
    If `channel_first` is False, and `img` has 3 spatial dims, map spatial axes to real axes as below:
    None -> [0, 1, 2]
    [0, 1] -> [0, 1]
    [0, -1] -> [0, -2]

    Args:
        img_ndim: dimension number of the target image.
        spatial_axes: spatial axes to be converted, default is None.
            The default `None` will convert to all the spatial axes of the image.
            If axis is negative it counts from the last to the first axis.
            If axis is a tuple of ints.
        channel_first: the image data is channel first or channel last, default to channel first.

    """
    if spatial_axes is None:
        spatial_axes_ = list(range(1, img_ndim) if channel_first else range(img_ndim - 1))

    else:
        spatial_axes_ = []
        for a in ensure_tuple(spatial_axes):
            if channel_first:
                spatial_axes_.append(a if a < 0 else a + 1)
            else:
                spatial_axes_.append(a - 1 if a < 0 else a)

    return spatial_axes_


@contextmanager
def allow_missing_keys_mode(transform: Union[MapTransform, Compose, Tuple[MapTransform], Tuple[Compose]]):
    """Temporarily set all MapTransforms to not throw an error if keys are missing. After, revert to original states.

    Args:
        transform: either MapTransform or a Compose

    Example:

    .. code-block:: python

        data = {"image": np.arange(16, dtype=float).reshape(1, 4, 4)}
        t = SpatialPadd(["image", "label"], 10, allow_missing_keys=False)
        _ = t(data)  # would raise exception
        with allow_missing_keys_mode(t):
            _ = t(data)  # OK!
    """
    # If given a sequence of transforms, Compose them to get a single list
    if issequenceiterable(transform):
        transform = Compose(transform)

    # Get list of MapTransforms
    transforms = []
    if isinstance(transform, MapTransform):
        transforms = [transform]
    elif isinstance(transform, Compose):
        # Only keep contained MapTransforms
        transforms = [t for t in transform.flatten().transforms if isinstance(t, MapTransform)]
    if len(transforms) == 0:
        raise TypeError(
            "allow_missing_keys_mode expects either MapTransform(s) or Compose(s) containing MapTransform(s)"
        )

    # Get the state of each `allow_missing_keys`
    orig_states = [t.allow_missing_keys for t in transforms]

    try:
        # Set all to True
        for t in transforms:
            t.allow_missing_keys = True
        yield
    finally:
        # Revert
        for t, o_s in zip(transforms, orig_states):
            t.allow_missing_keys = o_s


def convert_inverse_interp_mode(trans_info: List, mode: str = "nearest", align_corners: Optional[bool] = None):
    """
    Change the interpolation mode when inverting spatial transforms, default to "nearest".
    This function modifies trans_info's `TraceKeys.EXTRA_INFO`.

    See also: :py:class:`monai.transform.inverse.InvertibleTransform`

    Args:
        trans_info: transforms inverse information list, contains context of every invertible transform.
        mode: target interpolation mode to convert, default to "nearest" as it's usually used to save the mode output.
        align_corners: target align corner value in PyTorch interpolation API, need to align with the `mode`.

    """
    interp_modes = [i.value for i in InterpolateMode] + [i.value for i in GridSampleMode]

    # set to string for DataLoader collation
    align_corners_ = TraceKeys.NONE if align_corners is None else align_corners

    for item in ensure_tuple(trans_info):
        if TraceKeys.EXTRA_INFO in item:
            orig_mode = item[TraceKeys.EXTRA_INFO].get("mode", None)
            if orig_mode is not None:
                if orig_mode[0] in interp_modes:
                    item[TraceKeys.EXTRA_INFO]["mode"] = [mode for _ in range(len(mode))]
                elif orig_mode in interp_modes:
                    item[TraceKeys.EXTRA_INFO]["mode"] = mode
            if "align_corners" in item[TraceKeys.EXTRA_INFO]:
                if issequenceiterable(item[TraceKeys.EXTRA_INFO]["align_corners"]):
                    item[TraceKeys.EXTRA_INFO]["align_corners"] = [align_corners_ for _ in range(len(mode))]
                else:
                    item[TraceKeys.EXTRA_INFO]["align_corners"] = align_corners_
    return trans_info


def compute_divisible_spatial_size(spatial_shape: Sequence[int], k: Union[Sequence[int], int]):
    """
    Compute the target spatial size which should be divisible by `k`.

    Args:
        spatial_shape: original spatial shape.
        k: the target k for each spatial dimension.
            if `k` is negative or 0, the original size is preserved.
            if `k` is an int, the same `k` be applied to all the input spatial dimensions.

    """
    k = fall_back_tuple(k, (1,) * len(spatial_shape))
    new_size = []
    for k_d, dim in zip(k, spatial_shape):
        new_dim = int(np.ceil(dim / k_d) * k_d) if k_d > 0 else dim
        new_size.append(new_dim)

    return new_size


def equalize_hist(
    img: np.ndarray, mask: Optional[np.ndarray] = None, num_bins: int = 256, min: int = 0, max: int = 255
) -> np.ndarray:
    """
    Utility to equalize input image based on the histogram.
    If `skimage` installed, will leverage `skimage.exposure.histogram`, otherwise, use
    `np.histogram` instead.

    Args:
        img: input image to equalize.
        mask: if provided, must be ndarray of bools or 0s and 1s, and same shape as `image`.
            only points at which `mask==True` are used for the equalization.
        num_bins: number of the bins to use in histogram, default to `256`. for more details:
            https://numpy.org/doc/stable/reference/generated/numpy.histogram.html.
        min: the min value to normalize input image, default to `0`.
        max: the max value to normalize input image, default to `255`.

    """

    orig_shape = img.shape
    hist_img = img[np.array(mask, dtype=bool)] if mask is not None else img
    if has_skimage:
        hist, bins = exposure.histogram(hist_img.flatten(), num_bins)
    else:
        hist, bins = np.histogram(hist_img.flatten(), num_bins)
        bins = (bins[:-1] + bins[1:]) / 2

    cum = hist.cumsum()
    # normalize the cumulative result
    cum = rescale_array(arr=cum, minv=min, maxv=max)

    # apply linear interpolation
    img = np.interp(img.flatten(), bins, cum)
    return img.reshape(orig_shape)


class Fourier:
    """
    Helper class storing Fourier mappings
    """

    @staticmethod
    @deprecated_arg(
        name="n_dims", new_name="spatial_dims", since="0.6", msg_suffix="Please use `spatial_dims` instead."
    )
    def shift_fourier(x: NdarrayOrTensor, spatial_dims: int, n_dims: Optional[int] = None) -> NdarrayOrTensor:
        """
        Applies fourier transform and shifts the zero-frequency component to the
        center of the spectrum. Only the spatial dimensions get transformed.

        Args:
            x: Image to transform.
            spatial_dims: Number of spatial dimensions.

        .. deprecated:: 0.6.0
            ``n_dims`` is deprecated, use ``spatial_dims`` instead.

        Returns
            k: K-space data.
        """
        if n_dims is not None:
            spatial_dims = n_dims
        dims = tuple(range(-spatial_dims, 0))
        k: NdarrayOrTensor
        if isinstance(x, torch.Tensor):
            if hasattr(torch.fft, "fftshift"):  # `fftshift` is new in torch 1.8.0
                k = torch.fft.fftshift(torch.fft.fftn(x, dim=dims), dim=dims)
            else:
                # if using old PyTorch, will convert to numpy array and return
                k = np.fft.fftshift(np.fft.fftn(x.cpu().numpy(), axes=dims), axes=dims)
        else:
            k = np.fft.fftshift(np.fft.fftn(x, axes=dims), axes=dims)
        return k

    @staticmethod
    @deprecated_arg(
        name="n_dims", new_name="spatial_dims", since="0.6", msg_suffix="Please use `spatial_dims` instead."
    )
    def inv_shift_fourier(k: NdarrayOrTensor, spatial_dims: int, n_dims: Optional[int] = None) -> NdarrayOrTensor:
        """
        Applies inverse shift and fourier transform. Only the spatial
        dimensions are transformed.

        Args:
            k: K-space data.
            spatial_dims: Number of spatial dimensions.

        .. deprecated:: 0.6.0
            ``n_dims`` is deprecated, use ``spatial_dims`` instead.

        Returns:
            x: Tensor in image space.
        """
        if n_dims is not None:
            spatial_dims = n_dims
        dims = tuple(range(-spatial_dims, 0))
        out: NdarrayOrTensor
        if isinstance(k, torch.Tensor):
            if hasattr(torch.fft, "ifftshift"):  # `ifftshift` is new in torch 1.8.0
                out = torch.fft.ifftn(torch.fft.ifftshift(k, dim=dims), dim=dims, norm="backward").real
            else:
                # if using old PyTorch, will convert to numpy array and return
                out = np.fft.ifftn(np.fft.ifftshift(k.cpu().numpy(), axes=dims), axes=dims).real
        else:
            out = np.fft.ifftn(np.fft.ifftshift(k, axes=dims), axes=dims).real
        return out


def get_number_image_type_conversions(transform: Compose, test_data: Any, key: Optional[Hashable] = None) -> int:
    """
    Get the number of times that the data need to be converted (e.g., numpy to torch).
    Conversions between different devices are also counted (e.g., CPU to GPU).

    Args:
        transform: composed transforms to be tested
        test_data: data to be used to count the number of conversions
        key: if using dictionary transforms, this key will be used to check the number of conversions.
    """

    def _get_data(obj, key):
        return obj if key is None else obj[key]

    # if the starting point is a string (e.g., input to LoadImage), start
    # at -1 since we don't want to count the string -> image conversion.
    num_conversions = 0 if not isinstance(_get_data(test_data, key), str) else -1

    tr = transform.flatten().transforms

    if isinstance(transform, OneOf) or any(isinstance(i, OneOf) for i in tr):
        raise RuntimeError("Not compatible with `OneOf`, as the applied transform is deterministically chosen.")

    for _transform in tr:
        prev_data = _get_data(test_data, key)
        prev_type = type(prev_data)
        prev_device = prev_data.device if isinstance(prev_data, torch.Tensor) else None
        test_data = apply_transform(_transform, test_data, transform.map_items, transform.unpack_items)
        # every time the type or device changes, increment the counter
        curr_data = _get_data(test_data, key)
        curr_device = curr_data.device if isinstance(curr_data, torch.Tensor) else None
        if not isinstance(curr_data, prev_type) or curr_device != prev_device:
            num_conversions += 1
    return num_conversions


def get_transform_backends():
    """Get the backends of all MONAI transforms.

    Returns:
        Dictionary, where each key is a transform, and its
        corresponding values are a boolean list, stating
        whether that transform supports (1) `torch.Tensor`,
        and (2) `np.ndarray` as input without needing to
        convert.
    """
    backends = {}
    unique_transforms = []
    for n, obj in getmembers(monai.transforms):
        # skip aliases
        if obj in unique_transforms:
            continue
        unique_transforms.append(obj)

        if (
            isclass(obj)
            and issubclass(obj, Transform)
            and n
            not in [
                "BatchInverseTransform",
                "Compose",
                "Decollated",
                "InvertD",
                "InvertibleTransform",
                "Lambda",
                "LambdaD",
                "MapTransform",
                "OneOf",
                "PadListDataCollate",
                "RandLambda",
                "RandLambdaD",
                "RandTorchVisionD",
                "RandomizableTransform",
                "TorchVisionD",
                "Transform",
            ]
        ):
            backends[n] = [TransformBackends.TORCH in obj.backend, TransformBackends.NUMPY in obj.backend]
    return backends


def print_transform_backends():
    """Prints a list of backends of all MONAI transforms."""

    class Colors:
        none = ""
        red = "91"
        green = "92"
        yellow = "93"

    def print_color(t, color):
        print(f"\033[{color}m{t}\033[00m")

    def print_table_column(name, torch, numpy, color=Colors.none):
        print_color(f"{name:<50} {torch:<8} {numpy:<8}", color)

    backends = get_transform_backends()
    n_total = len(backends)
    n_t_or_np, n_t, n_np, n_uncategorized = 0, 0, 0, 0
    print_table_column("Transform", "Torch?", "Numpy?")
    for k, v in backends.items():
        if all(v):
            color = Colors.green
            n_t_or_np += 1
        elif v[0]:
            color = Colors.green
            n_t += 1
        elif v[1]:
            color = Colors.yellow
            n_np += 1
        else:
            color = Colors.red
            n_uncategorized += 1
        print_table_column(k, *v, color)

    print("Total number of transforms:", n_total)
    print_color(f"Number transforms allowing both torch and numpy: {n_t_or_np}", Colors.green)
    print_color(f"Number of TorchTransform: {n_t}", Colors.green)
    print_color(f"Number of NumpyTransform: {n_np}", Colors.yellow)
    print_color(f"Number of uncategorised: {n_uncategorized}", Colors.red)


def convert_pad_mode(dst: NdarrayOrTensor, mode: Union[NumpyPadMode, PytorchPadMode, str]):
    """
    Utility to convert padding mode between numpy array and PyTorch Tensor.

    Args:
        dst: target data to convert padding mode for, should be numpy array or PyTorch Tensor.
        mode: current padding mode.

    """
    mode = mode.value if isinstance(mode, (NumpyPadMode, PytorchPadMode)) else mode
    if isinstance(dst, torch.Tensor):
        if mode == "wrap":
            mode = "circular"
        if mode == "edge":
            mode = "replicate"
        return look_up_option(mode, PytorchPadMode)
    if isinstance(dst, np.ndarray):
        if mode == "circular":
            mode = "wrap"
        if mode == "replicate":
            mode = "edge"
        return look_up_option(mode, NumpyPadMode)
    raise ValueError(f"unsupported data type: {type(dst)}.")


def convert_to_contiguous(data, **kwargs):
    """
    Check and ensure the numpy array or PyTorch Tensor in data to be contuguous in memory.

    Args:
        data: input data to convert, will recursively convert the numpy array or PyTorch Tensor in dict and sequence.
        kwargs: if `x` is PyTorch Tensor, additional args for `torch.contiguous`, more details:
            https://pytorch.org/docs/stable/generated/torch.Tensor.contiguous.html#torch.Tensor.contiguous.

    """
    if isinstance(data, (np.ndarray, torch.Tensor, str, bytes)):
        return ascontiguousarray(data, **kwargs)
    if isinstance(data, Mapping):
        return {k: convert_to_contiguous(v, **kwargs) for k, v in data.items()}
    if isinstance(data, Sequence):
        return [convert_to_contiguous(i, **kwargs) for i in data]
    return data


if __name__ == "__main__":
    print_transform_backends()<|MERGE_RESOLUTION|>--- conflicted
+++ resolved
@@ -942,7 +942,6 @@
             connectivity of ``input.ndim`` is used. for more details:
             https://scikit-image.org/docs/dev/api/skimage.measure.html#skimage.measure.label.
     """
-<<<<<<< HEAD
     if isinstance(img, torch.Tensor) and has_cp and has_cucim:
         x_cupy = monai.transforms.ToCupy()(img.short())
         x_label = cucim.skimage.measure.label(x_cupy, connectivity=connectivity)
@@ -953,21 +952,13 @@
 
         return out_tensor  # type: ignore
 
-    img_arr: np.ndarray = convert_data_type(img, np.ndarray)[0]  # type: ignore
-=======
     img_arr = convert_data_type(img, np.ndarray)[0]
->>>>>>> e3a97301
     largest_cc: np.ndarray = np.zeros(shape=img_arr.shape, dtype=img_arr.dtype)
     img_arr = measure.label(img_arr, connectivity=connectivity)
     if img_arr.max() != 0:
         largest_cc[...] = img_arr == (np.argmax(np.bincount(img_arr.flat)[1:]) + 1)
-<<<<<<< HEAD
-    largest_cc = convert_to_dst_type(largest_cc, dst=img, dtype=largest_cc.dtype)[0]  # type: ignore
-
-    return largest_cc
-=======
+
     return convert_to_dst_type(largest_cc, dst=img, dtype=largest_cc.dtype)[0]
->>>>>>> e3a97301
 
 
 def fill_holes(
