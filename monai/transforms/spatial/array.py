--- conflicted
+++ resolved
@@ -919,7 +919,6 @@
 
         _mode = look_up_option(self.mode if mode is None else mode, InterpolateMode)
         _align_corners = self.align_corners if align_corners is None else align_corners
-<<<<<<< HEAD
         img = convert_to_tensor(img, track_meta=get_track_meta())  # type: ignore
         if not self.eager_mode:
             if anti_aliasing:
@@ -927,11 +926,6 @@
             return self.lazy_call(img, spatial_size_, _mode, _align_corners, input_ndim)
         original_sp_size = img.spatial_shape if isinstance(img, MetaTensor) and not img.evaluated else img.shape[1:]
         if tuple(convert_to_numpy(original_sp_size)) == spatial_size_:  # spatial shape is already the desired
-=======
-        if tuple(img.shape[1:]) == spatial_size_:  # spatial shape is already the desired
-            img = convert_to_tensor(img, track_meta=get_track_meta())
-
->>>>>>> 7f16a15c
             return self._post_process(img, original_sp_size, spatial_size_, _mode, _align_corners, input_ndim)
         img_ = convert_to_tensor(img, dtype=torch.float, track_meta=False)
 
