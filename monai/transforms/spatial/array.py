# Copyright 2020 - 2021 MONAI Consortium
# Licensed under the Apache License, Version 2.0 (the "License");
# you may not use this file except in compliance with the License.
# You may obtain a copy of the License at
#     http://www.apache.org/licenses/LICENSE-2.0
# Unless required by applicable law or agreed to in writing, software
# distributed under the License is distributed on an "AS IS" BASIS,
# WITHOUT WARRANTIES OR CONDITIONS OF ANY KIND, either express or implied.
# See the License for the specific language governing permissions and
# limitations under the License.
"""
A collection of "vanilla" transforms for spatial operations
https://github.com/Project-MONAI/MONAI/wiki/MONAI_Design
"""

import warnings
from typing import Any, List, Optional, Sequence, Tuple, Union

import numpy as np
import torch

from monai.config import USE_COMPILED, DtypeLike
from monai.data.utils import compute_shape_offset, to_affine_nd, zoom_affine
from monai.networks.layers import AffineTransform, GaussianFilter, grid_pull
from monai.transforms.croppad.array import CenterSpatialCrop
from monai.transforms.transform import RandomizableTransform, Transform
from monai.transforms.utils import (
    create_control_grid,
    create_grid,
    create_rotate,
    create_scale,
    create_shear,
    create_translate,
    map_spatial_axes,
)
from monai.utils import (
    GridSampleMode,
    GridSamplePadMode,
    InterpolateMode,
    NumpyPadMode,
    ensure_tuple,
    ensure_tuple_rep,
    ensure_tuple_size,
    fall_back_tuple,
    issequenceiterable,
    optional_import,
)

nib, _ = optional_import("nibabel")

__all__ = [
    "Spacing",
    "Orientation",
    "Flip",
    "Resize",
    "Rotate",
    "Zoom",
    "Rotate90",
    "RandRotate90",
    "RandRotate",
    "RandFlip",
    "RandAxisFlip",
    "RandZoom",
    "AffineGrid",
    "RandAffineGrid",
    "RandDeformGrid",
    "Resample",
    "Affine",
    "RandAffine",
    "Rand2DElastic",
    "Rand3DElastic",
]

RandRange = Optional[Union[Sequence[Union[Tuple[float, float], float]], float]]


class Spacing(Transform):
    """
    Resample input image into the specified `pixdim`.
    """

    def __init__(
        self,
        pixdim: Union[Sequence[float], float],
        diagonal: bool = False,
        mode: Union[GridSampleMode, str] = GridSampleMode.BILINEAR,
        padding_mode: Union[GridSamplePadMode, str] = GridSamplePadMode.BORDER,
        align_corners: bool = False,
        dtype: DtypeLike = np.float64,
    ) -> None:
        """
        Args:
            pixdim: output voxel spacing.
            diagonal: whether to resample the input to have a diagonal affine matrix.
                If True, the input data is resampled to the following affine::

                    np.diag((pixdim_0, pixdim_1, ..., pixdim_n, 1))

                This effectively resets the volume to the world coordinate system (RAS+ in nibabel).
                The original orientation, rotation, shearing are not preserved.

                If False, this transform preserves the axes orientation, orthogonal rotation and
                translation components from the original affine. This option will not flip/swap axes
                of the original data.
            mode: {``"bilinear"``, ``"nearest"``}
                Interpolation mode to calculate output values. Defaults to ``"bilinear"``.
                See also: https://pytorch.org/docs/stable/nn.functional.html#grid-sample
            padding_mode: {``"zeros"``, ``"border"``, ``"reflection"``}
                Padding mode for outside grid values. Defaults to ``"border"``.
                See also: https://pytorch.org/docs/stable/nn.functional.html#grid-sample
            align_corners: Geometrically, we consider the pixels of the input as squares rather than points.
                See also: https://pytorch.org/docs/stable/nn.functional.html#grid-sample
            dtype: data type for resampling computation. Defaults to ``np.float64`` for best precision.
                If None, use the data type of input data. To be compatible with other modules,
                the output data type is always ``np.float32``.
        """
        self.pixdim = np.array(ensure_tuple(pixdim), dtype=np.float64)
        self.diagonal = diagonal
        self.mode: GridSampleMode = GridSampleMode(mode)
        self.padding_mode: GridSamplePadMode = GridSamplePadMode(padding_mode)
        self.align_corners = align_corners
        self.dtype = dtype

    def __call__(
        self,
        data_array: np.ndarray,
        affine: Optional[np.ndarray] = None,
        mode: Optional[Union[GridSampleMode, str]] = None,
        padding_mode: Optional[Union[GridSamplePadMode, str]] = None,
        align_corners: Optional[bool] = None,
        dtype: DtypeLike = None,
    ) -> Tuple[np.ndarray, np.ndarray, np.ndarray]:
        """
        Args:
            data_array: in shape (num_channels, H[, W, ...]).
            affine (matrix): (N+1)x(N+1) original affine matrix for spatially ND `data_array`. Defaults to identity.
            mode: {``"bilinear"``, ``"nearest"``}
                Interpolation mode to calculate output values. Defaults to ``self.mode``.
                See also: https://pytorch.org/docs/stable/nn.functional.html#grid-sample
            padding_mode: {``"zeros"``, ``"border"``, ``"reflection"``}
                Padding mode for outside grid values. Defaults to ``self.padding_mode``.
                See also: https://pytorch.org/docs/stable/nn.functional.html#grid-sample
            align_corners: Geometrically, we consider the pixels of the input as squares rather than points.
                See also: https://pytorch.org/docs/stable/nn.functional.html#grid-sample
            dtype: data type for resampling computation. Defaults to ``self.dtype``.
                If None, use the data type of input data. To be compatible with other modules,
                the output data type is always ``np.float32``.

        Raises:
            ValueError: When ``data_array`` has no spatial dimensions.
            ValueError: When ``pixdim`` is nonpositive.

        Returns:
            data_array (resampled into `self.pixdim`), original affine, current affine.

        """
        _dtype = dtype or self.dtype or data_array.dtype
        sr = data_array.ndim - 1
        if sr <= 0:
            raise ValueError("data_array must have at least one spatial dimension.")
        if affine is None:
            # default to identity
            affine = np.eye(sr + 1, dtype=np.float64)
            affine_ = np.eye(sr + 1, dtype=np.float64)
        else:
            affine_ = to_affine_nd(sr, affine)
        out_d = self.pixdim[:sr]
        if out_d.size < sr:
            out_d = np.append(out_d, [1.0] * (out_d.size - sr))
        if np.any(out_d <= 0):
            raise ValueError(f"pixdim must be positive, got {out_d}.")
        # compute output affine, shape and offset
        new_affine = zoom_affine(affine_, out_d, diagonal=self.diagonal)
        output_shape, offset = compute_shape_offset(data_array.shape[1:], affine_, new_affine)
        new_affine[:sr, -1] = offset[:sr]
        transform = np.linalg.inv(affine_) @ new_affine
        # adapt to the actual rank
        transform = to_affine_nd(sr, transform)

        # no resampling if it's identity transform
        if np.allclose(transform, np.diag(np.ones(len(transform))), atol=1e-3):
            output_data = data_array.copy().astype(np.float32)
            new_affine = to_affine_nd(affine, new_affine)
            return output_data, affine, new_affine

        # resample
        affine_xform = AffineTransform(
            normalized=False,
            mode=mode or self.mode,
            padding_mode=padding_mode or self.padding_mode,
            align_corners=self.align_corners if align_corners is None else align_corners,
            reverse_indexing=True,
        )
        output_data = affine_xform(
            # AffineTransform requires a batch dim
            torch.as_tensor(np.ascontiguousarray(data_array).astype(_dtype)).unsqueeze(0),
            torch.as_tensor(np.ascontiguousarray(transform).astype(_dtype)),
            spatial_size=output_shape,
        )
        output_data = np.asarray(output_data.squeeze(0).detach().cpu().numpy(), dtype=np.float32)  # type: ignore
        new_affine = to_affine_nd(affine, new_affine)
        return output_data, affine, new_affine


class Orientation(Transform):
    """
    Change the input image's orientation into the specified based on `axcodes`.
    """

    def __init__(
        self,
        axcodes: Optional[str] = None,
        as_closest_canonical: bool = False,
        labels: Optional[Sequence[Tuple[str, str]]] = tuple(zip("LPI", "RAS")),
    ) -> None:
        """
        Args:
            axcodes: N elements sequence for spatial ND input's orientation.
                e.g. axcodes='RAS' represents 3D orientation:
                (Left, Right), (Posterior, Anterior), (Inferior, Superior).
                default orientation labels options are: 'L' and 'R' for the first dimension,
                'P' and 'A' for the second, 'I' and 'S' for the third.
            as_closest_canonical: if True, load the image as closest to canonical axis format.
            labels: optional, None or sequence of (2,) sequences
                (2,) sequences are labels for (beginning, end) of output axis.
                Defaults to ``(('L', 'R'), ('P', 'A'), ('I', 'S'))``.

        Raises:
            ValueError: When ``axcodes=None`` and ``as_closest_canonical=True``. Incompatible values.

        See Also: `nibabel.orientations.ornt2axcodes`.

        """
        if axcodes is None and not as_closest_canonical:
            raise ValueError("Incompatible values: axcodes=None and as_closest_canonical=True.")
        if axcodes is not None and as_closest_canonical:
            warnings.warn("using as_closest_canonical=True, axcodes ignored.")
        self.axcodes = axcodes
        self.as_closest_canonical = as_closest_canonical
        self.labels = labels

    def __call__(
        self, data_array: np.ndarray, affine: Optional[np.ndarray] = None
    ) -> Tuple[np.ndarray, np.ndarray, np.ndarray]:
        """
        original orientation of `data_array` is defined by `affine`.

        Args:
            data_array: in shape (num_channels, H[, W, ...]).
            affine (matrix): (N+1)x(N+1) original affine matrix for spatially ND `data_array`. Defaults to identity.

        Raises:
            ValueError: When ``data_array`` has no spatial dimensions.
            ValueError: When ``axcodes`` spatiality differs from ``data_array``.

        Returns:
            data_array (reoriented in `self.axcodes`), original axcodes, current axcodes.

        """
        sr = data_array.ndim - 1
        if sr <= 0:
            raise ValueError("data_array must have at least one spatial dimension.")
        if affine is None:
            affine = np.eye(sr + 1, dtype=np.float64)
            affine_ = np.eye(sr + 1, dtype=np.float64)
        else:
            affine_ = to_affine_nd(sr, affine)
        src = nib.io_orientation(affine_)
        if self.as_closest_canonical:
            spatial_ornt = src
        else:
            if self.axcodes is None:
                raise AssertionError
            dst = nib.orientations.axcodes2ornt(self.axcodes[:sr], labels=self.labels)
            if len(dst) < sr:
                raise ValueError(
                    f"axcodes must match data_array spatially, got axcodes={len(self.axcodes)}D data_array={sr}D"
                )
            spatial_ornt = nib.orientations.ornt_transform(src, dst)
        ornt = spatial_ornt.copy()
        ornt[:, 0] += 1  # skip channel dim
        ornt = np.concatenate([np.array([[0, 1]]), ornt])
        shape = data_array.shape[1:]
        data_array = np.ascontiguousarray(nib.orientations.apply_orientation(data_array, ornt))
        new_affine = affine_ @ nib.orientations.inv_ornt_aff(spatial_ornt, shape)
        new_affine = to_affine_nd(affine, new_affine)
        return data_array, affine, new_affine


class Flip(Transform):
    """
    Reverses the order of elements along the given spatial axis. Preserves shape.
    Uses ``np.flip`` in practice. See numpy.flip for additional details:
    https://docs.scipy.org/doc/numpy/reference/generated/numpy.flip.html.

    Args:
        spatial_axis: spatial axes along which to flip over. Default is None.
            The default `axis=None` will flip over all of the axes of the input array.
            If axis is negative it counts from the last to the first axis.
            If axis is a tuple of ints, flipping is performed on all of the axes
            specified in the tuple.

    """

    def __init__(self, spatial_axis: Optional[Union[Sequence[int], int]] = None) -> None:
        self.spatial_axis = spatial_axis

    def __call__(self, img: np.ndarray) -> np.ndarray:
        """
        Args:
            img: channel first array, must have shape: (num_channels, H[, W, ..., ]),
        """

        result: np.ndarray = np.flip(img, map_spatial_axes(img.ndim, self.spatial_axis))
        return result.astype(img.dtype)


class Resize(Transform):
    """
    Resize the input image to given spatial size (with scaling, not cropping/padding).
    Implemented using :py:class:`torch.nn.functional.interpolate`.

    Args:
        spatial_size: expected shape of spatial dimensions after resize operation.
            if the components of the `spatial_size` are non-positive values, the transform will use the
            corresponding components of img size. For example, `spatial_size=(32, -1)` will be adapted
            to `(32, 64)` if the second spatial dimension size of img is `64`.
        mode: {``"nearest"``, ``"linear"``, ``"bilinear"``, ``"bicubic"``, ``"trilinear"``, ``"area"``}
            The interpolation mode. Defaults to ``"area"``.
            See also: https://pytorch.org/docs/stable/nn.functional.html#interpolate
        align_corners: This only has an effect when mode is
            'linear', 'bilinear', 'bicubic' or 'trilinear'. Default: None.
            See also: https://pytorch.org/docs/stable/nn.functional.html#interpolate
    """

    def __init__(
        self,
        spatial_size: Union[Sequence[int], int],
        mode: Union[InterpolateMode, str] = InterpolateMode.AREA,
        align_corners: Optional[bool] = None,
    ) -> None:
        self.spatial_size = ensure_tuple(spatial_size)
        self.mode: InterpolateMode = InterpolateMode(mode)
        self.align_corners = align_corners

    def __call__(
        self,
        img: np.ndarray,
        mode: Optional[Union[InterpolateMode, str]] = None,
        align_corners: Optional[bool] = None,
    ) -> np.ndarray:
        """
        Args:
            img: channel first array, must have shape: (num_channels, H[, W, ..., ]).
            mode: {``"nearest"``, ``"linear"``, ``"bilinear"``, ``"bicubic"``, ``"trilinear"``, ``"area"``}
                The interpolation mode. Defaults to ``self.mode``.
                See also: https://pytorch.org/docs/stable/nn.functional.html#interpolate
            align_corners: This only has an effect when mode is
                'linear', 'bilinear', 'bicubic' or 'trilinear'. Defaults to ``self.align_corners``.
                See also: https://pytorch.org/docs/stable/nn.functional.html#interpolate

        Raises:
            ValueError: When ``self.spatial_size`` length is less than ``img`` spatial dimensions.

        """
        input_ndim = img.ndim - 1  # spatial ndim
        output_ndim = len(self.spatial_size)
        if output_ndim > input_ndim:
            input_shape = ensure_tuple_size(img.shape, output_ndim + 1, 1)
            img = img.reshape(input_shape)
        elif output_ndim < input_ndim:
            raise ValueError(
                "len(spatial_size) must be greater or equal to img spatial dimensions, "
                f"got spatial_size={output_ndim} img={input_ndim}."
            )
        spatial_size = fall_back_tuple(self.spatial_size, img.shape[1:])
        resized = torch.nn.functional.interpolate(  # type: ignore
            input=torch.as_tensor(np.ascontiguousarray(img), dtype=torch.float).unsqueeze(0),
            size=spatial_size,
            mode=self.mode.value if mode is None else InterpolateMode(mode).value,
            align_corners=self.align_corners if align_corners is None else align_corners,
        )
        resized = resized.squeeze(0).detach().cpu().numpy()
        return np.asarray(resized)


class Rotate(Transform):
    """
    Rotates an input image by given angle using :py:class:`monai.networks.layers.AffineTransform`.

    Args:
        angle: Rotation angle(s) in radians. should a float for 2D, three floats for 3D.
        keep_size: If it is True, the output shape is kept the same as the input.
            If it is False, the output shape is adapted so that the
            input array is contained completely in the output. Default is True.
        mode: {``"bilinear"``, ``"nearest"``}
            Interpolation mode to calculate output values. Defaults to ``"bilinear"``.
            See also: https://pytorch.org/docs/stable/nn.functional.html#grid-sample
        padding_mode: {``"zeros"``, ``"border"``, ``"reflection"``}
            Padding mode for outside grid values. Defaults to ``"border"``.
            See also: https://pytorch.org/docs/stable/nn.functional.html#grid-sample
        align_corners: Defaults to False.
            See also: https://pytorch.org/docs/stable/nn.functional.html#grid-sample
        dtype: data type for resampling computation. Defaults to ``np.float64`` for best precision.
            If None, use the data type of input data. To be compatible with other modules,
            the output data type is always ``np.float32``.
    """

    def __init__(
        self,
        angle: Union[Sequence[float], float],
        keep_size: bool = True,
        mode: Union[GridSampleMode, str] = GridSampleMode.BILINEAR,
        padding_mode: Union[GridSamplePadMode, str] = GridSamplePadMode.BORDER,
        align_corners: bool = False,
        dtype: DtypeLike = np.float64,
    ) -> None:
        self.angle = angle
        self.keep_size = keep_size
        self.mode: GridSampleMode = GridSampleMode(mode)
        self.padding_mode: GridSamplePadMode = GridSamplePadMode(padding_mode)
        self.align_corners = align_corners
        self.dtype = dtype
        self.rotation_matrix: Optional[np.ndarray] = None

    def __call__(
        self,
        img: np.ndarray,
        mode: Optional[Union[GridSampleMode, str]] = None,
        padding_mode: Optional[Union[GridSamplePadMode, str]] = None,
        align_corners: Optional[bool] = None,
        dtype: DtypeLike = None,
        return_rotation_matrix: bool = False,
    ) -> Union[np.ndarray, Tuple[np.ndarray, np.ndarray]]:
        """
        Args:
            img: channel first array, must have shape: [chns, H, W] or [chns, H, W, D].
            mode: {``"bilinear"``, ``"nearest"``}
                Interpolation mode to calculate output values. Defaults to ``self.mode``.
                See also: https://pytorch.org/docs/stable/nn.functional.html#grid-sample
            padding_mode: {``"zeros"``, ``"border"``, ``"reflection"``}
                Padding mode for outside grid values. Defaults to ``self.padding_mode``.
                See also: https://pytorch.org/docs/stable/nn.functional.html#grid-sample
                align_corners: Defaults to ``self.align_corners``.
                See also: https://pytorch.org/docs/stable/nn.functional.html#grid-sample
            align_corners: Defaults to ``self.align_corners``.
                See also: https://pytorch.org/docs/stable/nn.functional.html#grid-sample
            dtype: data type for resampling computation. Defaults to ``self.dtype``.
                If None, use the data type of input data. To be compatible with other modules,
                the output data type is always ``np.float32``.
            return_rotation_matrix: whether or not to return the applied rotation matrix.

        Raises:
            ValueError: When ``img`` spatially is not one of [2D, 3D].

        """
        _dtype = dtype or self.dtype or img.dtype
        im_shape = np.asarray(img.shape[1:])  # spatial dimensions
        input_ndim = len(im_shape)
        if input_ndim not in (2, 3):
            raise ValueError(f"Unsupported img dimension: {input_ndim}, available options are [2, 3].")
        _angle = ensure_tuple_rep(self.angle, 1 if input_ndim == 2 else 3)
        transform = create_rotate(input_ndim, _angle)
        shift = create_translate(input_ndim, (im_shape - 1) / 2)
        if self.keep_size:
            output_shape = im_shape
        else:
            corners = np.asarray(np.meshgrid(*[(0, dim) for dim in im_shape], indexing="ij")).reshape(
                (len(im_shape), -1)
            )
            corners = transform[:-1, :-1] @ corners
            output_shape = np.asarray(corners.ptp(axis=1) + 0.5, dtype=int)
        shift_1 = create_translate(input_ndim, -(output_shape - 1) / 2)
        transform = shift @ transform @ shift_1

        xform = AffineTransform(
            normalized=False,
            mode=mode or self.mode,
            padding_mode=padding_mode or self.padding_mode,
            align_corners=self.align_corners if align_corners is None else align_corners,
            reverse_indexing=True,
        )
        output = xform(
            torch.as_tensor(np.ascontiguousarray(img).astype(_dtype)).unsqueeze(0),
            torch.as_tensor(np.ascontiguousarray(transform).astype(_dtype)),
            spatial_size=output_shape,
        )
<<<<<<< HEAD
        output_np = np.asarray(output.squeeze(0).detach().cpu().numpy(), dtype=np.float32)
        if return_rotation_matrix:
            return output_np, transform
        return output_np
=======
        self.rotation_matrix = transform
        return np.asarray(output.squeeze(0).detach().cpu().numpy(), dtype=np.float32)
>>>>>>> e2a1dac5

    def get_rotation_matrix(self) -> Optional[np.ndarray]:
        """Get the most recently applied rotation matrix"""
        return self.rotation_matrix


class Zoom(Transform):
    """
    Zooms an ND image using :py:class:`torch.nn.functional.interpolate`.
    For details, please see https://pytorch.org/docs/stable/nn.functional.html#interpolate.

    Different from :py:class:`monai.transforms.resize`, this transform takes scaling factors
    as input, and provides an option of preserving the input spatial size.

    Args:
        zoom: The zoom factor along the spatial axes.
            If a float, zoom is the same for each spatial axis.
            If a sequence, zoom should contain one value for each spatial axis.
        mode: {``"nearest"``, ``"linear"``, ``"bilinear"``, ``"bicubic"``, ``"trilinear"``, ``"area"``}
            The interpolation mode. Defaults to ``"area"``.
            See also: https://pytorch.org/docs/stable/nn.functional.html#interpolate
        padding_mode: {``"constant"``, ``"edge``", ``"linear_ramp``", ``"maximum``", ``"mean``", `"median``",
            ``"minimum``", `"reflect``", ``"symmetric``", ``"wrap``", ``"empty``", ``"<function>``"}
            The mode to pad data after zooming.
            See also: https://numpy.org/doc/stable/reference/generated/numpy.pad.html
        align_corners: This only has an effect when mode is
            'linear', 'bilinear', 'bicubic' or 'trilinear'. Default: None.
            See also: https://pytorch.org/docs/stable/nn.functional.html#interpolate
        keep_size: Should keep original size (padding/slicing if needed), default is True.
    """

    def __init__(
        self,
        zoom: Union[Sequence[float], float],
        mode: Union[InterpolateMode, str] = InterpolateMode.AREA,
        padding_mode: Union[NumpyPadMode, str] = NumpyPadMode.EDGE,
        align_corners: Optional[bool] = None,
        keep_size: bool = True,
    ) -> None:
        self.zoom = zoom
        self.mode: InterpolateMode = InterpolateMode(mode)
        self.padding_mode: NumpyPadMode = NumpyPadMode(padding_mode)
        self.align_corners = align_corners
        self.keep_size = keep_size

    def __call__(
        self,
        img: np.ndarray,
        mode: Optional[Union[InterpolateMode, str]] = None,
        padding_mode: Optional[Union[NumpyPadMode, str]] = None,
        align_corners: Optional[bool] = None,
    ):
        """
        Args:
            img: channel first array, must have shape: (num_channels, H[, W, ..., ]).
            mode: {``"nearest"``, ``"linear"``, ``"bilinear"``, ``"bicubic"``, ``"trilinear"``, ``"area"``}
                The interpolation mode. Defaults to ``self.mode``.
                See also: https://pytorch.org/docs/stable/nn.functional.html#interpolate
            padding_mode: {``"constant"``, ``"edge``", ``"linear_ramp``", ``"maximum``", ``"mean``", `"median``",
                ``"minimum``", `"reflect``", ``"symmetric``", ``"wrap``", ``"empty``", ``"<function>``"}
                The mode to pad data after zooming, default to ``self.padding_mode``.
                See also: https://numpy.org/doc/stable/reference/generated/numpy.pad.html
            align_corners: This only has an effect when mode is
                'linear', 'bilinear', 'bicubic' or 'trilinear'. Defaults to ``self.align_corners``.
                See also: https://pytorch.org/docs/stable/nn.functional.html#interpolate

        """
        _zoom = ensure_tuple_rep(self.zoom, img.ndim - 1)  # match the spatial image dim
        zoomed = torch.nn.functional.interpolate(  # type: ignore
            recompute_scale_factor=True,
            input=torch.as_tensor(np.ascontiguousarray(img), dtype=torch.float).unsqueeze(0),
            scale_factor=list(_zoom),
            mode=self.mode.value if mode is None else InterpolateMode(mode).value,
            align_corners=self.align_corners if align_corners is None else align_corners,
        )
        zoomed = zoomed.squeeze(0).detach().cpu().numpy()
        if not self.keep_size or np.allclose(img.shape, zoomed.shape):
            return zoomed

        pad_vec = [[0, 0]] * len(img.shape)
        slice_vec = [slice(None)] * len(img.shape)
        for idx, (od, zd) in enumerate(zip(img.shape, zoomed.shape)):
            diff = od - zd
            half = abs(diff) // 2
            if diff > 0:  # need padding
                pad_vec[idx] = [half, diff - half]
            elif diff < 0:  # need slicing
                slice_vec[idx] = slice(half, half + od)

        padding_mode = self.padding_mode if padding_mode is None else NumpyPadMode(padding_mode)
        zoomed = np.pad(zoomed, pad_vec, mode=padding_mode.value)
        return zoomed[tuple(slice_vec)]


class Rotate90(Transform):
    """
    Rotate an array by 90 degrees in the plane specified by `axes`.
    See np.rot90 for additional details:
    https://numpy.org/doc/stable/reference/generated/numpy.rot90.html.

    """

    def __init__(self, k: int = 1, spatial_axes: Tuple[int, int] = (0, 1)) -> None:
        """
        Args:
            k: number of times to rotate by 90 degrees.
            spatial_axes: 2 int numbers, defines the plane to rotate with 2 spatial axes.
                Default: (0, 1), this is the first two axis in spatial dimensions.
                If axis is negative it counts from the last to the first axis.
        """
        self.k = k
        spatial_axes_: Tuple[int, int] = ensure_tuple(spatial_axes)  # type: ignore
        if len(spatial_axes_) != 2:
            raise ValueError("spatial_axes must be 2 int numbers to indicate the axes to rotate 90 degrees.")
        self.spatial_axes = spatial_axes_

    def __call__(self, img: np.ndarray) -> np.ndarray:
        """
        Args:
            img: channel first array, must have shape: (num_channels, H[, W, ..., ]),
        """

        result: np.ndarray = np.rot90(img, self.k, map_spatial_axes(img.ndim, self.spatial_axes))
        return result.astype(img.dtype)


class RandRotate90(RandomizableTransform):
    """
    With probability `prob`, input arrays are rotated by 90 degrees
    in the plane specified by `spatial_axes`.
    """

    def __init__(self, prob: float = 0.1, max_k: int = 3, spatial_axes: Tuple[int, int] = (0, 1)) -> None:
        """
        Args:
            prob: probability of rotating.
                (Default 0.1, with 10% probability it returns a rotated array)
            max_k: number of rotations will be sampled from `np.random.randint(max_k) + 1`, (Default 3).
            spatial_axes: 2 int numbers, defines the plane to rotate with 2 spatial axes.
                Default: (0, 1), this is the first two axis in spatial dimensions.
        """
        RandomizableTransform.__init__(self, prob)
        self.max_k = max_k
        self.spatial_axes = spatial_axes

        self._rand_k = 0

    def randomize(self, data: Optional[Any] = None) -> None:
        self._rand_k = self.R.randint(self.max_k) + 1
        super().randomize(None)

    def __call__(self, img: np.ndarray) -> np.ndarray:
        """
        Args:
            img: channel first array, must have shape: (num_channels, H[, W, ..., ]),
        """
        self.randomize()
        if not self._do_transform:
            return img
        rotator = Rotate90(self._rand_k, self.spatial_axes)
        return rotator(img)


class RandRotate(RandomizableTransform):
    """
    Randomly rotate the input arrays.

    Args:
        range_x: Range of rotation angle in radians in the plane defined by the first and second axes.
            If single number, angle is uniformly sampled from (-range_x, range_x).
        range_y: Range of rotation angle in radians in the plane defined by the first and third axes.
            If single number, angle is uniformly sampled from (-range_y, range_y).
        range_z: Range of rotation angle in radians in the plane defined by the second and third axes.
            If single number, angle is uniformly sampled from (-range_z, range_z).
        prob: Probability of rotation.
        keep_size: If it is False, the output shape is adapted so that the
            input array is contained completely in the output.
            If it is True, the output shape is the same as the input. Default is True.
        mode: {``"bilinear"``, ``"nearest"``}
            Interpolation mode to calculate output values. Defaults to ``"bilinear"``.
            See also: https://pytorch.org/docs/stable/nn.functional.html#grid-sample
        padding_mode: {``"zeros"``, ``"border"``, ``"reflection"``}
            Padding mode for outside grid values. Defaults to ``"border"``.
            See also: https://pytorch.org/docs/stable/nn.functional.html#grid-sample
        align_corners: Defaults to False.
            See also: https://pytorch.org/docs/stable/nn.functional.html#grid-sample
        dtype: data type for resampling computation. Defaults to ``np.float64`` for best precision.
            If None, use the data type of input data. To be compatible with other modules,
            the output data type is always ``np.float32``.
    """

    def __init__(
        self,
        range_x: Union[Tuple[float, float], float] = 0.0,
        range_y: Union[Tuple[float, float], float] = 0.0,
        range_z: Union[Tuple[float, float], float] = 0.0,
        prob: float = 0.1,
        keep_size: bool = True,
        mode: Union[GridSampleMode, str] = GridSampleMode.BILINEAR,
        padding_mode: Union[GridSamplePadMode, str] = GridSamplePadMode.BORDER,
        align_corners: bool = False,
        dtype: DtypeLike = np.float64,
    ) -> None:
        RandomizableTransform.__init__(self, prob)
        self.range_x = ensure_tuple(range_x)
        if len(self.range_x) == 1:
            self.range_x = tuple(sorted([-self.range_x[0], self.range_x[0]]))
        self.range_y = ensure_tuple(range_y)
        if len(self.range_y) == 1:
            self.range_y = tuple(sorted([-self.range_y[0], self.range_y[0]]))
        self.range_z = ensure_tuple(range_z)
        if len(self.range_z) == 1:
            self.range_z = tuple(sorted([-self.range_z[0], self.range_z[0]]))

        self.keep_size = keep_size
        self.mode: GridSampleMode = GridSampleMode(mode)
        self.padding_mode: GridSamplePadMode = GridSamplePadMode(padding_mode)
        self.align_corners = align_corners
        self.dtype = dtype

        self.x = 0.0
        self.y = 0.0
        self.z = 0.0

    def randomize(self, data: Optional[Any] = None) -> None:
        super().randomize(None)
        self.x = self.R.uniform(low=self.range_x[0], high=self.range_x[1])
        self.y = self.R.uniform(low=self.range_y[0], high=self.range_y[1])
        self.z = self.R.uniform(low=self.range_z[0], high=self.range_z[1])

    def __call__(
        self,
        img: np.ndarray,
        mode: Optional[Union[GridSampleMode, str]] = None,
        padding_mode: Optional[Union[GridSamplePadMode, str]] = None,
        align_corners: Optional[bool] = None,
        dtype: DtypeLike = None,
    ) -> np.ndarray:
        """
        Args:
            img: channel first array, must have shape 2D: (nchannels, H, W), or 3D: (nchannels, H, W, D).
            mode: {``"bilinear"``, ``"nearest"``}
                Interpolation mode to calculate output values. Defaults to ``self.mode``.
                See also: https://pytorch.org/docs/stable/nn.functional.html#grid-sample
            padding_mode: {``"zeros"``, ``"border"``, ``"reflection"``}
                Padding mode for outside grid values. Defaults to ``self.padding_mode``.
                See also: https://pytorch.org/docs/stable/nn.functional.html#grid-sample
            align_corners: Defaults to ``self.align_corners``.
                See also: https://pytorch.org/docs/stable/nn.functional.html#grid-sample
            dtype: data type for resampling computation. Defaults to ``self.dtype``.
                If None, use the data type of input data. To be compatible with other modules,
                the output data type is always ``np.float32``.
        """
        self.randomize()
        if not self._do_transform:
            return img
        rotator = Rotate(
            angle=self.x if img.ndim == 3 else (self.x, self.y, self.z),
            keep_size=self.keep_size,
            mode=mode or self.mode,
            padding_mode=padding_mode or self.padding_mode,
            align_corners=self.align_corners if align_corners is None else align_corners,
            dtype=dtype or self.dtype or img.dtype,
        )
        return np.array(rotator(img))


class RandFlip(RandomizableTransform):
    """
    Randomly flips the image along axes. Preserves shape.
    See numpy.flip for additional details.
    https://docs.scipy.org/doc/numpy/reference/generated/numpy.flip.html

    Args:
        prob: Probability of flipping.
        spatial_axis: Spatial axes along which to flip over. Default is None.
    """

    def __init__(self, prob: float = 0.1, spatial_axis: Optional[Union[Sequence[int], int]] = None) -> None:
        RandomizableTransform.__init__(self, prob)
        self.flipper = Flip(spatial_axis=spatial_axis)

    def __call__(self, img: np.ndarray) -> np.ndarray:
        """
        Args:
            img: channel first array, must have shape: (num_channels, H[, W, ..., ]),
        """
        self.randomize(None)
        if not self._do_transform:
            return img
        return self.flipper(img)


class RandAxisFlip(RandomizableTransform):
    """
    Randomly select a spatial axis and flip along it.
    See numpy.flip for additional details.
    https://docs.scipy.org/doc/numpy/reference/generated/numpy.flip.html

    Args:
        prob: Probability of flipping.

    """

    def __init__(self, prob: float = 0.1) -> None:
        RandomizableTransform.__init__(self, min(max(prob, 0.0), 1.0))
        self._axis: Optional[int] = None

    def randomize(self, data: np.ndarray) -> None:
        super().randomize(None)
        self._axis = self.R.randint(data.ndim - 1)

    def __call__(self, img: np.ndarray) -> np.ndarray:
        """
        Args:
            img: channel first array, must have shape: (num_channels, H[, W, ..., ]),
        """
        self.randomize(data=img)
        if not self._do_transform:
            return img
        flipper = Flip(spatial_axis=self._axis)
        return flipper(img)


class RandZoom(RandomizableTransform):
    """
    Randomly zooms input arrays with given probability within given zoom range.

    Args:
        prob: Probability of zooming.
        min_zoom: Min zoom factor. Can be float or sequence same size as image.
            If a float, select a random factor from `[min_zoom, max_zoom]` then apply to all spatial dims
            to keep the original spatial shape ratio.
            If a sequence, min_zoom should contain one value for each spatial axis.
            If 2 values provided for 3D data, use the first value for both H & W dims to keep the same zoom ratio.
        max_zoom: Max zoom factor. Can be float or sequence same size as image.
            If a float, select a random factor from `[min_zoom, max_zoom]` then apply to all spatial dims
            to keep the original spatial shape ratio.
            If a sequence, max_zoom should contain one value for each spatial axis.
            If 2 values provided for 3D data, use the first value for both H & W dims to keep the same zoom ratio.
        mode: {``"nearest"``, ``"linear"``, ``"bilinear"``, ``"bicubic"``, ``"trilinear"``, ``"area"``}
            The interpolation mode. Defaults to ``"area"``.
            See also: https://pytorch.org/docs/stable/nn.functional.html#interpolate
        padding_mode: {``"constant"``, ``"edge``", ``"linear_ramp``", ``"maximum``", ``"mean``", `"median``",
            ``"minimum``", `"reflect``", ``"symmetric``", ``"wrap``", ``"empty``", ``"<function>``"}
            The mode to pad data after zooming.
            See also: https://numpy.org/doc/stable/reference/generated/numpy.pad.html
        align_corners: This only has an effect when mode is
            'linear', 'bilinear', 'bicubic' or 'trilinear'. Default: None.
            See also: https://pytorch.org/docs/stable/nn.functional.html#interpolate
        keep_size: Should keep original size (pad if needed), default is True.
    """

    def __init__(
        self,
        prob: float = 0.1,
        min_zoom: Union[Sequence[float], float] = 0.9,
        max_zoom: Union[Sequence[float], float] = 1.1,
        mode: Union[InterpolateMode, str] = InterpolateMode.AREA,
        padding_mode: Union[NumpyPadMode, str] = NumpyPadMode.EDGE,
        align_corners: Optional[bool] = None,
        keep_size: bool = True,
    ) -> None:
        RandomizableTransform.__init__(self, prob)
        self.min_zoom = ensure_tuple(min_zoom)
        self.max_zoom = ensure_tuple(max_zoom)
        if len(self.min_zoom) != len(self.max_zoom):
            raise AssertionError("min_zoom and max_zoom must have same length.")
        self.mode: InterpolateMode = InterpolateMode(mode)
        self.padding_mode: NumpyPadMode = NumpyPadMode(padding_mode)
        self.align_corners = align_corners
        self.keep_size = keep_size

        self._zoom: Sequence[float] = [1.0]

    def randomize(self, data: Optional[Any] = None) -> None:
        super().randomize(None)
        self._zoom = [self.R.uniform(l, h) for l, h in zip(self.min_zoom, self.max_zoom)]

    def __call__(
        self,
        img: np.ndarray,
        mode: Optional[Union[InterpolateMode, str]] = None,
        padding_mode: Optional[Union[NumpyPadMode, str]] = None,
        align_corners: Optional[bool] = None,
    ) -> np.ndarray:
        """
        Args:
            img: channel first array, must have shape 2D: (nchannels, H, W), or 3D: (nchannels, H, W, D).
            mode: {``"nearest"``, ``"linear"``, ``"bilinear"``, ``"bicubic"``, ``"trilinear"``, ``"area"``}
                The interpolation mode. Defaults to ``self.mode``.
                See also: https://pytorch.org/docs/stable/nn.functional.html#interpolate
            padding_mode: {``"constant"``, ``"edge``", ``"linear_ramp``", ``"maximum``", ``"mean``", `"median``",
                ``"minimum``", `"reflect``", ``"symmetric``", ``"wrap``", ``"empty``", ``"<function>``"}
                The mode to pad data after zooming, default to ``self.padding_mode``.
                See also: https://numpy.org/doc/stable/reference/generated/numpy.pad.html
            align_corners: This only has an effect when mode is
                'linear', 'bilinear', 'bicubic' or 'trilinear'. Defaults to ``self.align_corners``.
                See also: https://pytorch.org/docs/stable/nn.functional.html#interpolate
        """
        # match the spatial image dim
        self.randomize()
        _dtype = np.float32
        if not self._do_transform:
            return img.astype(_dtype)
        if len(self._zoom) == 1:
            # to keep the spatial shape ratio, use same random zoom factor for all dims
            self._zoom = ensure_tuple_rep(self._zoom[0], img.ndim - 1)
        elif len(self._zoom) == 2 and img.ndim > 3:
            # if 2 zoom factors provided for 3D data, use the first factor for H and W dims, second factor for D dim
            self._zoom = ensure_tuple_rep(self._zoom[0], img.ndim - 2) + ensure_tuple(self._zoom[-1])
        zoomer = Zoom(self._zoom, keep_size=self.keep_size)
        return np.asarray(
            zoomer(
                img,
                mode=mode or self.mode,
                padding_mode=padding_mode or self.padding_mode,
                align_corners=self.align_corners if align_corners is None else align_corners,
            ),
            dtype=_dtype,
        )


class AffineGrid(Transform):
    """
    Affine transforms on the coordinates.

    Args:
        rotate_params: angle range in radians. rotate_params[0] with be used to generate the 1st rotation
            parameter from `uniform[-rotate_params[0], rotate_params[0])`. Similarly, `rotate_params[1]` and
            `rotate_params[2]` are used in 3D affine for the range of 2nd and 3rd axes.
        shear_params: shear_params[0] with be used to generate the 1st shearing parameter from
            `uniform[-shear_params[0], shear_params[0])`. Similarly, `shear_params[1]` to
            `shear_params[N]` controls the range of the uniform distribution used to generate the 2nd to
            N-th parameter.
        translate_params : translate_params[0] with be used to generate the 1st shift parameter from
            `uniform[-translate_params[0], translate_params[0])`. Similarly, `translate_params[1]`
            to `translate_params[N]` controls the range of the uniform distribution used to generate
            the 2nd to N-th parameter.
        scale_params: scale_params[0] with be used to generate the 1st scaling factor from
            `uniform[-scale_params[0], scale_params[0]) + 1.0`. Similarly, `scale_params[1]` to
            `scale_params[N]` controls the range of the uniform distribution used to generate the 2nd to
            N-th parameter.
        as_tensor_output: whether to output tensor instead of numpy array.
            defaults to True.
        device: device to store the output grid data.
        affine: If applied, ignore the params (`rotate_params`, etc.) and use the
            supplied matrix. Should be square with each side = num of image spatial
            dimensions + 1.

    """

    def __init__(
        self,
        rotate_params: Optional[Union[Sequence[float], float]] = None,
        shear_params: Optional[Union[Sequence[float], float]] = None,
        translate_params: Optional[Union[Sequence[float], float]] = None,
        scale_params: Optional[Union[Sequence[float], float]] = None,
        as_tensor_output: bool = True,
        device: Optional[torch.device] = None,
        affine: Optional[Union[np.ndarray, torch.Tensor]] = None,
    ) -> None:
        self.rotate_params = rotate_params
        self.shear_params = shear_params
        self.translate_params = translate_params
        self.scale_params = scale_params

        self.as_tensor_output = as_tensor_output
        self.device = device

        self.affine = affine

    def __call__(
        self,
        spatial_size: Optional[Sequence[int]] = None,
        grid: Optional[Union[np.ndarray, torch.Tensor]] = None,
    ) -> Union[np.ndarray, torch.Tensor]:
        """
        Args:
            spatial_size: output grid size.
            grid: grid to be transformed. Shape must be (3, H, W) for 2D or (4, H, W, D) for 3D.

        Raises:
            ValueError: When ``grid=None`` and ``spatial_size=None``. Incompatible values.

        """
        if grid is None:
            if spatial_size is not None:
                grid = create_grid(spatial_size)
            else:
                raise ValueError("Incompatible values: grid=None and spatial_size=None.")

        if self.affine is None:
            spatial_dims = len(grid.shape) - 1
            affine = np.eye(spatial_dims + 1)
            if self.rotate_params:
                affine = affine @ create_rotate(spatial_dims, self.rotate_params)
            if self.shear_params:
                affine = affine @ create_shear(spatial_dims, self.shear_params)
            if self.translate_params:
                affine = affine @ create_translate(spatial_dims, self.translate_params)
            if self.scale_params:
                affine = affine @ create_scale(spatial_dims, self.scale_params)
            self.affine = affine

        self.affine = torch.as_tensor(np.ascontiguousarray(self.affine), device=self.device)

        grid = torch.tensor(grid) if not isinstance(grid, torch.Tensor) else grid.detach().clone()
        if self.device:
            grid = grid.to(self.device)
        grid = (self.affine.float() @ grid.reshape((grid.shape[0], -1)).float()).reshape([-1] + list(grid.shape[1:]))
        if grid is None or not isinstance(grid, torch.Tensor):
            raise ValueError("Unknown grid.")
        return grid if self.as_tensor_output else np.asarray(grid.cpu().numpy())

    def get_transformation_matrix(self) -> Optional[Union[np.ndarray, torch.Tensor]]:
        """Get the most recently applied transformation matrix"""
        return self.affine


class RandAffineGrid(RandomizableTransform):
    """
    Generate randomised affine grid.
    """

    def __init__(
        self,
        rotate_range: RandRange = None,
        shear_range: RandRange = None,
        translate_range: RandRange = None,
        scale_range: RandRange = None,
        as_tensor_output: bool = True,
        device: Optional[torch.device] = None,
    ) -> None:
        """
        Args:
            rotate_range: angle range in radians. If element `i` is iterable, then
                `uniform[-rotate_range[i][0], rotate_range[i][1])` will be used to generate the rotation parameter
                for the ith dimension. If not, `uniform[-rotate_range[i], rotate_range[i])` will be used. This can
                be altered on a per-dimension basis. E.g., `((0,3), 1, ...)`: for dim0, rotation will be in range
                `[0, 3]`, and for dim1 `[-1, 1]` will be used. Setting a single value will use `[-x, x]` for dim0
                and nothing for the remaining dimensions.
            shear_range: shear_range with format matching `rotate_range`.
            translate_range: translate_range with format matching `rotate_range`.
            scale_range: scaling_range with format matching `rotate_range`. A value of 1.0 is added to the result.
                This allows 0 to correspond to no change (i.e., a scaling of 1).
            as_tensor_output: whether to output tensor instead of numpy array.
                defaults to True.
            device: device to store the output grid data.

        See also:
            - :py:meth:`monai.transforms.utils.create_rotate`
            - :py:meth:`monai.transforms.utils.create_shear`
            - :py:meth:`monai.transforms.utils.create_translate`
            - :py:meth:`monai.transforms.utils.create_scale`
        """
        self.rotate_range = ensure_tuple(rotate_range)
        self.shear_range = ensure_tuple(shear_range)
        self.translate_range = ensure_tuple(translate_range)
        self.scale_range = ensure_tuple(scale_range)

        self.rotate_params: Optional[List[float]] = None
        self.shear_params: Optional[List[float]] = None
        self.translate_params: Optional[List[float]] = None
        self.scale_params: Optional[List[float]] = None

        self.as_tensor_output = as_tensor_output
        self.device = device
        self.affine: Optional[Union[np.ndarray, torch.Tensor]] = None

    def _get_rand_param(self, param_range, add_scalar: float = 0.0):
        out_param = []
        for f in param_range:
            if issequenceiterable(f):
                if len(f) != 2:
                    raise ValueError("If giving range as [min,max], should only have two elements per dim.")
                out_param.append(self.R.uniform(f[0], f[1]) + add_scalar)
            elif f is not None:
                out_param.append(self.R.uniform(-f, f) + add_scalar)
        return out_param

    def randomize(self, data: Optional[Any] = None) -> None:
        self.rotate_params = self._get_rand_param(self.rotate_range)
        self.shear_params = self._get_rand_param(self.shear_range)
        self.translate_params = self._get_rand_param(self.translate_range)
        self.scale_params = self._get_rand_param(self.scale_range, 1.0)

    def __call__(
        self,
        spatial_size: Optional[Sequence[int]] = None,
        grid: Optional[Union[np.ndarray, torch.Tensor]] = None,
    ) -> Union[np.ndarray, torch.Tensor]:
        """
        Args:
            spatial_size: output grid size.
            grid: grid to be transformed. Shape must be (3, H, W) for 2D or (4, H, W, D) for 3D.

        Returns:
            a 2D (3xHxW) or 3D (4xHxWxD) grid.
        """
        self.randomize()
        affine_grid = AffineGrid(
            rotate_params=self.rotate_params,
            shear_params=self.shear_params,
            translate_params=self.translate_params,
            scale_params=self.scale_params,
            as_tensor_output=self.as_tensor_output,
            device=self.device,
        )
        grid = affine_grid(spatial_size, grid)
        self.affine = affine_grid.get_transformation_matrix()
        return grid

    def get_transformation_matrix(self) -> Optional[Union[np.ndarray, torch.Tensor]]:
        """Get the most recently applied transformation matrix"""
        return self.affine


class RandDeformGrid(RandomizableTransform):
    """
    Generate random deformation grid.
    """

    def __init__(
        self,
        spacing: Union[Sequence[float], float],
        magnitude_range: Tuple[float, float],
        as_tensor_output: bool = True,
        device: Optional[torch.device] = None,
    ) -> None:
        """
        Args:
            spacing: spacing of the grid in 2D or 3D.
                e.g., spacing=(1, 1) indicates pixel-wise deformation in 2D,
                spacing=(1, 1, 1) indicates voxel-wise deformation in 3D,
                spacing=(2, 2) indicates deformation field defined on every other pixel in 2D.
            magnitude_range: the random offsets will be generated from
                `uniform[magnitude[0], magnitude[1])`.
            as_tensor_output: whether to output tensor instead of numpy array.
                defaults to True.
            device: device to store the output grid data.
        """
        self.spacing = spacing
        self.magnitude = magnitude_range

        self.rand_mag = 1.0
        self.as_tensor_output = as_tensor_output
        self.random_offset = 0.0
        self.device = device

    def randomize(self, grid_size: Sequence[int]) -> None:
        self.random_offset = self.R.normal(size=([len(grid_size)] + list(grid_size))).astype(np.float32)
        self.rand_mag = self.R.uniform(self.magnitude[0], self.magnitude[1])

    def __call__(self, spatial_size: Sequence[int]):
        """
        Args:
            spatial_size: spatial size of the grid.
        """
        self.spacing = fall_back_tuple(self.spacing, (1.0,) * len(spatial_size))
        control_grid = create_control_grid(spatial_size, self.spacing)
        self.randomize(control_grid.shape[1:])
        control_grid[: len(spatial_size)] += self.rand_mag * self.random_offset
        if self.as_tensor_output:
            control_grid = torch.as_tensor(np.ascontiguousarray(control_grid), device=self.device)
        return control_grid


class Resample(Transform):
    def __init__(
        self,
        mode: Union[GridSampleMode, str] = GridSampleMode.BILINEAR,
        padding_mode: Union[GridSamplePadMode, str] = GridSamplePadMode.BORDER,
        as_tensor_output: bool = False,
        device: Optional[torch.device] = None,
    ) -> None:
        """
        computes output image using values from `img`, locations from `grid` using pytorch.
        supports spatially 2D or 3D (num_channels, H, W[, D]).

        Args:
            mode: {``"bilinear"``, ``"nearest"``}
                Interpolation mode to calculate output values. Defaults to ``"bilinear"``.
                See also: https://pytorch.org/docs/stable/nn.functional.html#grid-sample
            padding_mode: {``"zeros"``, ``"border"``, ``"reflection"``}
                Padding mode for outside grid values. Defaults to ``"border"``.
                See also: https://pytorch.org/docs/stable/nn.functional.html#grid-sample
            as_tensor_output: whether to return a torch tensor. Defaults to False.
            device: device on which the tensor will be allocated.
        """
        self.mode: GridSampleMode = GridSampleMode(mode)
        self.padding_mode: GridSamplePadMode = GridSamplePadMode(padding_mode)
        self.as_tensor_output = as_tensor_output
        self.device = device

    def __call__(
        self,
        img: Union[np.ndarray, torch.Tensor],
        grid: Optional[Union[np.ndarray, torch.Tensor]] = None,
        mode: Optional[Union[GridSampleMode, str]] = None,
        padding_mode: Optional[Union[GridSamplePadMode, str]] = None,
    ) -> Union[np.ndarray, torch.Tensor]:
        """
        Args:
            img: shape must be (num_channels, H, W[, D]).
            grid: shape must be (3, H, W) for 2D or (4, H, W, D) for 3D.
            mode: {``"bilinear"``, ``"nearest"``}
                Interpolation mode to calculate output values. Defaults to ``self.mode``.
                See also: https://pytorch.org/docs/stable/nn.functional.html#grid-sample
            padding_mode: {``"zeros"``, ``"border"``, ``"reflection"``}
                Padding mode for outside grid values. Defaults to ``self.padding_mode``.
                See also: https://pytorch.org/docs/stable/nn.functional.html#grid-sample
        """

        if not isinstance(img, torch.Tensor):
            img = torch.as_tensor(np.ascontiguousarray(img))
        if grid is None:
            raise AssertionError("Error, grid argument must be supplied as an ndarray or tensor ")
        grid = torch.tensor(grid) if not isinstance(grid, torch.Tensor) else grid.detach().clone()
        if self.device:
            img = img.to(self.device)
            grid = grid.to(self.device)

        if USE_COMPILED:
            for i, dim in enumerate(img.shape[1:]):
                grid[i] += (dim - 1.0) / 2.0
            grid = grid[:-1] / grid[-1:]
            grid = grid.permute(list(range(grid.ndimension()))[1:] + [0])
            _padding_mode = self.padding_mode.value if padding_mode is None else GridSamplePadMode(padding_mode).value
            if _padding_mode == "zeros":
                bound = 7
            elif _padding_mode == "border":
                bound = 0
            else:
                bound = 1
            _interp_mode = self.mode.value if mode is None else GridSampleMode(mode).value
            out = grid_pull(
                img.unsqueeze(0).float(),
                grid.unsqueeze(0).float(),
                bound=bound,
                extrapolate=True,
                interpolation=1 if _interp_mode == "bilinear" else _interp_mode,
            )[0]
        else:
            for i, dim in enumerate(img.shape[1:]):
                grid[i] = 2.0 * grid[i] / (dim - 1.0)
            grid = grid[:-1] / grid[-1:]
            index_ordering: List[int] = list(range(img.ndimension() - 2, -1, -1))
            grid = grid[index_ordering]
            grid = grid.permute(list(range(grid.ndimension()))[1:] + [0])
            out = torch.nn.functional.grid_sample(
                img.unsqueeze(0).float(),
                grid.unsqueeze(0).float(),
                mode=self.mode.value if mode is None else GridSampleMode(mode).value,
                padding_mode=self.padding_mode.value if padding_mode is None else GridSamplePadMode(padding_mode).value,
                align_corners=True,
            )[0]
        if self.as_tensor_output:
            return torch.as_tensor(out)
        return np.asarray(out.cpu().numpy())


class Affine(Transform):
    """
    Transform ``img`` given the affine parameters.
    """

    def __init__(
        self,
        rotate_params: Optional[Union[Sequence[float], float]] = None,
        shear_params: Optional[Union[Sequence[float], float]] = None,
        translate_params: Optional[Union[Sequence[float], float]] = None,
        scale_params: Optional[Union[Sequence[float], float]] = None,
        spatial_size: Optional[Union[Sequence[int], int]] = None,
        mode: Union[GridSampleMode, str] = GridSampleMode.BILINEAR,
        padding_mode: Union[GridSamplePadMode, str] = GridSamplePadMode.REFLECTION,
        as_tensor_output: bool = False,
        device: Optional[torch.device] = None,
    ) -> None:
        """
        The affine transformations are applied in rotate, shear, translate, scale order.

        Args:
            rotate_params: a rotation angle in radians, a scalar for 2D image, a tuple of 3 floats for 3D.
                Defaults to no rotation.
            shear_params: a tuple of 2 floats for 2D, a tuple of 6 floats for 3D. Defaults to no shearing.
            translate_params: a tuple of 2 floats for 2D, a tuple of 3 floats for 3D. Translation is in
                pixel/voxel relative to the center of the input image. Defaults to no translation.
            scale_params: a tuple of 2 floats for 2D, a tuple of 3 floats for 3D. Defaults to no scaling.
            spatial_size: output image spatial size.
                if `spatial_size` and `self.spatial_size` are not defined, or smaller than 1,
                the transform will use the spatial size of `img`.
                if the components of the `spatial_size` are non-positive values, the transform will use the
                corresponding components of img size. For example, `spatial_size=(32, -1)` will be adapted
                to `(32, 64)` if the second spatial dimension size of img is `64`.
            mode: {``"bilinear"``, ``"nearest"``}
                Interpolation mode to calculate output values. Defaults to ``"bilinear"``.
                See also: https://pytorch.org/docs/stable/nn.functional.html#grid-sample
            padding_mode: {``"zeros"``, ``"border"``, ``"reflection"``}
                Padding mode for outside grid values. Defaults to ``"reflection"``.
                See also: https://pytorch.org/docs/stable/nn.functional.html#grid-sample
            as_tensor_output: the computation is implemented using pytorch tensors, this option specifies
                whether to convert it back to numpy arrays.
            device: device on which the tensor will be allocated.
        """
        self.affine_grid = AffineGrid(
            rotate_params=rotate_params,
            shear_params=shear_params,
            translate_params=translate_params,
            scale_params=scale_params,
            as_tensor_output=True,
            device=device,
        )
        self.resampler = Resample(as_tensor_output=as_tensor_output, device=device)
        self.spatial_size = spatial_size
        self.mode: GridSampleMode = GridSampleMode(mode)
        self.padding_mode: GridSamplePadMode = GridSamplePadMode(padding_mode)

    def __call__(
        self,
        img: Union[np.ndarray, torch.Tensor],
        spatial_size: Optional[Union[Sequence[int], int]] = None,
        mode: Optional[Union[GridSampleMode, str]] = None,
        padding_mode: Optional[Union[GridSamplePadMode, str]] = None,
    ) -> Union[np.ndarray, torch.Tensor]:
        """
        Args:
            img: shape must be (num_channels, H, W[, D]),
            spatial_size: output image spatial size.
                if `spatial_size` and `self.spatial_size` are not defined, or smaller than 1,
                the transform will use the spatial size of `img`.
                if `img` has two spatial dimensions, `spatial_size` should have 2 elements [h, w].
                if `img` has three spatial dimensions, `spatial_size` should have 3 elements [h, w, d].
            mode: {``"bilinear"``, ``"nearest"``}
                Interpolation mode to calculate output values. Defaults to ``self.mode``.
                See also: https://pytorch.org/docs/stable/nn.functional.html#grid-sample
            padding_mode: {``"zeros"``, ``"border"``, ``"reflection"``}
                Padding mode for outside grid values. Defaults to ``self.padding_mode``.
                See also: https://pytorch.org/docs/stable/nn.functional.html#grid-sample
        """
        sp_size = fall_back_tuple(spatial_size or self.spatial_size, img.shape[1:])
        grid = self.affine_grid(spatial_size=sp_size)
        return self.resampler(
            img=img, grid=grid, mode=mode or self.mode, padding_mode=padding_mode or self.padding_mode
        )


class RandAffine(RandomizableTransform):
    """
    Random affine transform.
    """

    def __init__(
        self,
        prob: float = 0.1,
        rotate_range: RandRange = None,
        shear_range: RandRange = None,
        translate_range: RandRange = None,
        scale_range: RandRange = None,
        spatial_size: Optional[Union[Sequence[int], int]] = None,
        mode: Union[GridSampleMode, str] = GridSampleMode.BILINEAR,
        padding_mode: Union[GridSamplePadMode, str] = GridSamplePadMode.REFLECTION,
        as_tensor_output: bool = True,
        device: Optional[torch.device] = None,
    ) -> None:
        """
        Args:
            prob: probability of returning a randomized affine grid.
                defaults to 0.1, with 10% chance returns a randomized grid.
            rotate_range: angle range in radians. If element `i` is iterable, then
                `uniform[-rotate_range[i][0], rotate_range[i][1])` will be used to generate the rotation parameter
                for the ith dimension. If not, `uniform[-rotate_range[i], rotate_range[i])` will be used. This can
                be altered on a per-dimension basis. E.g., `((0,3), 1, ...)`: for dim0, rotation will be in range
                `[0, 3]`, and for dim1 `[-1, 1]` will be used. Setting a single value will use `[-x, x]` for dim0
                and nothing for the remaining dimensions.
            shear_range: shear_range with format matching `rotate_range`.
            translate_range: translate_range with format matching `rotate_range`.
            scale_range: scaling_range with format matching `rotate_range`. A value of 1.0 is added to the result.
                This allows 0 to correspond to no change (i.e., a scaling of 1).
            spatial_size: output image spatial size.
                if `spatial_size` and `self.spatial_size` are not defined, or smaller than 1,
                the transform will use the spatial size of `img`.
                if the components of the `spatial_size` are non-positive values, the transform will use the
                corresponding components of img size. For example, `spatial_size=(32, -1)` will be adapted
                to `(32, 64)` if the second spatial dimension size of img is `64`.
            mode: {``"bilinear"``, ``"nearest"``}
                Interpolation mode to calculate output values. Defaults to ``"bilinear"``.
                See also: https://pytorch.org/docs/stable/nn.functional.html#grid-sample
            padding_mode: {``"zeros"``, ``"border"``, ``"reflection"``}
                Padding mode for outside grid values. Defaults to ``"reflection"``.
                See also: https://pytorch.org/docs/stable/nn.functional.html#grid-sample
            as_tensor_output: the computation is implemented using pytorch tensors, this option specifies
                whether to convert it back to numpy arrays.
            device: device on which the tensor will be allocated.

        See also:
            - :py:class:`RandAffineGrid` for the random affine parameters configurations.
            - :py:class:`Affine` for the affine transformation parameters configurations.
        """
        RandomizableTransform.__init__(self, prob)

        self.rand_affine_grid = RandAffineGrid(
            rotate_range=rotate_range,
            shear_range=shear_range,
            translate_range=translate_range,
            scale_range=scale_range,
            as_tensor_output=True,
            device=device,
        )
        self.resampler = Resample(as_tensor_output=as_tensor_output, device=device)

        self.spatial_size = spatial_size
        self.mode: GridSampleMode = GridSampleMode(mode)
        self.padding_mode: GridSamplePadMode = GridSamplePadMode(padding_mode)

    def set_random_state(
        self, seed: Optional[int] = None, state: Optional[np.random.RandomState] = None
    ) -> "RandAffine":
        self.rand_affine_grid.set_random_state(seed, state)
        super().set_random_state(seed, state)
        return self

    def randomize(self, data: Optional[Any] = None) -> None:
        super().randomize(None)
        self.rand_affine_grid.randomize()

    def __call__(
        self,
        img: Union[np.ndarray, torch.Tensor],
        spatial_size: Optional[Union[Sequence[int], int]] = None,
        mode: Optional[Union[GridSampleMode, str]] = None,
        padding_mode: Optional[Union[GridSamplePadMode, str]] = None,
    ) -> Union[np.ndarray, torch.Tensor]:
        """
        Args:
            img: shape must be (num_channels, H, W[, D]),
            spatial_size: output image spatial size.
                if `spatial_size` and `self.spatial_size` are not defined, or smaller than 1,
                the transform will use the spatial size of `img`.
                if `img` has two spatial dimensions, `spatial_size` should have 2 elements [h, w].
                if `img` has three spatial dimensions, `spatial_size` should have 3 elements [h, w, d].
            mode: {``"bilinear"``, ``"nearest"``}
                Interpolation mode to calculate output values. Defaults to ``self.mode``.
                See also: https://pytorch.org/docs/stable/nn.functional.html#grid-sample
            padding_mode: {``"zeros"``, ``"border"``, ``"reflection"``}
                Padding mode for outside grid values. Defaults to ``self.padding_mode``.
                See also: https://pytorch.org/docs/stable/nn.functional.html#grid-sample
        """
        self.randomize()

        sp_size = fall_back_tuple(spatial_size or self.spatial_size, img.shape[1:])
        if self._do_transform:
            grid = self.rand_affine_grid(spatial_size=sp_size)
        else:
            grid = create_grid(spatial_size=sp_size)
        return self.resampler(
            img=img, grid=grid, mode=mode or self.mode, padding_mode=padding_mode or self.padding_mode
        )


class Rand2DElastic(RandomizableTransform):
    """
    Random elastic deformation and affine in 2D
    """

    def __init__(
        self,
        spacing: Union[Tuple[float, float], float],
        magnitude_range: Tuple[float, float],
        prob: float = 0.1,
        rotate_range: RandRange = None,
        shear_range: RandRange = None,
        translate_range: RandRange = None,
        scale_range: RandRange = None,
        spatial_size: Optional[Union[Tuple[int, int], int]] = None,
        mode: Union[GridSampleMode, str] = GridSampleMode.BILINEAR,
        padding_mode: Union[GridSamplePadMode, str] = GridSamplePadMode.REFLECTION,
        as_tensor_output: bool = False,
        device: Optional[torch.device] = None,
    ) -> None:
        """
        Args:
            spacing : distance in between the control points.
            magnitude_range: the random offsets will be generated from ``uniform[magnitude[0], magnitude[1])``.
            prob: probability of returning a randomized elastic transform.
                defaults to 0.1, with 10% chance returns a randomized elastic transform,
                otherwise returns a ``spatial_size`` centered area extracted from the input image.
            rotate_range: angle range in radians. If element `i` is iterable, then
                `uniform[-rotate_range[i][0], rotate_range[i][1])` will be used to generate the rotation parameter
                for the ith dimension. If not, `uniform[-rotate_range[i], rotate_range[i])` will be used. This can
                be altered on a per-dimension basis. E.g., `((0,3), 1, ...)`: for dim0, rotation will be in range
                `[0, 3]`, and for dim1 `[-1, 1]` will be used. Setting a single value will use `[-x, x]` for dim0
                and nothing for the remaining dimensions.
            shear_range: shear_range with format matching `rotate_range`.
            translate_range: translate_range with format matching `rotate_range`.
            scale_range: scaling_range with format matching `rotate_range`. A value of 1.0 is added to the result.
                This allows 0 to correspond to no change (i.e., a scaling of 1).
            spatial_size: specifying output image spatial size [h, w].
                if `spatial_size` and `self.spatial_size` are not defined, or smaller than 1,
                the transform will use the spatial size of `img`.
                if the components of the `spatial_size` are non-positive values, the transform will use the
                corresponding components of img size. For example, `spatial_size=(32, -1)` will be adapted
                to `(32, 64)` if the second spatial dimension size of img is `64`.
            mode: {``"bilinear"``, ``"nearest"``}
                Interpolation mode to calculate output values. Defaults to ``"bilinear"``.
                See also: https://pytorch.org/docs/stable/nn.functional.html#grid-sample
            padding_mode: {``"zeros"``, ``"border"``, ``"reflection"``}
                Padding mode for outside grid values. Defaults to ``"reflection"``.
                See also: https://pytorch.org/docs/stable/nn.functional.html#grid-sample
            as_tensor_output: the computation is implemented using pytorch tensors, this option specifies
                whether to convert it back to numpy arrays.
            device: device on which the tensor will be allocated.

        See also:
            - :py:class:`RandAffineGrid` for the random affine parameters configurations.
            - :py:class:`Affine` for the affine transformation parameters configurations.
        """
        RandomizableTransform.__init__(self, prob)
        self.deform_grid = RandDeformGrid(
            spacing=spacing, magnitude_range=magnitude_range, as_tensor_output=True, device=device
        )
        self.rand_affine_grid = RandAffineGrid(
            rotate_range=rotate_range,
            shear_range=shear_range,
            translate_range=translate_range,
            scale_range=scale_range,
            as_tensor_output=True,
            device=device,
        )
        self.resampler = Resample(as_tensor_output=as_tensor_output, device=device)

        self.spatial_size = spatial_size
        self.mode: GridSampleMode = GridSampleMode(mode)
        self.padding_mode: GridSamplePadMode = GridSamplePadMode(padding_mode)

    def set_random_state(
        self, seed: Optional[int] = None, state: Optional[np.random.RandomState] = None
    ) -> "Rand2DElastic":
        self.deform_grid.set_random_state(seed, state)
        self.rand_affine_grid.set_random_state(seed, state)
        super().set_random_state(seed, state)
        return self

    def randomize(self, spatial_size: Sequence[int]) -> None:
        super().randomize(None)
        self.deform_grid.randomize(spatial_size)
        self.rand_affine_grid.randomize()

    def __call__(
        self,
        img: Union[np.ndarray, torch.Tensor],
        spatial_size: Optional[Union[Tuple[int, int], int]] = None,
        mode: Optional[Union[GridSampleMode, str]] = None,
        padding_mode: Optional[Union[GridSamplePadMode, str]] = None,
    ) -> Union[np.ndarray, torch.Tensor]:
        """
        Args:
            img: shape must be (num_channels, H, W),
            spatial_size: specifying output image spatial size [h, w].
                if `spatial_size` and `self.spatial_size` are not defined, or smaller than 1,
                the transform will use the spatial size of `img`.
            mode: {``"bilinear"``, ``"nearest"``}
                Interpolation mode to calculate output values. Defaults to ``self.mode``.
                See also: https://pytorch.org/docs/stable/nn.functional.html#grid-sample
            padding_mode: {``"zeros"``, ``"border"``, ``"reflection"``}
                Padding mode for outside grid values. Defaults to ``self.padding_mode``.
                See also: https://pytorch.org/docs/stable/nn.functional.html#grid-sample
        """
        sp_size = fall_back_tuple(spatial_size or self.spatial_size, img.shape[1:])
        self.randomize(spatial_size=sp_size)
        if self._do_transform:
            grid = self.deform_grid(spatial_size=sp_size)
            grid = self.rand_affine_grid(grid=grid)
            grid = torch.nn.functional.interpolate(  # type: ignore
                recompute_scale_factor=True,
                input=torch.as_tensor(grid).unsqueeze(0),
                scale_factor=list(ensure_tuple(self.deform_grid.spacing)),
                mode=InterpolateMode.BICUBIC.value,
                align_corners=False,
            )
            grid = CenterSpatialCrop(roi_size=sp_size)(np.asarray(grid[0]))
        else:
            grid = create_grid(spatial_size=sp_size)
        return self.resampler(img, grid, mode=mode or self.mode, padding_mode=padding_mode or self.padding_mode)


class Rand3DElastic(RandomizableTransform):
    """
    Random elastic deformation and affine in 3D
    """

    def __init__(
        self,
        sigma_range: Tuple[float, float],
        magnitude_range: Tuple[float, float],
        prob: float = 0.1,
        rotate_range: RandRange = None,
        shear_range: RandRange = None,
        translate_range: RandRange = None,
        scale_range: RandRange = None,
        spatial_size: Optional[Union[Tuple[int, int, int], int]] = None,
        mode: Union[GridSampleMode, str] = GridSampleMode.BILINEAR,
        padding_mode: Union[GridSamplePadMode, str] = GridSamplePadMode.REFLECTION,
        as_tensor_output: bool = False,
        device: Optional[torch.device] = None,
    ) -> None:
        """
        Args:
            sigma_range: a Gaussian kernel with standard deviation sampled from
                ``uniform[sigma_range[0], sigma_range[1])`` will be used to smooth the random offset grid.
            magnitude_range: the random offsets on the grid will be generated from
                ``uniform[magnitude[0], magnitude[1])``.
            prob: probability of returning a randomized elastic transform.
                defaults to 0.1, with 10% chance returns a randomized elastic transform,
                otherwise returns a ``spatial_size`` centered area extracted from the input image.
            rotate_range: angle range in radians. If element `i` is iterable, then
                `uniform[-rotate_range[i][0], rotate_range[i][1])` will be used to generate the rotation parameter
                for the ith dimension. If not, `uniform[-rotate_range[i], rotate_range[i])` will be used. This can
                be altered on a per-dimension basis. E.g., `((0,3), 1, ...)`: for dim0, rotation will be in range
                `[0, 3]`, and for dim1 `[-1, 1]` will be used. Setting a single value will use `[-x, x]` for dim0
                and nothing for the remaining dimensions.
            shear_range: shear_range with format matching `rotate_range`.
            translate_range: translate_range with format matching `rotate_range`.
            scale_range: scaling_range with format matching `rotate_range`. A value of 1.0 is added to the result.
                This allows 0 to correspond to no change (i.e., a scaling of 1).
            spatial_size: specifying output image spatial size [h, w, d].
                if `spatial_size` and `self.spatial_size` are not defined, or smaller than 1,
                the transform will use the spatial size of `img`.
                if the components of the `spatial_size` are non-positive values, the transform will use the
                corresponding components of img size. For example, `spatial_size=(32, 32, -1)` will be adapted
                to `(32, 32, 64)` if the third spatial dimension size of img is `64`.
            mode: {``"bilinear"``, ``"nearest"``}
                Interpolation mode to calculate output values. Defaults to ``"bilinear"``.
                See also: https://pytorch.org/docs/stable/nn.functional.html#grid-sample
            padding_mode: {``"zeros"``, ``"border"``, ``"reflection"``}
                Padding mode for outside grid values. Defaults to ``"reflection"``.
                See also: https://pytorch.org/docs/stable/nn.functional.html#grid-sample
            as_tensor_output: the computation is implemented using pytorch tensors, this option specifies
                whether to convert it back to numpy arrays.
            device: device on which the tensor will be allocated.

        See also:
            - :py:class:`RandAffineGrid` for the random affine parameters configurations.
            - :py:class:`Affine` for the affine transformation parameters configurations.
        """
        RandomizableTransform.__init__(self, prob)
        self.rand_affine_grid = RandAffineGrid(rotate_range, shear_range, translate_range, scale_range, True, device)
        self.resampler = Resample(as_tensor_output=as_tensor_output, device=device)

        self.sigma_range = sigma_range
        self.magnitude_range = magnitude_range
        self.spatial_size = spatial_size
        self.mode: GridSampleMode = GridSampleMode(mode)
        self.padding_mode: GridSamplePadMode = GridSamplePadMode(padding_mode)
        self.device = device

        self.rand_offset = None
        self.magnitude = 1.0
        self.sigma = 1.0

    def set_random_state(
        self, seed: Optional[int] = None, state: Optional[np.random.RandomState] = None
    ) -> "Rand3DElastic":
        self.rand_affine_grid.set_random_state(seed, state)
        super().set_random_state(seed, state)
        return self

    def randomize(self, grid_size: Sequence[int]) -> None:
        super().randomize(None)
        if self._do_transform:
            self.rand_offset = self.R.uniform(-1.0, 1.0, [3] + list(grid_size)).astype(np.float32)
        self.magnitude = self.R.uniform(self.magnitude_range[0], self.magnitude_range[1])
        self.sigma = self.R.uniform(self.sigma_range[0], self.sigma_range[1])
        self.rand_affine_grid.randomize()

    def __call__(
        self,
        img: Union[np.ndarray, torch.Tensor],
        spatial_size: Optional[Union[Tuple[int, int, int], int]] = None,
        mode: Optional[Union[GridSampleMode, str]] = None,
        padding_mode: Optional[Union[GridSamplePadMode, str]] = None,
    ) -> Union[np.ndarray, torch.Tensor]:
        """
        Args:
            img: shape must be (num_channels, H, W, D),
            spatial_size: specifying spatial 3D output image spatial size [h, w, d].
                if `spatial_size` and `self.spatial_size` are not defined, or smaller than 1,
                the transform will use the spatial size of `img`.
            mode: {``"bilinear"``, ``"nearest"``}
                Interpolation mode to calculate output values. Defaults to ``self.mode``.
                See also: https://pytorch.org/docs/stable/nn.functional.html#grid-sample
            padding_mode: {``"zeros"``, ``"border"``, ``"reflection"``}
                Padding mode for outside grid values. Defaults to ``self.padding_mode``.
                See also: https://pytorch.org/docs/stable/nn.functional.html#grid-sample
        """
        sp_size = fall_back_tuple(spatial_size or self.spatial_size, img.shape[1:])
        self.randomize(grid_size=sp_size)
        grid = create_grid(spatial_size=sp_size)
        if self._do_transform:
            if self.rand_offset is None:
                raise AssertionError
            grid = torch.as_tensor(np.ascontiguousarray(grid), device=self.device)
            gaussian = GaussianFilter(3, self.sigma, 3.0).to(device=self.device)
            offset = torch.as_tensor(self.rand_offset, device=self.device).unsqueeze(0)
            grid[:3] += gaussian(offset)[0] * self.magnitude
            grid = self.rand_affine_grid(grid=grid)
        return self.resampler(img, grid, mode=mode or self.mode, padding_mode=padding_mode or self.padding_mode)<|MERGE_RESOLUTION|>--- conflicted
+++ resolved
@@ -485,15 +485,8 @@
             torch.as_tensor(np.ascontiguousarray(transform).astype(_dtype)),
             spatial_size=output_shape,
         )
-<<<<<<< HEAD
-        output_np = np.asarray(output.squeeze(0).detach().cpu().numpy(), dtype=np.float32)
-        if return_rotation_matrix:
-            return output_np, transform
-        return output_np
-=======
         self.rotation_matrix = transform
         return np.asarray(output.squeeze(0).detach().cpu().numpy(), dtype=np.float32)
->>>>>>> e2a1dac5
 
     def get_rotation_matrix(self) -> Optional[np.ndarray]:
         """Get the most recently applied rotation matrix"""
