--- conflicted
+++ resolved
@@ -1324,17 +1324,12 @@
             return_affine: boolean as to whether to return the generated affine matrix or not.
         """
         sp_size = fall_back_tuple(spatial_size or self.spatial_size, img.shape[1:])
-<<<<<<< HEAD
-        grid: torch.Tensor = self.affine_grid(spatial_size=sp_size)  # type: ignore
-        return self.resampler(
-=======
         out = self.affine_grid(spatial_size=sp_size, return_affine=return_affine)
         if return_affine:
             grid, affine = out
         else:
             grid = out
         resampled = self.resampler(
->>>>>>> 62bbb21a
             img=img, grid=grid, mode=mode or self.mode, padding_mode=padding_mode or self.padding_mode
         )
         if return_affine:
