--- conflicted
+++ resolved
@@ -3441,11 +3441,7 @@
             idx = self.R.permutation(image_np.shape[0])
             idx = idx[: self.num_patches]
             idx_np = convert_data_type(idx, np.ndarray)[0]
-<<<<<<< HEAD
-            image_np = image_np[idx]
-=======
             image_np = image_np[idx]  # type: ignore[index]
->>>>>>> 2e53df78
             locations = locations[idx_np]
             return image_np, locations
         elif self.sort_fn not in (None, GridPatchSort.MIN, GridPatchSort.MAX):
