# Copyright (c) MONAI Consortium
# Licensed under the Apache License, Version 2.0 (the "License");
# you may not use this file except in compliance with the License.
# You may obtain a copy of the License at
#     http://www.apache.org/licenses/LICENSE-2.0
# Unless required by applicable law or agreed to in writing, software
# distributed under the License is distributed on an "AS IS" BASIS,
# WITHOUT WARRANTIES OR CONDITIONS OF ANY KIND, either express or implied.
# See the License for the specific language governing permissions and
# limitations under the License.
"""
A collection of "vanilla" transforms for spatial operations
https://github.com/Project-MONAI/MONAI/wiki/MONAI_Design
"""
import warnings
from enum import Enum
from typing import Any, Callable, Dict, List, Optional, Sequence, Tuple, Union

import numpy as np
import torch
from numpy.lib.stride_tricks import as_strided

from monai.config import USE_COMPILED, DtypeLike
from monai.config.type_definitions import NdarrayOrTensor
from monai.data.meta_obj import get_track_meta
from monai.data.meta_tensor import MetaTensor
from monai.data.utils import AFFINE_TOL, compute_shape_offset, iter_patch, to_affine_nd, zoom_affine
from monai.networks.layers import AffineTransform, GaussianFilter, grid_pull
from monai.networks.utils import meshgrid_ij, normalize_transform
from monai.transforms.croppad.array import CenterSpatialCrop, Pad
from monai.transforms.intensity.array import GaussianSmooth
from monai.transforms.inverse import InvertibleTransform
from monai.transforms.transform import Randomizable, RandomizableTransform, ThreadUnsafe, Transform
from monai.transforms.utils import (
    convert_pad_mode,
    create_control_grid,
    create_grid,
    create_rotate,
    create_scale,
    create_shear,
    create_translate,
    map_spatial_axes,
)
from monai.transforms.utils_pytorch_numpy_unification import allclose, moveaxis
from monai.utils import (
    GridSampleMode,
    GridSamplePadMode,
    InterpolateMode,
    NumpyPadMode,
    PytorchPadMode,
    convert_to_dst_type,
    ensure_tuple,
    ensure_tuple_rep,
    ensure_tuple_size,
    fall_back_tuple,
    issequenceiterable,
    optional_import,
    pytorch_after,
)
from monai.utils.deprecate_utils import deprecated_arg
from monai.utils.enums import GridPatchSort, TraceKeys, TransformBackends
from monai.utils.misc import ImageMetaKey as Key
from monai.utils.module import look_up_option
from monai.utils.type_conversion import convert_data_type, get_equivalent_dtype, get_torch_dtype_from_string

nib, has_nib = optional_import("nibabel")

__all__ = [
    "SpatialResample",
    "ResampleToMatch",
    "Spacing",
    "Orientation",
    "Flip",
    "GridDistortion",
    "GridSplit",
    "GridPatch",
    "RandGridPatch",
    "Resize",
    "Rotate",
    "Zoom",
    "Rotate90",
    "RandRotate90",
    "RandRotate",
    "RandFlip",
    "RandGridDistortion",
    "RandAxisFlip",
    "RandZoom",
    "AffineGrid",
    "RandAffineGrid",
    "RandDeformGrid",
    "Resample",
    "Affine",
    "RandAffine",
    "Rand2DElastic",
    "Rand3DElastic",
]

RandRange = Optional[Union[Sequence[Union[Tuple[float, float], float]], float]]


class SpatialResample(InvertibleTransform):
    """
    Resample input image from the orientation/spacing defined by ``src_affine`` affine matrix into
    the ones specified by ``dst_affine`` affine matrix.

    Internally this transform computes the affine transform matrix from ``src_affine`` to ``dst_affine``,
    by ``xform = linalg.solve(src_affine, dst_affine)``, and call ``monai.transforms.Affine`` with ``xform``.
    """

    backend = [TransformBackends.TORCH]

    def __init__(
        self,
        mode: Union[GridSampleMode, str] = GridSampleMode.BILINEAR,
        padding_mode: Union[GridSamplePadMode, str] = GridSamplePadMode.BORDER,
        align_corners: bool = False,
        dtype: DtypeLike = np.float64,
    ):
        """
        Args:
            mode: {``"bilinear"``, ``"nearest"``}
                Interpolation mode to calculate output values. Defaults to ``"bilinear"``.
                See also: https://pytorch.org/docs/stable/generated/torch.nn.functional.grid_sample.html
                When `USE_COMPILED` is `True`, this argument uses
                ``"nearest"``, ``"bilinear"``, ``"bicubic"`` to indicate 0, 1, 3 order interpolations.
                See also: https://docs.monai.io/en/stable/networks.html#grid-pull
            padding_mode: {``"zeros"``, ``"border"``, ``"reflection"``}
                Padding mode for outside grid values. Defaults to ``"border"``.
                See also: https://pytorch.org/docs/stable/generated/torch.nn.functional.grid_sample.html
            align_corners: Geometrically, we consider the pixels of the input as squares rather than points.
                See also: https://pytorch.org/docs/stable/generated/torch.nn.functional.grid_sample.html
            dtype: data type for resampling computation. Defaults to ``np.float64`` for best precision.
                If ``None``, use the data type of input data. To be compatible with other modules,
                the output data type is always ``np.float32``.
        """
        self.mode = mode
        self.padding_mode = padding_mode
        self.align_corners = align_corners
        self.dtype = dtype

    def _post_process(
        self,
        img: torch.Tensor,
        src_affine: torch.Tensor,
        dst_affine: torch.Tensor,
        mode,
        padding_mode,
        align_corners,
        original_spatial_shape,
    ) -> torch.Tensor:
        """
        Small fn to simplify returning data. If `MetaTensor`, update affine. Elif
        tracking metadata is desired, create `MetaTensor` with affine. Else, return
        image as `torch.Tensor`. Output type is always `torch.float32`.

        Also append the transform to the stack.
        """
        dtype = img.dtype

        if isinstance(img, MetaTensor):
            img.affine = dst_affine
        elif get_track_meta():
            img = MetaTensor(img, affine=dst_affine)
        img = img.to(torch.float32)

        # # update spatial_shape
        # if isinstance(img, MetaTensor):
        #     img.meta[Key.SPATIAL_SHAPE] = img.shape[1:]

        # append the transform
        if isinstance(img, MetaTensor) and self.tracing:
            self.push_transform(
                img,
                extra_info={
                    "dtype": str(dtype)[6:],  # dtype as string; remove "torch": torch.float32 -> float32
                    "mode": mode.value if isinstance(mode, Enum) else mode,
                    "padding_mode": padding_mode.value if isinstance(padding_mode, Enum) else padding_mode,
                    "align_corners": align_corners if align_corners is not None else TraceKeys.NONE,
                    "src_affine": src_affine,
                },
                orig_size=original_spatial_shape,
            )

        return img

    @deprecated_arg(
        name="src_affine", since="0.8", msg_suffix="img should be `MetaTensor`, so affine can be extacted directly."
    )
    def __call__(
        self,
        img: torch.Tensor,
        src_affine: Optional[NdarrayOrTensor] = None,
        dst_affine: Optional[torch.Tensor] = None,
        spatial_size: Optional[Union[Sequence[int], torch.Tensor, int]] = None,
        mode: Union[GridSampleMode, str, None] = None,
        padding_mode: Union[GridSamplePadMode, str, None] = None,
        align_corners: Optional[bool] = False,
        dtype: DtypeLike = None,
    ) -> torch.Tensor:
        """
        Args:
            img: input image to be resampled. It currently supports channel-first arrays with
                at most three spatial dimensions.
            dst_affine: destination affine matrix. Defaults to ``None``, which means the same as `img.affine`.
                the shape should be `(r+1, r+1)` where `r` is the spatial rank of ``img``.
                when `dst_affine` and `spatial_size` are None, the input will be returned without resampling,
                but the data type will be `float32`.
            spatial_size: output image spatial size.
                if `spatial_size` and `self.spatial_size` are not defined,
                the transform will compute a spatial size automatically containing the previous field of view.
                if `spatial_size` is ``-1`` are the transform will use the corresponding input img size.
            mode: {``"bilinear"``, ``"nearest"``}
                Interpolation mode to calculate output values. Defaults to ``"bilinear"``.
                See also: https://pytorch.org/docs/stable/generated/torch.nn.functional.grid_sample.html
                When `USE_COMPILED` is `True`, this argument uses
                ``"nearest"``, ``"bilinear"``, ``"bicubic"`` to indicate 0, 1, 3 order interpolations.
                See also: https://docs.monai.io/en/stable/networks.html#grid-pull
            padding_mode: {``"zeros"``, ``"border"``, ``"reflection"``}
                Padding mode for outside grid values. Defaults to ``"border"``.
                See also: https://pytorch.org/docs/stable/generated/torch.nn.functional.grid_sample.html
            align_corners: Geometrically, we consider the pixels of the input as squares rather than points.
                See also: https://pytorch.org/docs/stable/generated/torch.nn.functional.grid_sample.html
            dtype: data type for resampling computation. Defaults to ``self.dtype`` or
                ``np.float64`` (for best precision). If ``None``, use the data type of input data.
                To be compatible with other modules, the output data type is always `float32`.

        The spatial rank is determined by the smallest among ``img.ndim -1``, ``len(src_affine) - 1``, and ``3``.

        When both ``monai.config.USE_COMPILED`` and ``align_corners`` are set to ``True``,
        MONAI's resampling implementation will be used.
        Set `dst_affine` and `spatial_size` to `None` to turn off the resampling step.
        """
        # get dtype as torch (e.g., torch.float64)
        _dtype = get_equivalent_dtype(dtype or self.dtype or img.dtype, torch.Tensor)
        align_corners = self.align_corners if align_corners is None else align_corners
        mode = mode or self.mode
        padding_mode = padding_mode or self.padding_mode
        original_spatial_shape = img.shape[1:]

        img = img.to(_dtype)
        src_affine_ = img.affine if isinstance(img, MetaTensor) else torch.eye(4)
        if get_track_meta() and not isinstance(img, MetaTensor):
            img = MetaTensor(img)
        spatial_rank = min(len(img.shape) - 1, src_affine_.shape[0] - 1, 3)
        if (not isinstance(spatial_size, int) or spatial_size != -1) and spatial_size is not None:
            spatial_rank = min(len(ensure_tuple(spatial_size)), 3)  # infer spatial rank based on spatial_size
        src_affine_ = to_affine_nd(spatial_rank, src_affine_)
        src_affine_ = src_affine_.to(_dtype)
        dst_affine = to_affine_nd(spatial_rank, dst_affine) if dst_affine is not None else src_affine_
        if not isinstance(dst_affine, torch.Tensor):
            dst_affine = torch.as_tensor(dst_affine)
        dst_affine = dst_affine.to(_dtype).to(src_affine_.device)

        in_spatial_size = torch.tensor(img.shape[1 : spatial_rank + 1])
        if isinstance(spatial_size, int) and (spatial_size == -1):  # using the input spatial size
            spatial_size = in_spatial_size
        elif spatial_size is None and spatial_rank > 1:  # auto spatial size
            spatial_size, _ = compute_shape_offset(in_spatial_size, src_affine_, dst_affine)  # type: ignore
        spatial_size = torch.tensor(fall_back_tuple(ensure_tuple(spatial_size)[:spatial_rank], in_spatial_size))

        if (
            allclose(src_affine_, dst_affine, atol=AFFINE_TOL)
            and allclose(spatial_size, in_spatial_size)
            or spatial_rank == 1
        ):
            # no significant change, return original image
            return self._post_process(
                img, src_affine_, src_affine_, mode, padding_mode, align_corners, original_spatial_shape
            )

        try:
            xform = (
                torch.linalg.solve(src_affine_, dst_affine)
                if pytorch_after(1, 8, 0)
                else torch.solve(dst_affine, src_affine_).solution  # type: ignore
            )
        except (np.linalg.LinAlgError, RuntimeError) as e:
<<<<<<< HEAD
            raise ValueError(f"src affine is not invertible: {src_affine_}") from e
        xform = to_affine_nd(spatial_rank, xform).to(img.device).to(_dtype)
=======
            raise ValueError("src affine is not invertible.") from e
        xform = to_affine_nd(spatial_rank, xform)
>>>>>>> 07306c03
        # no resampling if it's identity transform
        if allclose(xform, torch.eye(len(xform)), atol=AFFINE_TOL) and allclose(spatial_size, in_spatial_size):
            return self._post_process(
                img, src_affine_, src_affine_, mode, padding_mode, align_corners, original_spatial_shape
            )

        in_spatial_size = in_spatial_size.tolist()  # type: ignore
        chns, additional_dims = img.shape[0], img.shape[spatial_rank + 1 :]  # beyond three spatial dims

        if additional_dims:
            xform_shape = [-1] + in_spatial_size
            img = img.reshape(xform_shape)  # type: ignore
        if align_corners:
            _t_r = torch.eye(len(xform), dtype=xform.dtype, device=xform.device)  # type: ignore
            for idx, d_dst in enumerate(spatial_size[:spatial_rank]):
                _t_r[idx, -1] = (max(d_dst, 2) - 1.0) / 2.0
            xform = xform @ _t_r
            if not USE_COMPILED:
                _t_l = normalize_transform(
                    in_spatial_size, xform.device, xform.dtype, align_corners=True  # type: ignore
                )
                xform = _t_l @ xform  # type: ignore
            affine_xform = Affine(
                affine=xform, spatial_size=spatial_size, normalized=True, image_only=True, dtype=_dtype
            )
            img = affine_xform(img, mode=mode, padding_mode=padding_mode)
        else:
            affine_xform = AffineTransform(
                normalized=False,
                mode=mode,
                padding_mode=padding_mode,
                align_corners=align_corners,
                reverse_indexing=True,
            )
            img = affine_xform(img.unsqueeze(0), theta=xform, spatial_size=spatial_size).squeeze(0)
        if additional_dims:
            full_shape = (chns, *spatial_size, *additional_dims)
            img = img.reshape(full_shape)

        return self._post_process(
            img, src_affine_, dst_affine, mode, padding_mode, align_corners, original_spatial_shape
        )

    def inverse(self, data: torch.Tensor) -> torch.Tensor:
        transform = self.pop_transform(data)
        # Create inverse transform
        kw_args = transform[TraceKeys.EXTRA_INFO]
        # need to convert dtype from string back to torch.dtype
        kw_args["dtype"] = get_torch_dtype_from_string(kw_args["dtype"])
        # source becomes destination
        kw_args["dst_affine"] = kw_args.pop("src_affine")
        kw_args["spatial_size"] = transform[TraceKeys.ORIG_SIZE]
        if kw_args.get("align_corners") == TraceKeys.NONE:
            kw_args["align_corners"] = False
        with self.trace_transform(False):
            # we can't use `self.__call__` in case a child class calls this inverse.
            out: torch.Tensor = SpatialResample.__call__(self, data, **kw_args)
        return out


class ResampleToMatch(SpatialResample):
    """Resample an image to match given metadata. The affine matrix will be aligned,
    and the size of the output image will match."""

    @deprecated_arg(
        name="src_meta", since="0.8", msg_suffix="img should be `MetaTensor`, so affine can be extacted directly."
    )
    @deprecated_arg(
        name="dst_meta", since="0.8", msg_suffix="img_dst should be `MetaTensor`, so affine can be extacted directly."
    )
    def __call__(  # type: ignore
        self,
        img: torch.Tensor,
        img_dst: Optional[torch.Tensor] = None,
        src_meta: Optional[Dict] = None,
        dst_meta: Optional[Dict] = None,
        mode: Union[GridSampleMode, str, None] = None,
        padding_mode: Union[GridSamplePadMode, str, None] = None,
        align_corners: Optional[bool] = False,
        dtype: DtypeLike = None,
    ) -> torch.Tensor:
        if img_dst is None:
            raise RuntimeError("`img_dst` is missing")
        dst_affine = img_dst.affine if isinstance(img_dst, MetaTensor) else torch.eye(4)
        spatial_size = img_dst.shape[1:]  # skip channel

        img = super().__call__(
            img=img,
            dst_affine=dst_affine,
            spatial_size=spatial_size,  # skip channel
            mode=mode,
            padding_mode=padding_mode,
            align_corners=align_corners,
            dtype=dtype,
        )
        if isinstance(img, MetaTensor) and isinstance(img_dst, MetaTensor):
            img.meta[Key.FILENAME_OR_OBJ] = img_dst.meta[Key.FILENAME_OR_OBJ]
        return img


class Spacing(InvertibleTransform):
    """
    Resample input image into the specified `pixdim`.
    """

    backend = SpatialResample.backend

    @deprecated_arg(name="image_only", since="0.8")
    def __init__(
        self,
        pixdim: Union[Sequence[float], float, np.ndarray],
        diagonal: bool = False,
        mode: Union[GridSampleMode, str] = GridSampleMode.BILINEAR,
        padding_mode: Union[GridSamplePadMode, str] = GridSamplePadMode.BORDER,
        align_corners: bool = False,
        dtype: DtypeLike = np.float64,
        image_only: bool = False,
    ) -> None:
        """
        Args:
            pixdim: output voxel spacing. if providing a single number, will use it for the first dimension.
                items of the pixdim sequence map to the spatial dimensions of input image, if length
                of pixdim sequence is longer than image spatial dimensions, will ignore the longer part,
                if shorter, will pad with `1.0`.
                if the components of the `pixdim` are non-positive values, the transform will use the
                corresponding components of the original pixdim, which is computed from the `affine`
                matrix of input image.
            diagonal: whether to resample the input to have a diagonal affine matrix.
                If True, the input data is resampled to the following affine::

                    np.diag((pixdim_0, pixdim_1, ..., pixdim_n, 1))

                This effectively resets the volume to the world coordinate system (RAS+ in nibabel).
                The original orientation, rotation, shearing are not preserved.

                If False, this transform preserves the axes orientation, orthogonal rotation and
                translation components from the original affine. This option will not flip/swap axes
                of the original data.
            mode: {``"bilinear"``, ``"nearest"``}
                Interpolation mode to calculate output values. Defaults to ``"bilinear"``.
                See also: https://pytorch.org/docs/stable/generated/torch.nn.functional.grid_sample.html
                When `USE_COMPILED` is `True`, this argument uses
                ``"nearest"``, ``"bilinear"``, ``"bicubic"`` to indicate 0, 1, 3 order interpolations.
                See also: https://docs.monai.io/en/stable/networks.html#grid-pull
            padding_mode: {``"zeros"``, ``"border"``, ``"reflection"``}
                Padding mode for outside grid values. Defaults to ``"border"``.
                See also: https://pytorch.org/docs/stable/generated/torch.nn.functional.grid_sample.html
            align_corners: Geometrically, we consider the pixels of the input as squares rather than points.
                See also: https://pytorch.org/docs/stable/generated/torch.nn.functional.grid_sample.html
            dtype: data type for resampling computation. Defaults to ``np.float64`` for best precision.
                If None, use the data type of input data. To be compatible with other modules,
                the output data type is always ``np.float32``.

        """
        self.pixdim = np.array(ensure_tuple(pixdim), dtype=np.float64)
        self.diagonal = diagonal

        self.sp_resample = SpatialResample(
            mode=look_up_option(mode, GridSampleMode),
            padding_mode=look_up_option(padding_mode, GridSamplePadMode),
            align_corners=align_corners,
            dtype=dtype,
        )

    @deprecated_arg(name="affine", since="0.8", msg_suffix="Not needed, input should be `MetaTensor`.")
    def __call__(
        self,
        data_array: torch.Tensor,
        affine: Optional[NdarrayOrTensor] = None,
        mode: Optional[Union[GridSampleMode, str]] = None,
        padding_mode: Optional[Union[GridSamplePadMode, str]] = None,
        align_corners: Optional[bool] = None,
        dtype: DtypeLike = None,
        output_spatial_shape: Optional[Union[Sequence[int], np.ndarray, int]] = None,
    ) -> torch.Tensor:
        """
        Args:
            data_array: in shape (num_channels, H[, W, ...]).
            mode: {``"bilinear"``, ``"nearest"``}
                Interpolation mode to calculate output values. Defaults to ``self.mode``.
                See also: https://pytorch.org/docs/stable/generated/torch.nn.functional.grid_sample.html
                When `USE_COMPILED` is `True`, this argument uses
                ``"nearest"``, ``"bilinear"``, ``"bicubic"`` to indicate 0, 1, 3 order interpolations.
                See also: https://docs.monai.io/en/stable/networks.html#grid-pull
            padding_mode: {``"zeros"``, ``"border"``, ``"reflection"``}
                Padding mode for outside grid values. Defaults to ``self.padding_mode``.
                See also: https://pytorch.org/docs/stable/generated/torch.nn.functional.grid_sample.html
            align_corners: Geometrically, we consider the pixels of the input as squares rather than points.
                See also: https://pytorch.org/docs/stable/generated/torch.nn.functional.grid_sample.html
            dtype: data type for resampling computation. Defaults to ``self.dtype``.
                If None, use the data type of input data. To be compatible with other modules,
                the output data type is always ``np.float32``.
            output_spatial_shape: specify the shape of the output data_array. This is typically useful for
                the inverse of `Spacingd` where sometimes we could not compute the exact shape due to the quantization
                error with the affine.

        Raises:
            ValueError: When ``data_array`` has no spatial dimensions.
            ValueError: When ``pixdim`` is nonpositive.

        Returns:
            data_array (resampled into `self.pixdim`), original affine, current affine.

        """
        # if the input isn't MetaTensor and output isn't desired to be one either,
        # nothing to do.
        if not isinstance(data_array, MetaTensor) and not get_track_meta():
            warnings.warn(
                "`Orientation` applied to non-MetaTensor object and metadata tracking is off, transform does nothing."
            )
            return data_array

        original_spatial_shape = data_array.shape[1:]
        sr = len(original_spatial_shape)
        if sr <= 0:
            raise ValueError("data_array must have at least one spatial dimension.")
        affine_: np.ndarray
        affine_np: np.ndarray
        if isinstance(data_array, MetaTensor):
            affine_np, *_ = convert_data_type(data_array.affine, np.ndarray)
            affine_ = to_affine_nd(sr, affine_np)
        else:
            warnings.warn("`data_array` is not of type `MetaTensor, assuming affine to be identity.")
            # default to identity
            affine_np = np.eye(sr + 1, dtype=np.float64)
            affine_ = np.eye(sr + 1, dtype=np.float64)

        out_d = self.pixdim[:sr]
        if out_d.size < sr:
            out_d = np.append(out_d, [1.0] * (sr - out_d.size))

        # compute output affine, shape and offset
        new_affine = zoom_affine(affine_, out_d, diagonal=self.diagonal)
        output_shape, offset = compute_shape_offset(data_array.shape[1:], affine_, new_affine)
        new_affine[:sr, -1] = offset[:sr]
        # convert to MetaTensor if necessary
        if not isinstance(data_array, MetaTensor):
            data_array = MetaTensor(data_array, affine=torch.as_tensor(affine_))

        # we don't want to track the nested transform otherwise two will be appended
        data_array = self.sp_resample(  # type: ignore
            data_array,
            dst_affine=torch.as_tensor(new_affine),
            spatial_size=list(output_shape) if output_spatial_shape is None else output_spatial_shape,
            mode=mode,
            padding_mode=padding_mode,
            align_corners=align_corners,
            dtype=dtype,
        )

        return data_array

    def inverse(self, data: torch.Tensor) -> torch.Tensor:
        return self.sp_resample.inverse(data)


class Orientation(InvertibleTransform):
    """
    Change the input image's orientation into the specified based on `axcodes`.
    """

    backend = [TransformBackends.NUMPY, TransformBackends.TORCH]

    @deprecated_arg(name="image_only", since="0.8")
    def __init__(
        self,
        axcodes: Optional[str] = None,
        as_closest_canonical: bool = False,
        labels: Optional[Sequence[Tuple[str, str]]] = (("L", "R"), ("P", "A"), ("I", "S")),
        image_only: bool = False,
    ) -> None:
        """
        Args:
            axcodes: N elements sequence for spatial ND input's orientation.
                e.g. axcodes='RAS' represents 3D orientation:
                (Left, Right), (Posterior, Anterior), (Inferior, Superior).
                default orientation labels options are: 'L' and 'R' for the first dimension,
                'P' and 'A' for the second, 'I' and 'S' for the third.
            as_closest_canonical: if True, load the image as closest to canonical axis format.
            labels: optional, None or sequence of (2,) sequences
                (2,) sequences are labels for (beginning, end) of output axis.
                Defaults to ``(('L', 'R'), ('P', 'A'), ('I', 'S'))``.

        Raises:
            ValueError: When ``axcodes=None`` and ``as_closest_canonical=True``. Incompatible values.

        See Also: `nibabel.orientations.ornt2axcodes`.

        """
        if axcodes is None and not as_closest_canonical:
            raise ValueError("Incompatible values: axcodes=None and as_closest_canonical=True.")
        if axcodes is not None and as_closest_canonical:
            warnings.warn("using as_closest_canonical=True, axcodes ignored.")
        self.axcodes = axcodes
        self.as_closest_canonical = as_closest_canonical
        self.labels = labels

    def __call__(self, data_array: torch.Tensor) -> torch.Tensor:
        """
        If input type is `MetaTensor`, original affine is extacted with `data_array.affine`.
        If input type is `torch.Tensor`, original affine is assumed to be identity.

        Args:
            data_array: in shape (num_channels, H[, W, ...]).

        Raises:
            ValueError: When ``data_array`` has no spatial dimensions.
            ValueError: When ``axcodes`` spatiality differs from ``data_array``.

        Returns:
            data_array [reoriented in `self.axcodes`]. Output type will be `MetaTensor`
                unless `get_track_meta() == False`, in which case it will be
                `torch.Tensor`.

        """
        # if the input isn't MetaTensor and output isn't desired to be one either,
        # nothing to do.
        if not isinstance(data_array, MetaTensor) and not get_track_meta():
            warnings.warn(
                "`Orientation` applied to non-MetaTensor object and metadata tracking is off, transform does nothing."
            )
            return data_array

        spatial_shape = data_array.shape[1:]
        sr = len(spatial_shape)
        if sr <= 0:
            raise ValueError("data_array must have at least one spatial dimension.")
        affine_: np.ndarray
        affine_np: np.ndarray
        if isinstance(data_array, MetaTensor):
            affine_np, *_ = convert_data_type(data_array.affine, np.ndarray)
            affine_ = to_affine_nd(sr, affine_np)
        else:
            warnings.warn("`data_array` is not of type `MetaTensor, assuming affine to be identity.")
            # default to identity
            affine_np = np.eye(sr + 1, dtype=np.float64)
            affine_ = np.eye(sr + 1, dtype=np.float64)

        src = nib.io_orientation(affine_)
        if self.as_closest_canonical:
            spatial_ornt = src
        else:
            if self.axcodes is None:
                raise ValueError("Incompatible values: axcodes=None and as_closest_canonical=True.")
            if sr < len(self.axcodes):
                warnings.warn(
                    f"axcodes ('{self.axcodes}') length is smaller than the number of input spatial dimensions D={sr}.\n"
                    f"{self.__class__.__name__}: input spatial shape is {spatial_shape}, num. channels is {data_array.shape[0]},"
                    "please make sure the input is in the channel-first format."
                )
            dst = nib.orientations.axcodes2ornt(self.axcodes[:sr], labels=self.labels)
            if len(dst) < sr:
                raise ValueError(
                    f"axcodes must match data_array spatially, got axcodes={len(self.axcodes)}D data_array={sr}D"
                )
            spatial_ornt = nib.orientations.ornt_transform(src, dst)
        new_affine = affine_ @ nib.orientations.inv_ornt_aff(spatial_ornt, spatial_shape)

        spatial_ornt[:, 0] += 1  # skip channel dim
        spatial_ornt = np.concatenate([np.array([[0, 1]]), spatial_ornt])
        axes = [ax for ax, flip in enumerate(spatial_ornt[:, 1]) if flip == -1]
        if axes:
            data_array = torch.flip(data_array, dims=axes)
        full_transpose = np.arange(len(data_array.shape))
        full_transpose[: len(spatial_ornt)] = np.argsort(spatial_ornt[:, 0])
        if not np.all(full_transpose == np.arange(len(data_array.shape))):
            data_array = data_array.permute(full_transpose.tolist())

        new_affine = to_affine_nd(affine_np, new_affine)
        new_affine, *_ = convert_data_type(new_affine, torch.Tensor, dtype=torch.float32, device=data_array.device)

        if isinstance(data_array, MetaTensor):
            data_array.affine = new_affine
        else:
            data_array = MetaTensor(data_array, affine=new_affine)

        self.push_transform(data_array, extra_info={"old_affine": affine_np})

        return data_array

    def inverse(self, data: torch.Tensor) -> torch.Tensor:
        transform = self.pop_transform(data)
        # Create inverse transform
        orig_affine = transform[TraceKeys.EXTRA_INFO]["old_affine"]
        orig_axcodes = nib.orientations.aff2axcodes(orig_affine)
        inverse_transform = Orientation(axcodes=orig_axcodes, as_closest_canonical=False, labels=self.labels)
        # Apply inverse
        with inverse_transform.trace_transform(False):
            data = inverse_transform(data)

        return data


class Flip(Transform):
    """
    Reverses the order of elements along the given spatial axis. Preserves shape.
    Uses ``np.flip`` in practice. See numpy.flip for additional details:
    https://docs.scipy.org/doc/numpy/reference/generated/numpy.flip.html.

    Args:
        spatial_axis: spatial axes along which to flip over. Default is None.
            The default `axis=None` will flip over all of the axes of the input array.
            If axis is negative it counts from the last to the first axis.
            If axis is a tuple of ints, flipping is performed on all of the axes
            specified in the tuple.

    """

    backend = [TransformBackends.TORCH, TransformBackends.NUMPY]

    def __init__(self, spatial_axis: Optional[Union[Sequence[int], int]] = None) -> None:
        self.spatial_axis = spatial_axis

    def __call__(self, img: NdarrayOrTensor) -> NdarrayOrTensor:
        """
        Args:
            img: channel first array, must have shape: (num_channels, H[, W, ..., ]),
        """
        if isinstance(img, np.ndarray):
            return np.ascontiguousarray(np.flip(img, map_spatial_axes(img.ndim, self.spatial_axis)))
        return torch.flip(img, map_spatial_axes(img.ndim, self.spatial_axis))


class Resize(Transform):
    """
    Resize the input image to given spatial size (with scaling, not cropping/padding).
    Implemented using :py:class:`torch.nn.functional.interpolate`.

    Args:
        spatial_size: expected shape of spatial dimensions after resize operation.
            if some components of the `spatial_size` are non-positive values, the transform will use the
            corresponding components of img size. For example, `spatial_size=(32, -1)` will be adapted
            to `(32, 64)` if the second spatial dimension size of img is `64`.
        size_mode: should be "all" or "longest", if "all", will use `spatial_size` for all the spatial dims,
            if "longest", rescale the image so that only the longest side is equal to specified `spatial_size`,
            which must be an int number in this case, keeping the aspect ratio of the initial image, refer to:
            https://albumentations.ai/docs/api_reference/augmentations/geometric/resize/
            #albumentations.augmentations.geometric.resize.LongestMaxSize.
        mode: {``"nearest"``, ``"nearest-exact"``, ``"linear"``, ``"bilinear"``, ``"bicubic"``, ``"trilinear"``, ``"area"``}
            The interpolation mode. Defaults to ``"area"``.
            See also: https://pytorch.org/docs/stable/generated/torch.nn.functional.interpolate.html
        align_corners: This only has an effect when mode is
            'linear', 'bilinear', 'bicubic' or 'trilinear'. Default: None.
            See also: https://pytorch.org/docs/stable/generated/torch.nn.functional.interpolate.html
        anti_aliasing: bool
            Whether to apply a Gaussian filter to smooth the image prior
            to downsampling. It is crucial to filter when downsampling
            the image to avoid aliasing artifacts. See also ``skimage.transform.resize``
        anti_aliasing_sigma: {float, tuple of floats}, optional
            Standard deviation for Gaussian filtering used when anti-aliasing.
            By default, this value is chosen as (s - 1) / 2 where s is the
            downsampling factor, where s > 1. For the up-size case, s < 1, no
            anti-aliasing is performed prior to rescaling.
    """

    backend = [TransformBackends.TORCH]

    def __init__(
        self,
        spatial_size: Union[Sequence[int], int],
        size_mode: str = "all",
        mode: Union[InterpolateMode, str] = InterpolateMode.AREA,
        align_corners: Optional[bool] = None,
        anti_aliasing: bool = False,
        anti_aliasing_sigma: Union[Sequence[float], float, None] = None,
    ) -> None:
        self.size_mode = look_up_option(size_mode, ["all", "longest"])
        self.spatial_size = spatial_size
        self.mode: InterpolateMode = look_up_option(mode, InterpolateMode)
        self.align_corners = align_corners
        self.anti_aliasing = anti_aliasing
        self.anti_aliasing_sigma = anti_aliasing_sigma

    def __call__(
        self,
        img: NdarrayOrTensor,
        mode: Optional[Union[InterpolateMode, str]] = None,
        align_corners: Optional[bool] = None,
        anti_aliasing: Optional[bool] = None,
        anti_aliasing_sigma: Union[Sequence[float], float, None] = None,
    ) -> NdarrayOrTensor:
        """
        Args:
            img: channel first array, must have shape: (num_channels, H[, W, ..., ]).
            mode: {``"nearest"``, ``"nearest-exact"``, ``"linear"``,
                ``"bilinear"``, ``"bicubic"``, ``"trilinear"``, ``"area"``}
                The interpolation mode. Defaults to ``self.mode``.
                See also: https://pytorch.org/docs/stable/generated/torch.nn.functional.interpolate.html
            align_corners: This only has an effect when mode is
                'linear', 'bilinear', 'bicubic' or 'trilinear'. Defaults to ``self.align_corners``.
                See also: https://pytorch.org/docs/stable/generated/torch.nn.functional.interpolate.html
            anti_aliasing: bool, optional
                Whether to apply a Gaussian filter to smooth the image prior
                to downsampling. It is crucial to filter when downsampling
                the image to avoid aliasing artifacts. See also ``skimage.transform.resize``
            anti_aliasing_sigma: {float, tuple of floats}, optional
                Standard deviation for Gaussian filtering used when anti-aliasing.
                By default, this value is chosen as (s - 1) / 2 where s is the
                downsampling factor, where s > 1. For the up-size case, s < 1, no
                anti-aliasing is performed prior to rescaling.

        Raises:
            ValueError: When ``self.spatial_size`` length is less than ``img`` spatial dimensions.

        """
        anti_aliasing = self.anti_aliasing if anti_aliasing is None else anti_aliasing
        anti_aliasing_sigma = self.anti_aliasing_sigma if anti_aliasing_sigma is None else anti_aliasing_sigma

        if self.size_mode == "all":
            input_ndim = img.ndim - 1  # spatial ndim
            output_ndim = len(ensure_tuple(self.spatial_size))
            if output_ndim > input_ndim:
                input_shape = ensure_tuple_size(img.shape, output_ndim + 1, 1)
                img = img.reshape(input_shape)
            elif output_ndim < input_ndim:
                raise ValueError(
                    "len(spatial_size) must be greater or equal to img spatial dimensions, "
                    f"got spatial_size={output_ndim} img={input_ndim}."
                )
            spatial_size_ = fall_back_tuple(self.spatial_size, img.shape[1:])
        else:  # for the "longest" mode
            img_size = img.shape[1:]
            if not isinstance(self.spatial_size, int):
                raise ValueError("spatial_size must be an int number if size_mode is 'longest'.")
            scale = self.spatial_size / max(img_size)
            spatial_size_ = tuple(int(round(s * scale)) for s in img_size)

        if tuple(img.shape[1:]) == spatial_size_:  # spatial shape is already the desired
            return img
        img_, *_ = convert_data_type(img, torch.Tensor, dtype=torch.float)
        if anti_aliasing and any(x < y for x, y in zip(spatial_size_, img_.shape[1:])):
            factors = torch.div(torch.Tensor(list(img_.shape[1:])), torch.Tensor(spatial_size_))
            if anti_aliasing_sigma is None:
                # if sigma is not given, use the default sigma in skimage.transform.resize
                anti_aliasing_sigma = torch.maximum(torch.zeros(factors.shape), (factors - 1) / 2).tolist()
            else:
                # if sigma is given, use the given value for downsampling axis
                anti_aliasing_sigma = list(ensure_tuple_rep(anti_aliasing_sigma, len(spatial_size_)))
                for axis in range(len(spatial_size_)):
                    anti_aliasing_sigma[axis] = anti_aliasing_sigma[axis] * int(factors[axis] > 1)
            anti_aliasing_filter = GaussianSmooth(sigma=anti_aliasing_sigma)
            img_ = anti_aliasing_filter(img_)

        resized = torch.nn.functional.interpolate(
            input=img_.unsqueeze(0),
            size=spatial_size_,
            mode=look_up_option(self.mode if mode is None else mode, InterpolateMode).value,
            align_corners=self.align_corners if align_corners is None else align_corners,
        )
        out, *_ = convert_to_dst_type(resized.squeeze(0), img)
        return out


class Rotate(Transform, ThreadUnsafe):
    """
    Rotates an input image by given angle using :py:class:`monai.networks.layers.AffineTransform`.

    Args:
        angle: Rotation angle(s) in radians. should a float for 2D, three floats for 3D.
        keep_size: If it is True, the output shape is kept the same as the input.
            If it is False, the output shape is adapted so that the
            input array is contained completely in the output. Default is True.
        mode: {``"bilinear"``, ``"nearest"``}
            Interpolation mode to calculate output values. Defaults to ``"bilinear"``.
            See also: https://pytorch.org/docs/stable/generated/torch.nn.functional.grid_sample.html
        padding_mode: {``"zeros"``, ``"border"``, ``"reflection"``}
            Padding mode for outside grid values. Defaults to ``"border"``.
            See also: https://pytorch.org/docs/stable/generated/torch.nn.functional.grid_sample.html
        align_corners: Defaults to False.
            See also: https://pytorch.org/docs/stable/generated/torch.nn.functional.grid_sample.html
        dtype: data type for resampling computation. Defaults to ``np.float32``.
            If None, use the data type of input data. To be compatible with other modules,
            the output data type is always ``np.float32``.
    """

    backend = [TransformBackends.TORCH]

    def __init__(
        self,
        angle: Union[Sequence[float], float],
        keep_size: bool = True,
        mode: Union[GridSampleMode, str] = GridSampleMode.BILINEAR,
        padding_mode: Union[GridSamplePadMode, str] = GridSamplePadMode.BORDER,
        align_corners: bool = False,
        dtype: Union[DtypeLike, torch.dtype] = np.float32,
    ) -> None:
        self.angle = angle
        self.keep_size = keep_size
        self.mode: GridSampleMode = look_up_option(mode, GridSampleMode)
        self.padding_mode: GridSamplePadMode = look_up_option(padding_mode, GridSamplePadMode)
        self.align_corners = align_corners
        self.dtype = dtype
        self._rotation_matrix: Optional[NdarrayOrTensor] = None

    def __call__(
        self,
        img: NdarrayOrTensor,
        mode: Optional[Union[GridSampleMode, str]] = None,
        padding_mode: Optional[Union[GridSamplePadMode, str]] = None,
        align_corners: Optional[bool] = None,
        dtype: Union[DtypeLike, torch.dtype] = None,
    ) -> NdarrayOrTensor:
        """
        Args:
            img: channel first array, must have shape: [chns, H, W] or [chns, H, W, D].
            mode: {``"bilinear"``, ``"nearest"``}
                Interpolation mode to calculate output values. Defaults to ``self.mode``.
                See also: https://pytorch.org/docs/stable/generated/torch.nn.functional.grid_sample.html
            padding_mode: {``"zeros"``, ``"border"``, ``"reflection"``}
                Padding mode for outside grid values. Defaults to ``self.padding_mode``.
                See also: https://pytorch.org/docs/stable/generated/torch.nn.functional.grid_sample.html
                align_corners: Defaults to ``self.align_corners``.
                See also: https://pytorch.org/docs/stable/generated/torch.nn.functional.grid_sample.html
            align_corners: Defaults to ``self.align_corners``.
                See also: https://pytorch.org/docs/stable/generated/torch.nn.functional.grid_sample.html
            dtype: data type for resampling computation. Defaults to ``self.dtype``.
                If None, use the data type of input data. To be compatible with other modules,
                the output data type is always ``np.float32``.

        Raises:
            ValueError: When ``img`` spatially is not one of [2D, 3D].

        """
        _dtype = dtype or self.dtype or img.dtype

        img_t, *_ = convert_data_type(img, torch.Tensor, dtype=_dtype)

        im_shape = np.asarray(img_t.shape[1:])  # spatial dimensions
        input_ndim = len(im_shape)
        if input_ndim not in (2, 3):
            raise ValueError(f"Unsupported img dimension: {input_ndim}, available options are [2, 3].")
        _angle = ensure_tuple_rep(self.angle, 1 if input_ndim == 2 else 3)
        transform = create_rotate(input_ndim, _angle)
        shift = create_translate(input_ndim, ((im_shape - 1) / 2).tolist())
        if self.keep_size:
            output_shape = im_shape
        else:
            corners = np.asarray(np.meshgrid(*[(0, dim) for dim in im_shape], indexing="ij")).reshape(
                (len(im_shape), -1)
            )
            corners = transform[:-1, :-1] @ corners  # type: ignore
            output_shape = np.asarray(corners.ptp(axis=1) + 0.5, dtype=int)
        shift_1 = create_translate(input_ndim, (-(output_shape - 1) / 2).tolist())
        transform = shift @ transform @ shift_1

        transform_t, *_ = convert_to_dst_type(transform, img_t)

        xform = AffineTransform(
            normalized=False,
            mode=look_up_option(mode or self.mode, GridSampleMode),
            padding_mode=look_up_option(padding_mode or self.padding_mode, GridSamplePadMode),
            align_corners=self.align_corners if align_corners is None else align_corners,
            reverse_indexing=True,
        )
        output: torch.Tensor = xform(img_t.unsqueeze(0), transform_t, spatial_size=output_shape).float().squeeze(0)
        self._rotation_matrix = transform
        out: NdarrayOrTensor
        out, *_ = convert_to_dst_type(output, dst=img, dtype=output.dtype)
        return out

    def get_rotation_matrix(self) -> Optional[NdarrayOrTensor]:
        """
        Get the most recently applied rotation matrix
        This is not thread-safe.
        """
        return self._rotation_matrix


class Zoom(Transform):
    """
    Zooms an ND image using :py:class:`torch.nn.functional.interpolate`.
    For details, please see https://pytorch.org/docs/stable/generated/torch.nn.functional.interpolate.html.

    Different from :py:class:`monai.transforms.resize`, this transform takes scaling factors
    as input, and provides an option of preserving the input spatial size.

    Args:
        zoom: The zoom factor along the spatial axes.
            If a float, zoom is the same for each spatial axis.
            If a sequence, zoom should contain one value for each spatial axis.
        mode: {``"nearest"``, ``"nearest-exact"``, ``"linear"``, ``"bilinear"``, ``"bicubic"``, ``"trilinear"``, ``"area"``}
            The interpolation mode. Defaults to ``"area"``.
            See also: https://pytorch.org/docs/stable/generated/torch.nn.functional.interpolate.html
        padding_mode: available modes for numpy array:{``"constant"``, ``"edge"``, ``"linear_ramp"``, ``"maximum"``,
            ``"mean"``, ``"median"``, ``"minimum"``, ``"reflect"``, ``"symmetric"``, ``"wrap"``, ``"empty"``}
            available modes for PyTorch Tensor: {``"constant"``, ``"reflect"``, ``"replicate"``, ``"circular"``}.
            One of the listed string values or a user supplied function. Defaults to ``"constant"``.
            The mode to pad data after zooming.
            See also: https://numpy.org/doc/1.18/reference/generated/numpy.pad.html
            https://pytorch.org/docs/stable/generated/torch.nn.functional.pad.html
        align_corners: This only has an effect when mode is
            'linear', 'bilinear', 'bicubic' or 'trilinear'. Default: None.
            See also: https://pytorch.org/docs/stable/generated/torch.nn.functional.interpolate.html
        keep_size: Should keep original size (padding/slicing if needed), default is True.
        kwargs: other arguments for the `np.pad` or `torch.pad` function.
            note that `np.pad` treats channel dimension as the first dimension.

    """

    backend = [TransformBackends.TORCH]

    def __init__(
        self,
        zoom: Union[Sequence[float], float],
        mode: Union[InterpolateMode, str] = InterpolateMode.AREA,
        padding_mode: Union[NumpyPadMode, PytorchPadMode, str] = NumpyPadMode.EDGE,
        align_corners: Optional[bool] = None,
        keep_size: bool = True,
        **kwargs,
    ) -> None:
        self.zoom = zoom
        self.mode: InterpolateMode = InterpolateMode(mode)
        self.padding_mode = padding_mode
        self.align_corners = align_corners
        self.keep_size = keep_size
        self.kwargs = kwargs

    def __call__(
        self,
        img: NdarrayOrTensor,
        mode: Optional[Union[InterpolateMode, str]] = None,
        padding_mode: Optional[Union[NumpyPadMode, PytorchPadMode, str]] = None,
        align_corners: Optional[bool] = None,
    ) -> NdarrayOrTensor:
        """
        Args:
            img: channel first array, must have shape: (num_channels, H[, W, ..., ]).
            mode: {``"nearest"``, ``"nearest-exact"``, ``"linear"``,
                ``"bilinear"``, ``"bicubic"``, ``"trilinear"``, ``"area"``}
                The interpolation mode. Defaults to ``self.mode``.
                See also: https://pytorch.org/docs/stable/generated/torch.nn.functional.interpolate.html
            padding_mode: available modes for numpy array:{``"constant"``, ``"edge"``, ``"linear_ramp"``, ``"maximum"``,
                ``"mean"``, ``"median"``, ``"minimum"``, ``"reflect"``, ``"symmetric"``, ``"wrap"``, ``"empty"``}
                available modes for PyTorch Tensor: {``"constant"``, ``"reflect"``, ``"replicate"``, ``"circular"``}.
                One of the listed string values or a user supplied function. Defaults to ``"constant"``.
                The mode to pad data after zooming.
                See also: https://numpy.org/doc/1.18/reference/generated/numpy.pad.html
                https://pytorch.org/docs/stable/generated/torch.nn.functional.pad.html
            align_corners: This only has an effect when mode is
                'linear', 'bilinear', 'bicubic' or 'trilinear'. Defaults to ``self.align_corners``.
                See also: https://pytorch.org/docs/stable/generated/torch.nn.functional.interpolate.html

        """
        img_t, *_ = convert_data_type(img, torch.Tensor, dtype=torch.float32)

        _zoom = ensure_tuple_rep(self.zoom, img.ndim - 1)  # match the spatial image dim
        zoomed: NdarrayOrTensor = torch.nn.functional.interpolate(  # type: ignore
            recompute_scale_factor=True,
            input=img_t.unsqueeze(0),
            scale_factor=list(_zoom),
            mode=look_up_option(self.mode if mode is None else mode, InterpolateMode).value,
            align_corners=self.align_corners if align_corners is None else align_corners,
        )
        zoomed = zoomed.squeeze(0)

        if self.keep_size and not np.allclose(img_t.shape, zoomed.shape):

            pad_vec = [(0, 0)] * len(img_t.shape)
            slice_vec = [slice(None)] * len(img_t.shape)
            for idx, (od, zd) in enumerate(zip(img_t.shape, zoomed.shape)):
                diff = od - zd
                half = abs(diff) // 2
                if diff > 0:  # need padding
                    pad_vec[idx] = (half, diff - half)
                elif diff < 0:  # need slicing
                    slice_vec[idx] = slice(half, half + od)

            padder = Pad(pad_vec, padding_mode or self.padding_mode)
            zoomed = padder(zoomed)
            zoomed = zoomed[tuple(slice_vec)]

        out, *_ = convert_to_dst_type(zoomed, dst=img)
        return out


class Rotate90(Transform):
    """
    Rotate an array by 90 degrees in the plane specified by `axes`.
    See np.rot90 for additional details:
    https://numpy.org/doc/stable/reference/generated/numpy.rot90.html.

    """

    backend = [TransformBackends.TORCH, TransformBackends.NUMPY]

    def __init__(self, k: int = 1, spatial_axes: Tuple[int, int] = (0, 1)) -> None:
        """
        Args:
            k: number of times to rotate by 90 degrees.
            spatial_axes: 2 int numbers, defines the plane to rotate with 2 spatial axes.
                Default: (0, 1), this is the first two axis in spatial dimensions.
                If axis is negative it counts from the last to the first axis.
        """
        self.k = k
        spatial_axes_: Tuple[int, int] = ensure_tuple(spatial_axes)  # type: ignore
        if len(spatial_axes_) != 2:
            raise ValueError("spatial_axes must be 2 int numbers to indicate the axes to rotate 90 degrees.")
        self.spatial_axes = spatial_axes_

    def __call__(self, img: NdarrayOrTensor) -> NdarrayOrTensor:
        """
        Args:
            img: channel first array, must have shape: (num_channels, H[, W, ..., ]),
        """
        rot90: Callable = torch.rot90 if isinstance(img, torch.Tensor) else np.rot90  # type: ignore
        out: NdarrayOrTensor = rot90(img, self.k, map_spatial_axes(img.ndim, self.spatial_axes))
        out, *_ = convert_data_type(out, dtype=img.dtype)
        return out


class RandRotate90(RandomizableTransform):
    """
    With probability `prob`, input arrays are rotated by 90 degrees
    in the plane specified by `spatial_axes`.
    """

    backend = Rotate90.backend

    def __init__(self, prob: float = 0.1, max_k: int = 3, spatial_axes: Tuple[int, int] = (0, 1)) -> None:
        """
        Args:
            prob: probability of rotating.
                (Default 0.1, with 10% probability it returns a rotated array)
            max_k: number of rotations will be sampled from `np.random.randint(max_k) + 1`, (Default 3).
            spatial_axes: 2 int numbers, defines the plane to rotate with 2 spatial axes.
                Default: (0, 1), this is the first two axis in spatial dimensions.
        """
        RandomizableTransform.__init__(self, prob)
        self.max_k = max_k
        self.spatial_axes = spatial_axes

        self._rand_k = 0

    def randomize(self, data: Optional[Any] = None) -> None:
        super().randomize(None)
        if not self._do_transform:
            return None
        self._rand_k = self.R.randint(self.max_k) + 1

    def __call__(self, img: NdarrayOrTensor, randomize: bool = True) -> NdarrayOrTensor:
        """
        Args:
            img: channel first array, must have shape: (num_channels, H[, W, ..., ]),
            randomize: whether to execute `randomize()` function first, default to True.
        """
        if randomize:
            self.randomize()

        if not self._do_transform:
            return img

        return Rotate90(self._rand_k, self.spatial_axes)(img)


class RandRotate(RandomizableTransform):
    """
    Randomly rotate the input arrays.

    Args:
        range_x: Range of rotation angle in radians in the plane defined by the first and second axes.
            If single number, angle is uniformly sampled from (-range_x, range_x).
        range_y: Range of rotation angle in radians in the plane defined by the first and third axes.
            If single number, angle is uniformly sampled from (-range_y, range_y).
        range_z: Range of rotation angle in radians in the plane defined by the second and third axes.
            If single number, angle is uniformly sampled from (-range_z, range_z).
        prob: Probability of rotation.
        keep_size: If it is False, the output shape is adapted so that the
            input array is contained completely in the output.
            If it is True, the output shape is the same as the input. Default is True.
        mode: {``"bilinear"``, ``"nearest"``}
            Interpolation mode to calculate output values. Defaults to ``"bilinear"``.
            See also: https://pytorch.org/docs/stable/generated/torch.nn.functional.grid_sample.html
        padding_mode: {``"zeros"``, ``"border"``, ``"reflection"``}
            Padding mode for outside grid values. Defaults to ``"border"``.
            See also: https://pytorch.org/docs/stable/generated/torch.nn.functional.grid_sample.html
        align_corners: Defaults to False.
            See also: https://pytorch.org/docs/stable/generated/torch.nn.functional.grid_sample.html
        dtype: data type for resampling computation. Defaults to ``np.float32``.
            If None, use the data type of input data. To be compatible with other modules,
            the output data type is always ``np.float32``.
    """

    backend = Rotate.backend

    def __init__(
        self,
        range_x: Union[Tuple[float, float], float] = 0.0,
        range_y: Union[Tuple[float, float], float] = 0.0,
        range_z: Union[Tuple[float, float], float] = 0.0,
        prob: float = 0.1,
        keep_size: bool = True,
        mode: Union[GridSampleMode, str] = GridSampleMode.BILINEAR,
        padding_mode: Union[GridSamplePadMode, str] = GridSamplePadMode.BORDER,
        align_corners: bool = False,
        dtype: Union[DtypeLike, torch.dtype] = np.float32,
    ) -> None:
        RandomizableTransform.__init__(self, prob)
        self.range_x = ensure_tuple(range_x)
        if len(self.range_x) == 1:
            self.range_x = tuple(sorted([-self.range_x[0], self.range_x[0]]))
        self.range_y = ensure_tuple(range_y)
        if len(self.range_y) == 1:
            self.range_y = tuple(sorted([-self.range_y[0], self.range_y[0]]))
        self.range_z = ensure_tuple(range_z)
        if len(self.range_z) == 1:
            self.range_z = tuple(sorted([-self.range_z[0], self.range_z[0]]))

        self.keep_size = keep_size
        self.mode: GridSampleMode = look_up_option(mode, GridSampleMode)
        self.padding_mode: GridSamplePadMode = look_up_option(padding_mode, GridSamplePadMode)
        self.align_corners = align_corners
        self.dtype = dtype

        self.x = 0.0
        self.y = 0.0
        self.z = 0.0

    def randomize(self, data: Optional[Any] = None) -> None:
        super().randomize(None)
        if not self._do_transform:
            return None
        self.x = self.R.uniform(low=self.range_x[0], high=self.range_x[1])
        self.y = self.R.uniform(low=self.range_y[0], high=self.range_y[1])
        self.z = self.R.uniform(low=self.range_z[0], high=self.range_z[1])

    def __call__(
        self,
        img: NdarrayOrTensor,
        mode: Optional[Union[GridSampleMode, str]] = None,
        padding_mode: Optional[Union[GridSamplePadMode, str]] = None,
        align_corners: Optional[bool] = None,
        dtype: Union[DtypeLike, torch.dtype] = None,
        randomize: bool = True,
        get_matrix: bool = False,
    ):
        """
        Args:
            img: channel first array, must have shape 2D: (nchannels, H, W), or 3D: (nchannels, H, W, D).
            mode: {``"bilinear"``, ``"nearest"``}
                Interpolation mode to calculate output values. Defaults to ``self.mode``.
                See also: https://pytorch.org/docs/stable/generated/torch.nn.functional.grid_sample.html
            padding_mode: {``"zeros"``, ``"border"``, ``"reflection"``}
                Padding mode for outside grid values. Defaults to ``self.padding_mode``.
                See also: https://pytorch.org/docs/stable/generated/torch.nn.functional.grid_sample.html
            align_corners: Defaults to ``self.align_corners``.
                See also: https://pytorch.org/docs/stable/generated/torch.nn.functional.grid_sample.html
            dtype: data type for resampling computation. Defaults to ``self.dtype``.
                If None, use the data type of input data. To be compatible with other modules,
                the output data type is always ``np.float32``.
            randomize: whether to execute `randomize()` function first, default to True.
            get_matrix: whether to return the rotated image and rotate matrix together, default to False.
        """
        if randomize:
            self.randomize()

        if not self._do_transform:
            return img

        rotator = Rotate(
            angle=self.x if img.ndim == 3 else (self.x, self.y, self.z),
            keep_size=self.keep_size,
            mode=look_up_option(mode or self.mode, GridSampleMode),
            padding_mode=look_up_option(padding_mode or self.padding_mode, GridSamplePadMode),
            align_corners=self.align_corners if align_corners is None else align_corners,
            dtype=dtype or self.dtype or img.dtype,
        )
        img = rotator(img)
        return (img, rotator.get_rotation_matrix()) if get_matrix else img


class RandFlip(RandomizableTransform):
    """
    Randomly flips the image along axes. Preserves shape.
    See numpy.flip for additional details.
    https://docs.scipy.org/doc/numpy/reference/generated/numpy.flip.html

    Args:
        prob: Probability of flipping.
        spatial_axis: Spatial axes along which to flip over. Default is None.
    """

    backend = Flip.backend

    def __init__(self, prob: float = 0.1, spatial_axis: Optional[Union[Sequence[int], int]] = None) -> None:
        RandomizableTransform.__init__(self, prob)
        self.flipper = Flip(spatial_axis=spatial_axis)

    def __call__(self, img: NdarrayOrTensor, randomize: bool = True) -> NdarrayOrTensor:
        """
        Args:
            img: channel first array, must have shape: (num_channels, H[, W, ..., ]),
            randomize: whether to execute `randomize()` function first, default to True.
        """
        if randomize:
            self.randomize(None)

        if not self._do_transform:
            return img

        return self.flipper(img)


class RandAxisFlip(RandomizableTransform):
    """
    Randomly select a spatial axis and flip along it.
    See numpy.flip for additional details.
    https://docs.scipy.org/doc/numpy/reference/generated/numpy.flip.html

    Args:
        prob: Probability of flipping.

    """

    backend = Flip.backend

    def __init__(self, prob: float = 0.1) -> None:
        RandomizableTransform.__init__(self, prob)
        self._axis: Optional[int] = None

    def randomize(self, data: NdarrayOrTensor) -> None:
        super().randomize(None)
        if not self._do_transform:
            return None
        self._axis = self.R.randint(data.ndim - 1)

    def __call__(self, img: NdarrayOrTensor, randomize: bool = True) -> NdarrayOrTensor:
        """
        Args:
            img: channel first array, must have shape: (num_channels, H[, W, ..., ]),
            randomize: whether to execute `randomize()` function first, default to True.
        """
        if randomize:
            self.randomize(data=img)

        if not self._do_transform:
            return img

        return Flip(spatial_axis=self._axis)(img)


class RandZoom(RandomizableTransform):
    """
    Randomly zooms input arrays with given probability within given zoom range.

    Args:
        prob: Probability of zooming.
        min_zoom: Min zoom factor. Can be float or sequence same size as image.
            If a float, select a random factor from `[min_zoom, max_zoom]` then apply to all spatial dims
            to keep the original spatial shape ratio.
            If a sequence, min_zoom should contain one value for each spatial axis.
            If 2 values provided for 3D data, use the first value for both H & W dims to keep the same zoom ratio.
        max_zoom: Max zoom factor. Can be float or sequence same size as image.
            If a float, select a random factor from `[min_zoom, max_zoom]` then apply to all spatial dims
            to keep the original spatial shape ratio.
            If a sequence, max_zoom should contain one value for each spatial axis.
            If 2 values provided for 3D data, use the first value for both H & W dims to keep the same zoom ratio.
        mode: {``"nearest"``, ``"nearest-exact"``, ``"linear"``, ``"bilinear"``, ``"bicubic"``, ``"trilinear"``, ``"area"``}
            The interpolation mode. Defaults to ``"area"``.
            See also: https://pytorch.org/docs/stable/generated/torch.nn.functional.interpolate.html
        padding_mode: available modes for numpy array:{``"constant"``, ``"edge"``, ``"linear_ramp"``, ``"maximum"``,
            ``"mean"``, ``"median"``, ``"minimum"``, ``"reflect"``, ``"symmetric"``, ``"wrap"``, ``"empty"``}
            available modes for PyTorch Tensor: {``"constant"``, ``"reflect"``, ``"replicate"``, ``"circular"``}.
            One of the listed string values or a user supplied function. Defaults to ``"constant"``.
            The mode to pad data after zooming.
            See also: https://numpy.org/doc/1.18/reference/generated/numpy.pad.html
            https://pytorch.org/docs/stable/generated/torch.nn.functional.pad.html
        align_corners: This only has an effect when mode is
            'linear', 'bilinear', 'bicubic' or 'trilinear'. Default: None.
            See also: https://pytorch.org/docs/stable/generated/torch.nn.functional.interpolate.html
        keep_size: Should keep original size (pad if needed), default is True.
        kwargs: other arguments for the `np.pad` or `torch.pad` function.
            note that `np.pad` treats channel dimension as the first dimension.

    """

    backend = Zoom.backend

    def __init__(
        self,
        prob: float = 0.1,
        min_zoom: Union[Sequence[float], float] = 0.9,
        max_zoom: Union[Sequence[float], float] = 1.1,
        mode: Union[InterpolateMode, str] = InterpolateMode.AREA,
        padding_mode: Union[NumpyPadMode, PytorchPadMode, str] = NumpyPadMode.EDGE,
        align_corners: Optional[bool] = None,
        keep_size: bool = True,
        **kwargs,
    ) -> None:
        RandomizableTransform.__init__(self, prob)
        self.min_zoom = ensure_tuple(min_zoom)
        self.max_zoom = ensure_tuple(max_zoom)
        if len(self.min_zoom) != len(self.max_zoom):
            raise AssertionError("min_zoom and max_zoom must have same length.")
        self.mode: InterpolateMode = look_up_option(mode, InterpolateMode)
        self.padding_mode = padding_mode
        self.align_corners = align_corners
        self.keep_size = keep_size
        self.kwargs = kwargs

        self._zoom: Sequence[float] = [1.0]

    def randomize(self, img: NdarrayOrTensor) -> None:
        super().randomize(None)
        if not self._do_transform:
            return None
        self._zoom = [self.R.uniform(l, h) for l, h in zip(self.min_zoom, self.max_zoom)]
        if len(self._zoom) == 1:
            # to keep the spatial shape ratio, use same random zoom factor for all dims
            self._zoom = ensure_tuple_rep(self._zoom[0], img.ndim - 1)
        elif len(self._zoom) == 2 and img.ndim > 3:
            # if 2 zoom factors provided for 3D data, use the first factor for H and W dims, second factor for D dim
            self._zoom = ensure_tuple_rep(self._zoom[0], img.ndim - 2) + ensure_tuple(self._zoom[-1])

    def __call__(
        self,
        img: NdarrayOrTensor,
        mode: Optional[Union[InterpolateMode, str]] = None,
        padding_mode: Optional[Union[NumpyPadMode, PytorchPadMode, str]] = None,
        align_corners: Optional[bool] = None,
        randomize: bool = True,
    ) -> NdarrayOrTensor:
        """
        Args:
            img: channel first array, must have shape 2D: (nchannels, H, W), or 3D: (nchannels, H, W, D).
            mode: {``"nearest"``, ``"nearest-exact"``, ``"linear"``, ``"bilinear"``, ``"bicubic"``, ``"trilinear"``, ``"area"``}
                The interpolation mode. Defaults to ``self.mode``.
                See also: https://pytorch.org/docs/stable/generated/torch.nn.functional.interpolate.html
            padding_mode: available modes for numpy array:{``"constant"``, ``"edge"``, ``"linear_ramp"``, ``"maximum"``,
                ``"mean"``, ``"median"``, ``"minimum"``, ``"reflect"``, ``"symmetric"``, ``"wrap"``, ``"empty"``}
                available modes for PyTorch Tensor: {``"constant"``, ``"reflect"``, ``"replicate"``, ``"circular"``}.
                One of the listed string values or a user supplied function. Defaults to ``"constant"``.
                The mode to pad data after zooming.
                See also: https://numpy.org/doc/1.18/reference/generated/numpy.pad.html
                https://pytorch.org/docs/stable/generated/torch.nn.functional.pad.html
            align_corners: This only has an effect when mode is
                'linear', 'bilinear', 'bicubic' or 'trilinear'. Defaults to ``self.align_corners``.
                See also: https://pytorch.org/docs/stable/generated/torch.nn.functional.interpolate.html
            randomize: whether to execute `randomize()` function first, default to True.

        """
        # match the spatial image dim
        if randomize:
            self.randomize(img=img)

        if not self._do_transform:
            return img

        return Zoom(
            self._zoom,
            keep_size=self.keep_size,
            mode=look_up_option(mode or self.mode, InterpolateMode),
            padding_mode=padding_mode or self.padding_mode,
            align_corners=self.align_corners if align_corners is None else align_corners,
            **self.kwargs,
        )(img)


class AffineGrid(Transform):
    """
    Affine transforms on the coordinates.

    Args:
        rotate_params: a rotation angle in radians, a scalar for 2D image, a tuple of 3 floats for 3D.
            Defaults to no rotation.
        shear_params: shearing factors for affine matrix, take a 3D affine as example::

            [
                [1.0, params[0], params[1], 0.0],
                [params[2], 1.0, params[3], 0.0],
                [params[4], params[5], 1.0, 0.0],
                [0.0, 0.0, 0.0, 1.0],
            ]

            a tuple of 2 floats for 2D, a tuple of 6 floats for 3D. Defaults to no shearing.
        translate_params: a tuple of 2 floats for 2D, a tuple of 3 floats for 3D. Translation is in
            pixel/voxel relative to the center of the input image. Defaults to no translation.
        scale_params: scale factor for every spatial dims. a tuple of 2 floats for 2D,
            a tuple of 3 floats for 3D. Defaults to `1.0`.
        dtype: data type for the grid computation. Defaults to ``np.float32``.
            If ``None``, use the data type of input data (if `grid` is provided).
        device: device on which the tensor will be allocated, if a new grid is generated.
        affine: If applied, ignore the params (`rotate_params`, etc.) and use the
            supplied matrix. Should be square with each side = num of image spatial
            dimensions + 1.

    .. deprecated:: 0.6.0
        ``as_tensor_output`` is deprecated.

    """

    backend = [TransformBackends.TORCH, TransformBackends.NUMPY]

    @deprecated_arg(name="as_tensor_output", since="0.6")
    def __init__(
        self,
        rotate_params: Optional[Union[Sequence[float], float]] = None,
        shear_params: Optional[Union[Sequence[float], float]] = None,
        translate_params: Optional[Union[Sequence[float], float]] = None,
        scale_params: Optional[Union[Sequence[float], float]] = None,
        as_tensor_output: bool = True,
        device: Optional[torch.device] = None,
        dtype: DtypeLike = np.float32,
        affine: Optional[NdarrayOrTensor] = None,
    ) -> None:
        self.rotate_params = rotate_params
        self.shear_params = shear_params
        self.translate_params = translate_params
        self.scale_params = scale_params
        self.device = device
        self.dtype = dtype
        self.affine = affine

    def __call__(
        self, spatial_size: Optional[Sequence[int]] = None, grid: Optional[NdarrayOrTensor] = None
    ) -> Tuple[NdarrayOrTensor, NdarrayOrTensor]:
        """
        The grid can be initialized with a `spatial_size` parameter, or provided directly as `grid`.
        Therefore, either `spatial_size` or `grid` must be provided.
        When initialising from `spatial_size`, the backend "torch" will be used.

        Args:
            spatial_size: output grid size.
            grid: grid to be transformed. Shape must be (3, H, W) for 2D or (4, H, W, D) for 3D.

        Raises:
            ValueError: When ``grid=None`` and ``spatial_size=None``. Incompatible values.

        """
        if grid is None:  # create grid from spatial_size
            if spatial_size is None:
                raise ValueError("Incompatible values: grid=None and spatial_size=None.")
            grid = create_grid(spatial_size, device=self.device, backend="torch", dtype=self.dtype)
        _b = TransformBackends.TORCH if isinstance(grid, torch.Tensor) else TransformBackends.NUMPY
        _device = grid.device if isinstance(grid, torch.Tensor) else self.device
        affine: NdarrayOrTensor
        if self.affine is None:
            spatial_dims = len(grid.shape) - 1
            affine = (
                torch.eye(spatial_dims + 1, device=_device)
                if _b == TransformBackends.TORCH
                else np.eye(spatial_dims + 1)
            )
            if self.rotate_params:
                affine = affine @ create_rotate(spatial_dims, self.rotate_params, device=_device, backend=_b)
            if self.shear_params:
                affine = affine @ create_shear(spatial_dims, self.shear_params, device=_device, backend=_b)
            if self.translate_params:
                affine = affine @ create_translate(spatial_dims, self.translate_params, device=_device, backend=_b)
            if self.scale_params:
                affine = affine @ create_scale(spatial_dims, self.scale_params, device=_device, backend=_b)
        else:
            affine = self.affine

        grid, *_ = convert_data_type(grid, torch.Tensor, device=_device, dtype=self.dtype or grid.dtype)
        affine, *_ = convert_to_dst_type(affine, grid)

        grid = (affine @ grid.reshape((grid.shape[0], -1))).reshape([-1] + list(grid.shape[1:]))
        return grid, affine


class RandAffineGrid(Randomizable, Transform):
    """
    Generate randomised affine grid.

    """

    backend = AffineGrid.backend

    @deprecated_arg(name="as_tensor_output", since="0.6")
    def __init__(
        self,
        rotate_range: RandRange = None,
        shear_range: RandRange = None,
        translate_range: RandRange = None,
        scale_range: RandRange = None,
        as_tensor_output: bool = True,
        device: Optional[torch.device] = None,
    ) -> None:
        """
        Args:
            rotate_range: angle range in radians. If element `i` is a pair of (min, max) values, then
                `uniform[-rotate_range[i][0], rotate_range[i][1])` will be used to generate the rotation parameter
                for the `i`th spatial dimension. If not, `uniform[-rotate_range[i], rotate_range[i])` will be used.
                This can be altered on a per-dimension basis. E.g., `((0,3), 1, ...)`: for dim0, rotation will be
                in range `[0, 3]`, and for dim1 `[-1, 1]` will be used. Setting a single value will use `[-x, x]`
                for dim0 and nothing for the remaining dimensions.
            shear_range: shear range with format matching `rotate_range`, it defines the range to randomly select
                shearing factors(a tuple of 2 floats for 2D, a tuple of 6 floats for 3D) for affine matrix,
                take a 3D affine as example::

                    [
                        [1.0, params[0], params[1], 0.0],
                        [params[2], 1.0, params[3], 0.0],
                        [params[4], params[5], 1.0, 0.0],
                        [0.0, 0.0, 0.0, 1.0],
                    ]

            translate_range: translate range with format matching `rotate_range`, it defines the range to randomly
                select voxels to translate for every spatial dims.
            scale_range: scaling range with format matching `rotate_range`. it defines the range to randomly select
                the scale factor to translate for every spatial dims. A value of 1.0 is added to the result.
                This allows 0 to correspond to no change (i.e., a scaling of 1.0).
            device: device to store the output grid data.

        See also:
            - :py:meth:`monai.transforms.utils.create_rotate`
            - :py:meth:`monai.transforms.utils.create_shear`
            - :py:meth:`monai.transforms.utils.create_translate`
            - :py:meth:`monai.transforms.utils.create_scale`

        .. deprecated:: 0.6.0
            ``as_tensor_output`` is deprecated.

        """
        self.rotate_range = ensure_tuple(rotate_range)
        self.shear_range = ensure_tuple(shear_range)
        self.translate_range = ensure_tuple(translate_range)
        self.scale_range = ensure_tuple(scale_range)

        self.rotate_params: Optional[List[float]] = None
        self.shear_params: Optional[List[float]] = None
        self.translate_params: Optional[List[float]] = None
        self.scale_params: Optional[List[float]] = None

        self.device = device
        self.affine: Optional[NdarrayOrTensor] = None

    def _get_rand_param(self, param_range, add_scalar: float = 0.0):
        out_param = []
        for f in param_range:
            if issequenceiterable(f):
                if len(f) != 2:
                    raise ValueError("If giving range as [min,max], should only have two elements per dim.")
                out_param.append(self.R.uniform(f[0], f[1]) + add_scalar)
            elif f is not None:
                out_param.append(self.R.uniform(-f, f) + add_scalar)
        return out_param

    def randomize(self, data: Optional[Any] = None) -> None:
        self.rotate_params = self._get_rand_param(self.rotate_range)
        self.shear_params = self._get_rand_param(self.shear_range)
        self.translate_params = self._get_rand_param(self.translate_range)
        self.scale_params = self._get_rand_param(self.scale_range, 1.0)

    def __call__(
        self,
        spatial_size: Optional[Sequence[int]] = None,
        grid: Optional[NdarrayOrTensor] = None,
        randomize: bool = True,
    ) -> NdarrayOrTensor:
        """
        Args:
            spatial_size: output grid size.
            grid: grid to be transformed. Shape must be (3, H, W) for 2D or (4, H, W, D) for 3D.
            randomize: boolean as to whether the grid parameters governing the grid
                should be randomized.

        Returns:
            a 2D (3xHxW) or 3D (4xHxWxD) grid.
        """
        if randomize:
            self.randomize()
        affine_grid = AffineGrid(
            rotate_params=self.rotate_params,
            shear_params=self.shear_params,
            translate_params=self.translate_params,
            scale_params=self.scale_params,
            device=self.device,
        )
        _grid: NdarrayOrTensor
        _grid, self.affine = affine_grid(spatial_size, grid)
        return _grid

    def get_transformation_matrix(self) -> Optional[NdarrayOrTensor]:
        """Get the most recently applied transformation matrix"""
        return self.affine


class RandDeformGrid(Randomizable, Transform):
    """
    Generate random deformation grid.
    """

    backend = [TransformBackends.TORCH]

    def __init__(
        self,
        spacing: Union[Sequence[float], float],
        magnitude_range: Tuple[float, float],
        as_tensor_output: bool = True,
        device: Optional[torch.device] = None,
    ) -> None:
        """
        Args:
            spacing: spacing of the grid in 2D or 3D.
                e.g., spacing=(1, 1) indicates pixel-wise deformation in 2D,
                spacing=(1, 1, 1) indicates voxel-wise deformation in 3D,
                spacing=(2, 2) indicates deformation field defined on every other pixel in 2D.
            magnitude_range: the random offsets will be generated from
                `uniform[magnitude[0], magnitude[1])`.
            as_tensor_output: whether to output tensor instead of numpy array.
                defaults to True.
            device: device to store the output grid data.
        """
        self.spacing = spacing
        self.magnitude = magnitude_range

        self.rand_mag = 1.0
        self.as_tensor_output = as_tensor_output
        self.random_offset: np.ndarray
        self.device = device

    def randomize(self, grid_size: Sequence[int]) -> None:
        self.random_offset = self.R.normal(size=([len(grid_size)] + list(grid_size))).astype(np.float32, copy=False)
        self.rand_mag = self.R.uniform(self.magnitude[0], self.magnitude[1])

    def __call__(self, spatial_size: Sequence[int]):
        """
        Args:
            spatial_size: spatial size of the grid.
        """
        self.spacing = fall_back_tuple(self.spacing, (1.0,) * len(spatial_size))
        control_grid = create_control_grid(spatial_size, self.spacing, device=self.device, backend="torch")
        self.randomize(control_grid.shape[1:])
        _offset, *_ = convert_to_dst_type(self.rand_mag * self.random_offset, control_grid)
        control_grid[: len(spatial_size)] += _offset
        if not self.as_tensor_output:
            control_grid, *_ = convert_data_type(control_grid, output_type=np.ndarray, dtype=np.float32)
        return control_grid


class Resample(Transform):

    backend = [TransformBackends.TORCH]

    @deprecated_arg(name="as_tensor_output", since="0.6")
    def __init__(
        self,
        mode: Union[GridSampleMode, str] = GridSampleMode.BILINEAR,
        padding_mode: Union[GridSamplePadMode, str] = GridSamplePadMode.BORDER,
        as_tensor_output: bool = True,
        norm_coords: bool = True,
        device: Optional[torch.device] = None,
        dtype: DtypeLike = np.float64,
    ) -> None:
        """
        computes output image using values from `img`, locations from `grid` using pytorch.
        supports spatially 2D or 3D (num_channels, H, W[, D]).

        Args:
            mode: {``"bilinear"``, ``"nearest"``}
                Interpolation mode to calculate output values. Defaults to ``"bilinear"``.
                See also: https://pytorch.org/docs/stable/generated/torch.nn.functional.grid_sample.html
            padding_mode: {``"zeros"``, ``"border"``, ``"reflection"``}
                Padding mode for outside grid values. Defaults to ``"border"``.
                See also: https://pytorch.org/docs/stable/generated/torch.nn.functional.grid_sample.html
                When `USE_COMPILED` is `True`, this argument uses
                ``"nearest"``, ``"bilinear"``, ``"bicubic"`` to indicate 0, 1, 3 order interpolations.
                See also: https://docs.monai.io/en/stable/networks.html#grid-pull
            norm_coords: whether to normalize the coordinates from `[-(size-1)/2, (size-1)/2]` to
                `[0, size - 1]` (for ``monai/csrc`` implementation) or
                `[-1, 1]` (for torch ``grid_sample`` implementation) to be compatible with the underlying
                resampling API.
            device: device on which the tensor will be allocated.
            dtype: data type for resampling computation. Defaults to ``np.float64`` for best precision.
                If ``None``, use the data type of input data. To be compatible with other modules,
                the output data type is always `float32`.

        .. deprecated:: 0.6.0
            ``as_tensor_output`` is deprecated.

        """
        self.mode: GridSampleMode = look_up_option(mode, GridSampleMode)
        self.padding_mode: GridSamplePadMode = look_up_option(padding_mode, GridSamplePadMode)
        self.norm_coords = norm_coords
        self.device = device
        self.dtype = dtype

    def __call__(
        self,
        img: NdarrayOrTensor,
        grid: Optional[NdarrayOrTensor] = None,
        mode: Optional[Union[GridSampleMode, str]] = None,
        padding_mode: Optional[Union[GridSamplePadMode, str]] = None,
        dtype: DtypeLike = None,
    ) -> NdarrayOrTensor:
        """
        Args:
            img: shape must be (num_channels, H, W[, D]).
            grid: shape must be (3, H, W) for 2D or (4, H, W, D) for 3D.
                if ``norm_coords`` is True, the grid values must be in `[-(size-1)/2, (size-1)/2]`.
                if ``USE_COMPILED=True`` and ``norm_coords=False``, grid values must be in `[0, size-1]`.
                if ``USE_COMPILED=False`` and ``norm_coords=False``, grid values must be in `[-1, 1]`.
            mode: {``"bilinear"``, ``"nearest"``}
                Interpolation mode to calculate output values. Defaults to ``self.mode``.
                See also: https://pytorch.org/docs/stable/generated/torch.nn.functional.grid_sample.html
                When `USE_COMPILED` is `True`, this argument uses
                ``"nearest"``, ``"bilinear"``, ``"bicubic"`` to indicate 0, 1, 3 order interpolations.
                See also: https://docs.monai.io/en/stable/networks.html#grid-pull
            padding_mode: {``"zeros"``, ``"border"``, ``"reflection"``}
                Padding mode for outside grid values. Defaults to ``self.padding_mode``.
                See also: https://pytorch.org/docs/stable/generated/torch.nn.functional.grid_sample.html
            dtype: data type for resampling computation. Defaults to ``self.dtype``.
                To be compatible with other modules, the output data type is always `float32`.

        See also:
            :py:const:`monai.config.USE_COMPILED`
        """
        if grid is None:
            raise ValueError("Unknown grid.")
        _device = img.device if isinstance(img, torch.Tensor) else self.device
        _dtype = dtype or self.dtype or img.dtype
        img_t = img if isinstance(img, torch.Tensor) else torch.as_tensor(img)
        img_t, *_ = convert_data_type(img_t, dtype=_dtype, device=_device)
        grid_t, *_ = convert_to_dst_type(grid, img_t)
        if grid_t is grid:  # copy if needed (convert_data_type converts to contiguous)
            grid_t = grid_t.clone(memory_format=torch.contiguous_format)
        sr = min(len(img_t.shape[1:]), 3)

        if USE_COMPILED:
            if self.norm_coords:
                for i, dim in enumerate(img_t.shape[1 : 1 + sr]):
                    grid_t[i] = (max(dim, 2) / 2.0 - 0.5 + grid_t[i]) / grid_t[-1:]
            grid_t = moveaxis(grid_t[:sr], 0, -1)  # type: ignore
            _padding_mode = self.padding_mode if padding_mode is None else padding_mode
            _padding_mode = _padding_mode.value if isinstance(_padding_mode, GridSamplePadMode) else _padding_mode
            bound = 1 if _padding_mode == "reflection" else _padding_mode
            _interp_mode = self.mode if mode is None else mode
            _interp_mode = _interp_mode.value if isinstance(_interp_mode, GridSampleMode) else _interp_mode
            if _interp_mode == "bicubic":
                interp = 3
            elif _interp_mode == "bilinear":
                interp = 1
            else:
                interp = _interp_mode  # type: ignore
            out = grid_pull(
                img_t.unsqueeze(0), grid_t.unsqueeze(0), bound=bound, extrapolate=True, interpolation=interp
            )[0]
        else:
            if self.norm_coords:
                for i, dim in enumerate(img_t.shape[1 : 1 + sr]):
                    grid_t[i] = 2.0 / (max(2, dim) - 1.0) * grid_t[i] / grid_t[-1:]
            index_ordering: List[int] = list(range(sr - 1, -1, -1))
            grid_t = moveaxis(grid_t[index_ordering], 0, -1)  # type: ignore
            out = torch.nn.functional.grid_sample(
                img_t.unsqueeze(0),
                grid_t.unsqueeze(0),
                mode=self.mode.value if mode is None else GridSampleMode(mode).value,
                padding_mode=self.padding_mode.value if padding_mode is None else GridSamplePadMode(padding_mode).value,
                align_corners=True,
            )[0]
        out_val, *_ = convert_to_dst_type(out, dst=img, dtype=np.float32)
        return out_val


class Affine(Transform):
    """
    Transform ``img`` given the affine parameters.
    A tutorial is available: https://github.com/Project-MONAI/tutorials/blob/0.6.0/modules/transforms_demo_2d.ipynb.

    """

    backend = list(set(AffineGrid.backend) & set(Resample.backend))

    @deprecated_arg(name="as_tensor_output", since="0.6")
    @deprecated_arg(name="norm_coords", since="0.8")
    def __init__(
        self,
        rotate_params: Optional[Union[Sequence[float], float]] = None,
        shear_params: Optional[Union[Sequence[float], float]] = None,
        translate_params: Optional[Union[Sequence[float], float]] = None,
        scale_params: Optional[Union[Sequence[float], float]] = None,
        affine: Optional[NdarrayOrTensor] = None,
        spatial_size: Optional[Union[Sequence[int], int]] = None,
        mode: Union[GridSampleMode, str] = GridSampleMode.BILINEAR,
        padding_mode: Union[GridSamplePadMode, str] = GridSamplePadMode.REFLECTION,
        normalized: bool = False,
        norm_coords: bool = True,
        as_tensor_output: bool = True,
        device: Optional[torch.device] = None,
        dtype: DtypeLike = np.float32,
        image_only: bool = False,
    ) -> None:
        """
        The affine transformations are applied in rotate, shear, translate, scale order.

        Args:
            rotate_params: a rotation angle in radians, a scalar for 2D image, a tuple of 3 floats for 3D.
                Defaults to no rotation.
            shear_params: shearing factors for affine matrix, take a 3D affine as example::

                [
                    [1.0, params[0], params[1], 0.0],
                    [params[2], 1.0, params[3], 0.0],
                    [params[4], params[5], 1.0, 0.0],
                    [0.0, 0.0, 0.0, 1.0],
                ]

                a tuple of 2 floats for 2D, a tuple of 6 floats for 3D. Defaults to no shearing.
            translate_params: a tuple of 2 floats for 2D, a tuple of 3 floats for 3D. Translation is in
                pixel/voxel relative to the center of the input image. Defaults to no translation.
            scale_params: scale factor for every spatial dims. a tuple of 2 floats for 2D,
                a tuple of 3 floats for 3D. Defaults to `1.0`.
            affine: If applied, ignore the params (`rotate_params`, etc.) and use the
                supplied matrix. Should be square with each side = num of image spatial
                dimensions + 1.
            spatial_size: output image spatial size.
                if `spatial_size` and `self.spatial_size` are not defined, or smaller than 1,
                the transform will use the spatial size of `img`.
                if some components of the `spatial_size` are non-positive values, the transform will use the
                corresponding components of img size. For example, `spatial_size=(32, -1)` will be adapted
                to `(32, 64)` if the second spatial dimension size of img is `64`.
            mode: {``"bilinear"``, ``"nearest"``}
                Interpolation mode to calculate output values. Defaults to ``"bilinear"``.
                See also: https://pytorch.org/docs/stable/generated/torch.nn.functional.grid_sample.html
                When `USE_COMPILED` is `True`, this argument uses
                ``"nearest"``, ``"bilinear"``, ``"bicubic"`` to indicate 0, 1, 3 order interpolations.
                See also: https://docs.monai.io/en/stable/networks.html#grid-pull
            padding_mode: {``"zeros"``, ``"border"``, ``"reflection"``}
                Padding mode for outside grid values. Defaults to ``"reflection"``.
                See also: https://pytorch.org/docs/stable/generated/torch.nn.functional.grid_sample.html
            normalized: indicating whether the provided `affine` is defined to include a normalization
                transform converting the coordinates from `[-(size-1)/2, (size-1)/2]` (defined in ``create_grid``) to
                `[0, size - 1]` or `[-1, 1]` in order to be compatible with the underlying resampling API.
                If `normalized=False`, additional coordinate normalization will be applied before resampling.
                See also: :py:func:`monai.networks.utils.normalize_transform`.
            device: device on which the tensor will be allocated.
            dtype: data type for resampling computation. Defaults to ``np.float32``.
                If ``None``, use the data type of input data. To be compatible with other modules,
                the output data type is always `float32`.
            image_only: if True return only the image volume, otherwise return (image, affine).

        .. deprecated:: 0.6.0
            ``as_tensor_output`` is deprecated.
        .. deprecated:: 0.8.1
            ``norm_coords`` is deprecated, please use ``normalized`` instead
            (the new flag is a negation, i.e., ``norm_coords == not normalized``).

        """
        self.affine_grid = AffineGrid(
            rotate_params=rotate_params,
            shear_params=shear_params,
            translate_params=translate_params,
            scale_params=scale_params,
            affine=affine,
            dtype=dtype,
            device=device,
        )
        self.image_only = image_only
        self.resampler = Resample(norm_coords=not normalized, device=device, dtype=dtype)
        self.spatial_size = spatial_size
        self.mode: GridSampleMode = look_up_option(mode, GridSampleMode)
        self.padding_mode: GridSamplePadMode = look_up_option(padding_mode, GridSamplePadMode)

    def __call__(
        self,
        img: NdarrayOrTensor,
        spatial_size: Optional[Union[Sequence[int], int]] = None,
        mode: Optional[Union[GridSampleMode, str]] = None,
        padding_mode: Optional[Union[GridSamplePadMode, str]] = None,
    ) -> Union[NdarrayOrTensor, Tuple[NdarrayOrTensor, NdarrayOrTensor]]:
        """
        Args:
            img: shape must be (num_channels, H, W[, D]),
            spatial_size: output image spatial size.
                if `spatial_size` and `self.spatial_size` are not defined, or smaller than 1,
                the transform will use the spatial size of `img`.
                if `img` has two spatial dimensions, `spatial_size` should have 2 elements [h, w].
                if `img` has three spatial dimensions, `spatial_size` should have 3 elements [h, w, d].
            mode: {``"bilinear"``, ``"nearest"``}
                Interpolation mode to calculate output values. Defaults to ``self.mode``.
                See also: https://pytorch.org/docs/stable/generated/torch.nn.functional.grid_sample.html
                When `USE_COMPILED` is `True`, this argument uses
                ``"nearest"``, ``"bilinear"``, ``"bicubic"`` to indicate 0, 1, 3 order interpolations.
                See also: https://docs.monai.io/en/stable/networks.html#grid-pull
            padding_mode: {``"zeros"``, ``"border"``, ``"reflection"``}
                Padding mode for outside grid values. Defaults to ``self.padding_mode``.
                See also: https://pytorch.org/docs/stable/generated/torch.nn.functional.grid_sample.html
        """
        sp_size = fall_back_tuple(self.spatial_size if spatial_size is None else spatial_size, img.shape[1:])
        grid, affine = self.affine_grid(spatial_size=sp_size)
        ret = self.resampler(img, grid=grid, mode=mode or self.mode, padding_mode=padding_mode or self.padding_mode)

        return ret if self.image_only else (ret, affine)


class RandAffine(RandomizableTransform):
    """
    Random affine transform.
    A tutorial is available: https://github.com/Project-MONAI/tutorials/blob/0.6.0/modules/transforms_demo_2d.ipynb.

    """

    backend = Affine.backend

    @deprecated_arg(name="as_tensor_output", since="0.6")
    def __init__(
        self,
        prob: float = 0.1,
        rotate_range: RandRange = None,
        shear_range: RandRange = None,
        translate_range: RandRange = None,
        scale_range: RandRange = None,
        spatial_size: Optional[Union[Sequence[int], int]] = None,
        mode: Union[GridSampleMode, str] = GridSampleMode.BILINEAR,
        padding_mode: Union[GridSamplePadMode, str] = GridSamplePadMode.REFLECTION,
        cache_grid: bool = False,
        as_tensor_output: bool = True,
        device: Optional[torch.device] = None,
    ) -> None:
        """
        Args:
            prob: probability of returning a randomized affine grid.
                defaults to 0.1, with 10% chance returns a randomized grid.
            rotate_range: angle range in radians. If element `i` is a pair of (min, max) values, then
                `uniform[-rotate_range[i][0], rotate_range[i][1])` will be used to generate the rotation parameter
                for the `i`th spatial dimension. If not, `uniform[-rotate_range[i], rotate_range[i])` will be used.
                This can be altered on a per-dimension basis. E.g., `((0,3), 1, ...)`: for dim0, rotation will be
                in range `[0, 3]`, and for dim1 `[-1, 1]` will be used. Setting a single value will use `[-x, x]`
                for dim0 and nothing for the remaining dimensions.
            shear_range: shear range with format matching `rotate_range`, it defines the range to randomly select
                shearing factors(a tuple of 2 floats for 2D, a tuple of 6 floats for 3D) for affine matrix,
                take a 3D affine as example::

                    [
                        [1.0, params[0], params[1], 0.0],
                        [params[2], 1.0, params[3], 0.0],
                        [params[4], params[5], 1.0, 0.0],
                        [0.0, 0.0, 0.0, 1.0],
                    ]

            translate_range: translate range with format matching `rotate_range`, it defines the range to randomly
                select pixel/voxel to translate for every spatial dims.
            scale_range: scaling range with format matching `rotate_range`. it defines the range to randomly select
                the scale factor to translate for every spatial dims. A value of 1.0 is added to the result.
                This allows 0 to correspond to no change (i.e., a scaling of 1.0).
            spatial_size: output image spatial size.
                if `spatial_size` and `self.spatial_size` are not defined, or smaller than 1,
                the transform will use the spatial size of `img`.
                if some components of the `spatial_size` are non-positive values, the transform will use the
                corresponding components of img size. For example, `spatial_size=(32, -1)` will be adapted
                to `(32, 64)` if the second spatial dimension size of img is `64`.
            mode: {``"bilinear"``, ``"nearest"``}
                Interpolation mode to calculate output values. Defaults to ``"bilinear"``.
                See also: https://pytorch.org/docs/stable/generated/torch.nn.functional.grid_sample.html
            padding_mode: {``"zeros"``, ``"border"``, ``"reflection"``}
                Padding mode for outside grid values. Defaults to ``"reflection"``.
                See also: https://pytorch.org/docs/stable/generated/torch.nn.functional.grid_sample.html
            cache_grid: whether to cache the identity sampling grid.
                If the spatial size is not dynamically defined by input image, enabling this option could
                accelerate the transform.
            device: device on which the tensor will be allocated.

        See also:
            - :py:class:`RandAffineGrid` for the random affine parameters configurations.
            - :py:class:`Affine` for the affine transformation parameters configurations.

        .. deprecated:: 0.6.0
            ``as_tensor_output`` is deprecated.

        """
        RandomizableTransform.__init__(self, prob)

        self.rand_affine_grid = RandAffineGrid(
            rotate_range=rotate_range,
            shear_range=shear_range,
            translate_range=translate_range,
            scale_range=scale_range,
            device=device,
        )
        self.resampler = Resample(device=device)

        self.spatial_size = spatial_size
        self.cache_grid = cache_grid
        self._cached_grid = self._init_identity_cache()
        self.mode: GridSampleMode = GridSampleMode(mode)
        self.padding_mode: GridSamplePadMode = GridSamplePadMode(padding_mode)

    def _init_identity_cache(self):
        """
        Create cache of the identity grid if cache_grid=True and spatial_size is known.
        """
        if self.spatial_size is None:
            if self.cache_grid:
                warnings.warn(
                    "cache_grid=True is not compatible with the dynamic spatial_size, please specify 'spatial_size'."
                )
            return None
        _sp_size = ensure_tuple(self.spatial_size)
        _ndim = len(_sp_size)
        if _sp_size != fall_back_tuple(_sp_size, [1] * _ndim) or _sp_size != fall_back_tuple(_sp_size, [2] * _ndim):
            # dynamic shape because it falls back to different outcomes
            if self.cache_grid:
                warnings.warn(
                    "cache_grid=True is not compatible with the dynamic spatial_size "
                    f"'spatial_size={self.spatial_size}', please specify 'spatial_size'."
                )
            return None
        return create_grid(spatial_size=_sp_size, device=self.rand_affine_grid.device, backend="torch")

    def get_identity_grid(self, spatial_size: Sequence[int]):
        """
        Return a cached or new identity grid depends on the availability.

        Args:
            spatial_size: non-dynamic spatial size
        """
        ndim = len(spatial_size)
        if spatial_size != fall_back_tuple(spatial_size, [1] * ndim) or spatial_size != fall_back_tuple(
            spatial_size, [2] * ndim
        ):
            raise RuntimeError(f"spatial_size should not be dynamic, got {spatial_size}.")
        return (
            create_grid(spatial_size=spatial_size, device=self.rand_affine_grid.device, backend="torch")
            if self._cached_grid is None
            else self._cached_grid
        )

    def set_random_state(
        self, seed: Optional[int] = None, state: Optional[np.random.RandomState] = None
    ) -> "RandAffine":
        self.rand_affine_grid.set_random_state(seed, state)
        super().set_random_state(seed, state)
        return self

    def randomize(self, data: Optional[Any] = None) -> None:
        super().randomize(None)
        if not self._do_transform:
            return None
        self.rand_affine_grid.randomize()

    def __call__(
        self,
        img: NdarrayOrTensor,
        spatial_size: Optional[Union[Sequence[int], int]] = None,
        mode: Optional[Union[GridSampleMode, str]] = None,
        padding_mode: Optional[Union[GridSamplePadMode, str]] = None,
        randomize: bool = True,
    ) -> NdarrayOrTensor:
        """
        Args:
            img: shape must be (num_channels, H, W[, D]),
            spatial_size: output image spatial size.
                if `spatial_size` and `self.spatial_size` are not defined, or smaller than 1,
                the transform will use the spatial size of `img`.
                if `img` has two spatial dimensions, `spatial_size` should have 2 elements [h, w].
                if `img` has three spatial dimensions, `spatial_size` should have 3 elements [h, w, d].
            mode: {``"bilinear"``, ``"nearest"``}
                Interpolation mode to calculate output values. Defaults to ``self.mode``.
                See also: https://pytorch.org/docs/stable/generated/torch.nn.functional.grid_sample.html
            padding_mode: {``"zeros"``, ``"border"``, ``"reflection"``}
                Padding mode for outside grid values. Defaults to ``self.padding_mode``.
                See also: https://pytorch.org/docs/stable/generated/torch.nn.functional.grid_sample.html
            randomize: whether to execute `randomize()` function first, default to True.

        """
        if randomize:
            self.randomize()

        # if not doing transform and spatial size doesn't change, nothing to do
        # except convert to float and device
        sp_size = fall_back_tuple(self.spatial_size if spatial_size is None else spatial_size, img.shape[1:])
        do_resampling = self._do_transform or (sp_size != ensure_tuple(img.shape[1:]))
        if not do_resampling:
            img, *_ = convert_data_type(img, dtype=torch.float32, device=self.resampler.device)
        grid = self.get_identity_grid(sp_size)
        if self._do_transform:
            grid = self.rand_affine_grid(grid=grid, randomize=randomize)
        out: NdarrayOrTensor = self.resampler(
            img=img, grid=grid, mode=mode or self.mode, padding_mode=padding_mode or self.padding_mode
        )
        return out


class Rand2DElastic(RandomizableTransform):
    """
    Random elastic deformation and affine in 2D.
    A tutorial is available: https://github.com/Project-MONAI/tutorials/blob/0.6.0/modules/transforms_demo_2d.ipynb.

    """

    backend = Resample.backend

    @deprecated_arg(name="as_tensor_output", since="0.6")
    def __init__(
        self,
        spacing: Union[Tuple[float, float], float],
        magnitude_range: Tuple[float, float],
        prob: float = 0.1,
        rotate_range: RandRange = None,
        shear_range: RandRange = None,
        translate_range: RandRange = None,
        scale_range: RandRange = None,
        spatial_size: Optional[Union[Tuple[int, int], int]] = None,
        mode: Union[GridSampleMode, str] = GridSampleMode.BILINEAR,
        padding_mode: Union[GridSamplePadMode, str] = GridSamplePadMode.REFLECTION,
        as_tensor_output: bool = False,
        device: Optional[torch.device] = None,
    ) -> None:
        """
        Args:
            spacing : distance in between the control points.
            magnitude_range: the random offsets will be generated from ``uniform[magnitude[0], magnitude[1])``.
            prob: probability of returning a randomized elastic transform.
                defaults to 0.1, with 10% chance returns a randomized elastic transform,
                otherwise returns a ``spatial_size`` centered area extracted from the input image.
            rotate_range: angle range in radians. If element `i` is a pair of (min, max) values, then
                `uniform[-rotate_range[i][0], rotate_range[i][1])` will be used to generate the rotation parameter
                for the `i`th spatial dimension. If not, `uniform[-rotate_range[i], rotate_range[i])` will be used.
                This can be altered on a per-dimension basis. E.g., `((0,3), 1, ...)`: for dim0, rotation will be
                in range `[0, 3]`, and for dim1 `[-1, 1]` will be used. Setting a single value will use `[-x, x]`
                for dim0 and nothing for the remaining dimensions.
            shear_range: shear range with format matching `rotate_range`, it defines the range to randomly select
                shearing factors(a tuple of 2 floats for 2D) for affine matrix, take a 2D affine as example::

                    [
                        [1.0, params[0], 0.0],
                        [params[1], 1.0, 0.0],
                        [0.0, 0.0, 1.0],
                    ]

            translate_range: translate range with format matching `rotate_range`, it defines the range to randomly
                select pixel to translate for every spatial dims.
            scale_range: scaling range with format matching `rotate_range`. it defines the range to randomly select
                the scale factor to translate for every spatial dims. A value of 1.0 is added to the result.
                This allows 0 to correspond to no change (i.e., a scaling of 1.0).
            spatial_size: specifying output image spatial size [h, w].
                if `spatial_size` and `self.spatial_size` are not defined, or smaller than 1,
                the transform will use the spatial size of `img`.
                if some components of the `spatial_size` are non-positive values, the transform will use the
                corresponding components of img size. For example, `spatial_size=(32, -1)` will be adapted
                to `(32, 64)` if the second spatial dimension size of img is `64`.
            mode: {``"bilinear"``, ``"nearest"``}
                Interpolation mode to calculate output values. Defaults to ``"bilinear"``.
                See also: https://pytorch.org/docs/stable/generated/torch.nn.functional.grid_sample.html
            padding_mode: {``"zeros"``, ``"border"``, ``"reflection"``}
                Padding mode for outside grid values. Defaults to ``"reflection"``.
                See also: https://pytorch.org/docs/stable/generated/torch.nn.functional.grid_sample.html
            device: device on which the tensor will be allocated.

        See also:
            - :py:class:`RandAffineGrid` for the random affine parameters configurations.
            - :py:class:`Affine` for the affine transformation parameters configurations.

        .. deprecated:: 0.6.0
            ``as_tensor_output`` is deprecated.

        """
        RandomizableTransform.__init__(self, prob)
        self.deform_grid = RandDeformGrid(
            spacing=spacing, magnitude_range=magnitude_range, as_tensor_output=True, device=device
        )
        self.rand_affine_grid = RandAffineGrid(
            rotate_range=rotate_range,
            shear_range=shear_range,
            translate_range=translate_range,
            scale_range=scale_range,
            device=device,
        )
        self.resampler = Resample(device=device)

        self.device = device
        self.spatial_size = spatial_size
        self.mode: GridSampleMode = look_up_option(mode, GridSampleMode)
        self.padding_mode: GridSamplePadMode = look_up_option(padding_mode, GridSamplePadMode)

    def set_random_state(
        self, seed: Optional[int] = None, state: Optional[np.random.RandomState] = None
    ) -> "Rand2DElastic":
        self.deform_grid.set_random_state(seed, state)
        self.rand_affine_grid.set_random_state(seed, state)
        super().set_random_state(seed, state)
        return self

    def randomize(self, spatial_size: Sequence[int]) -> None:
        super().randomize(None)
        if not self._do_transform:
            return None
        self.deform_grid.randomize(spatial_size)
        self.rand_affine_grid.randomize()

    def __call__(
        self,
        img: NdarrayOrTensor,
        spatial_size: Optional[Union[Tuple[int, int], int]] = None,
        mode: Optional[Union[GridSampleMode, str]] = None,
        padding_mode: Optional[Union[GridSamplePadMode, str]] = None,
        randomize: bool = True,
    ) -> NdarrayOrTensor:
        """
        Args:
            img: shape must be (num_channels, H, W),
            spatial_size: specifying output image spatial size [h, w].
                if `spatial_size` and `self.spatial_size` are not defined, or smaller than 1,
                the transform will use the spatial size of `img`.
            mode: {``"bilinear"``, ``"nearest"``}
                Interpolation mode to calculate output values. Defaults to ``self.mode``.
                See also: https://pytorch.org/docs/stable/generated/torch.nn.functional.grid_sample.html
            padding_mode: {``"zeros"``, ``"border"``, ``"reflection"``}
                Padding mode for outside grid values. Defaults to ``self.padding_mode``.
                See also: https://pytorch.org/docs/stable/generated/torch.nn.functional.grid_sample.html
            randomize: whether to execute `randomize()` function first, default to True.
        """
        sp_size = fall_back_tuple(self.spatial_size if spatial_size is None else spatial_size, img.shape[1:])
        if randomize:
            self.randomize(spatial_size=sp_size)

        if self._do_transform:
            grid = self.deform_grid(spatial_size=sp_size)
            grid = self.rand_affine_grid(grid=grid)
            grid = torch.nn.functional.interpolate(  # type: ignore
                recompute_scale_factor=True,
                input=grid.unsqueeze(0),
                scale_factor=list(ensure_tuple(self.deform_grid.spacing)),
                mode=InterpolateMode.BICUBIC.value,
                align_corners=False,
            )
            grid = CenterSpatialCrop(roi_size=sp_size)(grid[0])
        else:
            _device = img.device if isinstance(img, torch.Tensor) else self.device
            grid = create_grid(spatial_size=sp_size, device=_device, backend="torch")
        out: NdarrayOrTensor = self.resampler(
            img, grid, mode=mode or self.mode, padding_mode=padding_mode or self.padding_mode
        )
        return out


class Rand3DElastic(RandomizableTransform):
    """
    Random elastic deformation and affine in 3D.
    A tutorial is available: https://github.com/Project-MONAI/tutorials/blob/0.6.0/modules/transforms_demo_2d.ipynb.

    """

    backend = Resample.backend

    @deprecated_arg(name="as_tensor_output", since="0.6")
    def __init__(
        self,
        sigma_range: Tuple[float, float],
        magnitude_range: Tuple[float, float],
        prob: float = 0.1,
        rotate_range: RandRange = None,
        shear_range: RandRange = None,
        translate_range: RandRange = None,
        scale_range: RandRange = None,
        spatial_size: Optional[Union[Tuple[int, int, int], int]] = None,
        mode: Union[GridSampleMode, str] = GridSampleMode.BILINEAR,
        padding_mode: Union[GridSamplePadMode, str] = GridSamplePadMode.REFLECTION,
        as_tensor_output: bool = False,
        device: Optional[torch.device] = None,
    ) -> None:
        """
        Args:
            sigma_range: a Gaussian kernel with standard deviation sampled from
                ``uniform[sigma_range[0], sigma_range[1])`` will be used to smooth the random offset grid.
            magnitude_range: the random offsets on the grid will be generated from
                ``uniform[magnitude[0], magnitude[1])``.
            prob: probability of returning a randomized elastic transform.
                defaults to 0.1, with 10% chance returns a randomized elastic transform,
                otherwise returns a ``spatial_size`` centered area extracted from the input image.
            rotate_range: angle range in radians. If element `i` is a pair of (min, max) values, then
                `uniform[-rotate_range[i][0], rotate_range[i][1])` will be used to generate the rotation parameter
                for the `i`th spatial dimension. If not, `uniform[-rotate_range[i], rotate_range[i])` will be used.
                This can be altered on a per-dimension basis. E.g., `((0,3), 1, ...)`: for dim0, rotation will be
                in range `[0, 3]`, and for dim1 `[-1, 1]` will be used. Setting a single value will use `[-x, x]`
                for dim0 and nothing for the remaining dimensions.
            shear_range: shear range with format matching `rotate_range`, it defines the range to randomly select
                shearing factors(a tuple of 6 floats for 3D) for affine matrix, take a 3D affine as example::

                    [
                        [1.0, params[0], params[1], 0.0],
                        [params[2], 1.0, params[3], 0.0],
                        [params[4], params[5], 1.0, 0.0],
                        [0.0, 0.0, 0.0, 1.0],
                    ]

            translate_range: translate range with format matching `rotate_range`, it defines the range to randomly
                select voxel to translate for every spatial dims.
            scale_range: scaling range with format matching `rotate_range`. it defines the range to randomly select
                the scale factor to translate for every spatial dims. A value of 1.0 is added to the result.
                This allows 0 to correspond to no change (i.e., a scaling of 1.0).
            spatial_size: specifying output image spatial size [h, w, d].
                if `spatial_size` and `self.spatial_size` are not defined, or smaller than 1,
                the transform will use the spatial size of `img`.
                if some components of the `spatial_size` are non-positive values, the transform will use the
                corresponding components of img size. For example, `spatial_size=(32, 32, -1)` will be adapted
                to `(32, 32, 64)` if the third spatial dimension size of img is `64`.
            mode: {``"bilinear"``, ``"nearest"``}
                Interpolation mode to calculate output values. Defaults to ``"bilinear"``.
                See also: https://pytorch.org/docs/stable/generated/torch.nn.functional.grid_sample.html
            padding_mode: {``"zeros"``, ``"border"``, ``"reflection"``}
                Padding mode for outside grid values. Defaults to ``"reflection"``.
                See also: https://pytorch.org/docs/stable/generated/torch.nn.functional.grid_sample.html
            device: device on which the tensor will be allocated.

        See also:
            - :py:class:`RandAffineGrid` for the random affine parameters configurations.
            - :py:class:`Affine` for the affine transformation parameters configurations.

        .. deprecated:: 0.6.0
            ``as_tensor_output`` is deprecated.

        """
        RandomizableTransform.__init__(self, prob)
        self.rand_affine_grid = RandAffineGrid(
            rotate_range=rotate_range,
            shear_range=shear_range,
            translate_range=translate_range,
            scale_range=scale_range,
            device=device,
        )
        self.resampler = Resample(device=device)

        self.sigma_range = sigma_range
        self.magnitude_range = magnitude_range
        self.spatial_size = spatial_size
        self.mode: GridSampleMode = look_up_option(mode, GridSampleMode)
        self.padding_mode: GridSamplePadMode = look_up_option(padding_mode, GridSamplePadMode)
        self.device = device

        self.rand_offset: np.ndarray
        self.magnitude = 1.0
        self.sigma = 1.0

    def set_random_state(
        self, seed: Optional[int] = None, state: Optional[np.random.RandomState] = None
    ) -> "Rand3DElastic":
        self.rand_affine_grid.set_random_state(seed, state)
        super().set_random_state(seed, state)
        return self

    def randomize(self, grid_size: Sequence[int]) -> None:
        super().randomize(None)
        if not self._do_transform:
            return None
        self.rand_offset = self.R.uniform(-1.0, 1.0, [3] + list(grid_size)).astype(np.float32, copy=False)
        self.magnitude = self.R.uniform(self.magnitude_range[0], self.magnitude_range[1])
        self.sigma = self.R.uniform(self.sigma_range[0], self.sigma_range[1])
        self.rand_affine_grid.randomize()

    def __call__(
        self,
        img: NdarrayOrTensor,
        spatial_size: Optional[Union[Tuple[int, int, int], int]] = None,
        mode: Optional[Union[GridSampleMode, str]] = None,
        padding_mode: Optional[Union[GridSamplePadMode, str]] = None,
        randomize: bool = True,
    ) -> NdarrayOrTensor:
        """
        Args:
            img: shape must be (num_channels, H, W, D),
            spatial_size: specifying spatial 3D output image spatial size [h, w, d].
                if `spatial_size` and `self.spatial_size` are not defined, or smaller than 1,
                the transform will use the spatial size of `img`.
            mode: {``"bilinear"``, ``"nearest"``}
                Interpolation mode to calculate output values. Defaults to ``self.mode``.
                See also: https://pytorch.org/docs/stable/generated/torch.nn.functional.grid_sample.html
            padding_mode: {``"zeros"``, ``"border"``, ``"reflection"``}
                Padding mode for outside grid values. Defaults to ``self.padding_mode``.
                See also: https://pytorch.org/docs/stable/generated/torch.nn.functional.grid_sample.html
            randomize: whether to execute `randomize()` function first, default to True.
        """
        sp_size = fall_back_tuple(self.spatial_size if spatial_size is None else spatial_size, img.shape[1:])
        if randomize:
            self.randomize(grid_size=sp_size)

        _device = img.device if isinstance(img, torch.Tensor) else self.device
        grid = create_grid(spatial_size=sp_size, device=_device, backend="torch")
        if self._do_transform:
            if self.rand_offset is None:
                raise RuntimeError("rand_offset is not initialized.")
            gaussian = GaussianFilter(3, self.sigma, 3.0).to(device=_device)
            offset = torch.as_tensor(self.rand_offset, device=_device).unsqueeze(0)
            grid[:3] += gaussian(offset)[0] * self.magnitude
            grid = self.rand_affine_grid(grid=grid)
        out: NdarrayOrTensor = self.resampler(
            img, grid, mode=mode or self.mode, padding_mode=padding_mode or self.padding_mode
        )
        return out


class GridDistortion(Transform):

    backend = [TransformBackends.TORCH]

    def __init__(
        self,
        num_cells: Union[Tuple[int], int],
        distort_steps: Sequence[Sequence[float]],
        mode: Union[GridSampleMode, str] = GridSampleMode.BILINEAR,
        padding_mode: Union[GridSamplePadMode, str] = GridSamplePadMode.BORDER,
        device: Optional[torch.device] = None,
    ) -> None:
        """
        Grid distortion transform. Refer to:
        https://github.com/albumentations-team/albumentations/blob/master/albumentations/augmentations/transforms.py

        Args:
            num_cells: number of grid cells on each dimension.
            distort_steps: This argument is a list of tuples, where each tuple contains the distort steps of the
                corresponding dimensions (in the order of H, W[, D]). The length of each tuple equals to `num_cells + 1`.
                Each value in the tuple represents the distort step of the related cell.
            mode: {``"bilinear"``, ``"nearest"``}
                Interpolation mode to calculate output values. Defaults to ``"bilinear"``.
                See also: https://pytorch.org/docs/stable/generated/torch.nn.functional.grid_sample.html
            padding_mode: {``"zeros"``, ``"border"``, ``"reflection"``}
                Padding mode for outside grid values. Defaults to ``"border"``.
                See also: https://pytorch.org/docs/stable/generated/torch.nn.functional.grid_sample.html
            device: device on which the tensor will be allocated.

        """
        self.resampler = Resample(mode=mode, padding_mode=padding_mode, device=device)
        self.num_cells = num_cells
        self.distort_steps = distort_steps
        self.device = device

    def __call__(
        self,
        img: NdarrayOrTensor,
        distort_steps: Optional[Sequence[Sequence]] = None,
        mode: Optional[Union[GridSampleMode, str]] = None,
        padding_mode: Optional[Union[GridSamplePadMode, str]] = None,
    ) -> NdarrayOrTensor:
        """
        Args:
            img: shape must be (num_channels, H, W[, D]).
            distort_steps: This argument is a list of tuples, where each tuple contains the distort steps of the
                corresponding dimensions (in the order of H, W[, D]). The length of each tuple equals to `num_cells + 1`.
                Each value in the tuple represents the distort step of the related cell.
            mode: {``"bilinear"``, ``"nearest"``}
                Interpolation mode to calculate output values. Defaults to ``"bilinear"``.
                See also: https://pytorch.org/docs/stable/generated/torch.nn.functional.grid_sample.html
            padding_mode: {``"zeros"``, ``"border"``, ``"reflection"``}
                Padding mode for outside grid values. Defaults to ``"border"``.
                See also: https://pytorch.org/docs/stable/generated/torch.nn.functional.grid_sample.html

        """
        distort_steps = self.distort_steps if distort_steps is None else distort_steps
        if len(img.shape) != len(distort_steps) + 1:
            raise ValueError("the spatial size of `img` does not match with the length of `distort_steps`")

        all_ranges = []
        num_cells = ensure_tuple_rep(self.num_cells, len(img.shape) - 1)
        for dim_idx, dim_size in enumerate(img.shape[1:]):
            dim_distort_steps = distort_steps[dim_idx]
            ranges = torch.zeros(dim_size, dtype=torch.float32)
            cell_size = dim_size // num_cells[dim_idx]
            prev = 0
            for idx in range(num_cells[dim_idx] + 1):
                start = int(idx * cell_size)
                end = start + cell_size
                if end > dim_size:
                    end = dim_size
                    cur = dim_size
                else:
                    cur = prev + cell_size * dim_distort_steps[idx]
                ranges[start:end] = torch.linspace(prev, cur, end - start)
                prev = cur
            ranges = ranges - (dim_size - 1.0) / 2.0
            all_ranges.append(ranges)

        coords = meshgrid_ij(*all_ranges)
        grid = torch.stack([*coords, torch.ones_like(coords[0])])

        return self.resampler(img, grid=grid, mode=mode, padding_mode=padding_mode)  # type: ignore


class RandGridDistortion(RandomizableTransform):

    backend = [TransformBackends.TORCH]

    def __init__(
        self,
        num_cells: Union[Tuple[int], int] = 5,
        prob: float = 0.1,
        distort_limit: Union[Tuple[float, float], float] = (-0.03, 0.03),
        mode: Union[GridSampleMode, str] = GridSampleMode.BILINEAR,
        padding_mode: Union[GridSamplePadMode, str] = GridSamplePadMode.BORDER,
        device: Optional[torch.device] = None,
    ) -> None:
        """
        Random grid distortion transform. Refer to:
        https://github.com/albumentations-team/albumentations/blob/master/albumentations/augmentations/transforms.py

        Args:
            num_cells: number of grid cells on each dimension.
            prob: probability of returning a randomized grid distortion transform. Defaults to 0.1.
            distort_limit: range to randomly distort.
                If single number, distort_limit is picked from (-distort_limit, distort_limit).
                Defaults to (-0.03, 0.03).
            mode: {``"bilinear"``, ``"nearest"``}
                Interpolation mode to calculate output values. Defaults to ``"bilinear"``.
                See also: https://pytorch.org/docs/stable/generated/torch.nn.functional.grid_sample.html
            padding_mode: {``"zeros"``, ``"border"``, ``"reflection"``}
                Padding mode for outside grid values. Defaults to ``"border"``.
                See also: https://pytorch.org/docs/stable/generated/torch.nn.functional.grid_sample.html
            device: device on which the tensor will be allocated.

        """
        RandomizableTransform.__init__(self, prob)
        self.num_cells = num_cells
        if isinstance(distort_limit, (int, float)):
            self.distort_limit = (min(-distort_limit, distort_limit), max(-distort_limit, distort_limit))
        else:
            self.distort_limit = (min(distort_limit), max(distort_limit))
        self.distort_steps: Sequence[Sequence[float]] = ((1.0,),)
        self.grid_distortion = GridDistortion(
            num_cells=num_cells, distort_steps=self.distort_steps, mode=mode, padding_mode=padding_mode, device=device
        )

    def randomize(self, spatial_shape: Sequence[int]) -> None:
        super().randomize(None)
        if not self._do_transform:
            return
        self.distort_steps = tuple(
            tuple(1.0 + self.R.uniform(low=self.distort_limit[0], high=self.distort_limit[1], size=n_cells + 1))
            for n_cells in ensure_tuple_rep(self.num_cells, len(spatial_shape))
        )

    def __call__(
        self,
        img: NdarrayOrTensor,
        mode: Optional[Union[GridSampleMode, str]] = None,
        padding_mode: Optional[Union[GridSamplePadMode, str]] = None,
        randomize: bool = True,
    ) -> NdarrayOrTensor:
        """
        Args:
            img: shape must be (num_channels, H, W[, D]).
            mode: {``"bilinear"``, ``"nearest"``}
                Interpolation mode to calculate output values. Defaults to ``"bilinear"``.
                See also: https://pytorch.org/docs/stable/generated/torch.nn.functional.grid_sample.html
            padding_mode: {``"zeros"``, ``"border"``, ``"reflection"``}
                Padding mode for outside grid values. Defaults to ``"border"``.
                See also: https://pytorch.org/docs/stable/generated/torch.nn.functional.grid_sample.html
            randomize: whether to shuffle the random factors using `randomize()`, default to True.
        """
        if randomize:
            self.randomize(img.shape[1:])
        if not self._do_transform:
            return img
        return self.grid_distortion(img, distort_steps=self.distort_steps, mode=mode, padding_mode=padding_mode)


class GridSplit(Transform):
    """
    Split the image into patches based on the provided grid in 2D.

    Args:
        grid: a tuple define the shape of the grid upon which the image is split. Defaults to (2, 2)
        size: a tuple or an integer that defines the output patch sizes.
            If it's an integer, the value will be repeated for each dimension.
            The default is None, where the patch size will be inferred from the grid shape.

    Example:
        Given an image (torch.Tensor or numpy.ndarray) with size of (3, 10, 10) and a grid of (2, 2),
        it will return a Tensor or array with the size of (4, 3, 5, 5).
        Here, if the `size` is provided, the returned shape will be (4, 3, size, size)

    Note: This transform currently support only image with two spatial dimensions.
    """

    backend = [TransformBackends.TORCH, TransformBackends.NUMPY]

    def __init__(self, grid: Tuple[int, int] = (2, 2), size: Optional[Union[int, Tuple[int, int]]] = None):
        # Grid size
        self.grid = grid

        # Patch size
        self.size = None if size is None else ensure_tuple_rep(size, len(self.grid))

    def __call__(
        self, image: NdarrayOrTensor, size: Optional[Union[int, Tuple[int, int], np.ndarray]] = None
    ) -> List[NdarrayOrTensor]:
        input_size = self.size if size is None else ensure_tuple_rep(size, len(self.grid))

        if self.grid == (1, 1) and input_size is None:
            return [image]

        split_size, steps = self._get_params(image.shape[1:], input_size)
        patches: List[NdarrayOrTensor]
        if isinstance(image, torch.Tensor):
            unfolded_image = (
                image.unfold(1, split_size[0], steps[0])
                .unfold(2, split_size[1], steps[1])
                .flatten(1, 2)
                .transpose(0, 1)
            )
            # Make a list of contiguous patches
            patches = [p.contiguous() for p in unfolded_image]
        elif isinstance(image, np.ndarray):
            x_step, y_step = steps
            c_stride, x_stride, y_stride = image.strides
            n_channels = image.shape[0]
            strided_image = as_strided(
                image,
                shape=(*self.grid, n_channels, split_size[0], split_size[1]),
                strides=(x_stride * x_step, y_stride * y_step, c_stride, x_stride, y_stride),
            )
            # Flatten the first two dimensions
            strided_image = strided_image.reshape(-1, *strided_image.shape[2:])
            # Make a list of contiguous patches
            patches = [np.ascontiguousarray(p) for p in strided_image]
        else:
            raise ValueError(f"Input type [{type(image)}] is not supported.")

        return patches

    def _get_params(
        self, image_size: Union[Sequence[int], np.ndarray], size: Optional[Union[Sequence[int], np.ndarray]] = None
    ):
        """
        Calculate the size and step required for splitting the image
        Args:
            The size of the input image
        """
        if size is None:
            # infer each sub-image size from the image size and the grid
            size = tuple(image_size[i] // self.grid[i] for i in range(len(self.grid)))

        if any(size[i] > image_size[i] for i in range(len(self.grid))):
            raise ValueError(f"The image size ({image_size})is smaller than the requested split size ({size})")

        steps = tuple(
            (image_size[i] - size[i]) // (self.grid[i] - 1) if self.grid[i] > 1 else image_size[i]
            for i in range(len(self.grid))
        )

        return size, steps


class GridPatch(Transform):
    """
    Extract all the patches sweeping the entire image in a row-major sliding-window manner with possible overlaps.
    It can sort the patches and return all or a subset of them.

    Args:
        patch_size: size of patches to generate slices for, 0 or None selects whole dimension
        offset: offset of starting position in the array, default is 0 for each dimension.
        num_patches: number of patches to return. Defaults to None, which returns all the available patches.
        overlap: the amount of overlap of neighboring patches in each dimension (a value between 0.0 and 1.0).
            If only one float number is given, it will be applied to all dimensions. Defaults to 0.0.
        sort_fn: a callable or string that defines the order of the patches to be returned. If it is a callable, it
            will be passed directly to the `key` argument of `sorted` function. The string can be "min" or "max",
            which are, respectively, the minimum and maximum of the sum of intensities of a patch across all dimensions
            and channels. Also "random" creates a random order of patches.
            By default no sorting is being done and patches are returned in a row-major order.
        threshold: a value to keep only the patches whose sum of intensities are less than the threshold.
            Defaults to no filtering.
        pad_mode: refer to NumpyPadMode and PytorchPadMode. If None, no padding will be applied. Defaults to ``"constant"``.
        pad_kwargs: other arguments for the `np.pad` or `torch.pad` function.

    """

    backend = [TransformBackends.TORCH, TransformBackends.NUMPY]

    def __init__(
        self,
        patch_size: Sequence[int],
        offset: Optional[Sequence[int]] = None,
        num_patches: Optional[int] = None,
        overlap: Union[Sequence[float], float] = 0.0,
        sort_fn: Optional[Union[Callable, str]] = None,
        threshold: Optional[float] = None,
        pad_mode: Union[NumpyPadMode, PytorchPadMode, str] = NumpyPadMode.CONSTANT,
        **pad_kwargs,
    ):
        self.patch_size = ensure_tuple(patch_size)
        self.offset = ensure_tuple(offset) if offset else (0,) * len(self.patch_size)
        self.pad_mode: Optional[NumpyPadMode] = convert_pad_mode(dst=np.zeros(1), mode=pad_mode) if pad_mode else None
        self.pad_kwargs = pad_kwargs
        self.overlap = overlap
        self.num_patches = num_patches
        self.sort_fn: Optional[Callable]
        if isinstance(sort_fn, str):
            self.sort_fn = GridPatchSort.get_sort_fn(sort_fn)
        else:
            self.sort_fn = sort_fn

        self.threshold = threshold
        if threshold:
            self.filter_fn = self.threshold_fn
        else:
            self.filter_fn = self.one_fn

    @staticmethod
    def one_fn(patch):
        return True

    def threshold_fn(self, patch):
        return patch.sum() < self.threshold

    def __call__(self, array: NdarrayOrTensor):
        # create the patch iterator which sweeps the image row-by-row
        array_np, *_ = convert_data_type(array, np.ndarray)
        patch_iterator = iter_patch(
            array_np,
            patch_size=(None,) + self.patch_size,  # expand to have the channel dim
            start_pos=(0,) + self.offset,  # expand to have the channel dim
            overlap=self.overlap,
            copy_back=False,
            mode=self.pad_mode,
            **self.pad_kwargs,
        )

        if self.sort_fn is not None:
            patch_iterator = sorted(patch_iterator, key=self.sort_fn)

        output = [
            (convert_to_dst_type(src=patch, dst=array)[0], convert_to_dst_type(src=slices[..., 0], dst=array)[0])
            for patch, slices in patch_iterator
            if self.filter_fn(patch)
        ]

        if self.num_patches:
            output = output[: self.num_patches]
            if len(output) < self.num_patches:
                patch = convert_to_dst_type(
                    src=np.full((array.shape[0], *self.patch_size), self.pad_kwargs.get("constant_values", 0)),
                    dst=array,
                )[0]
                start_location = convert_to_dst_type(src=np.zeros((len(self.patch_size), 1)), dst=array)[0]
                output += [(patch, start_location)] * (self.num_patches - len(output))

        return output


class RandGridPatch(GridPatch, RandomizableTransform):
    """
    Extract all the patches sweeping the entire image in a row-major sliding-window manner with possible overlaps,
    and with random offset for the minimal corner of the image, (0,0) for 2D and (0,0,0) for 3D.
    It can sort the patches and return all or a subset of them.

    Args:
        patch_size: size of patches to generate slices for, 0 or None selects whole dimension
        min_offset: the minimum range of offset to be selected randomly. Defaults to 0.
        max_offset: the maximum range of offset to be selected randomly.
            Defaults to image size modulo patch size.
        num_patches: number of patches to return. Defaults to None, which returns all the available patches.
        overlap: the amount of overlap of neighboring patches in each dimension (a value between 0.0 and 1.0).
            If only one float number is given, it will be applied to all dimensions. Defaults to 0.0.
        sort_fn: a callable or string that defines the order of the patches to be returned. If it is a callable, it
            will be passed directly to the `key` argument of `sorted` function. The string can be "min" or "max",
            which are, respectively, the minimum and maximum of the sum of intensities of a patch across all dimensions
            and channels. Also "random" creates a random order of patches.
            By default no sorting is being done and patches are returned in a row-major order.
        threshold: a value to keep only the patches whose sum of intensities are less than the threshold.
            Defaults to no filtering.
        pad_mode: refer to NumpyPadMode and PytorchPadMode. If None, no padding will be applied. Defaults to ``"constant"``.
        pad_kwargs: other arguments for the `np.pad` or `torch.pad` function.

    """

    backend = [TransformBackends.TORCH, TransformBackends.NUMPY]

    def __init__(
        self,
        patch_size: Sequence[int],
        min_offset: Optional[Union[Sequence[int], int]] = None,
        max_offset: Optional[Union[Sequence[int], int]] = None,
        num_patches: Optional[int] = None,
        overlap: Union[Sequence[float], float] = 0.0,
        sort_fn: Optional[Union[Callable, str]] = None,
        threshold: Optional[float] = None,
        pad_mode: Union[NumpyPadMode, PytorchPadMode, str] = NumpyPadMode.CONSTANT,
        **pad_kwargs,
    ):
        super().__init__(
            patch_size=patch_size,
            offset=(),
            num_patches=num_patches,
            overlap=overlap,
            sort_fn=sort_fn,
            threshold=threshold,
            pad_mode=pad_mode,
            **pad_kwargs,
        )
        self.min_offset = min_offset
        self.max_offset = max_offset

    def randomize(self, array):
        if self.min_offset is None:
            min_offset = (0,) * len(self.patch_size)
        else:
            min_offset = ensure_tuple_rep(self.min_offset, len(self.patch_size))
        if self.max_offset is None:
            max_offset = tuple(s % p for s, p in zip(array.shape[1:], self.patch_size))
        else:
            max_offset = ensure_tuple_rep(self.max_offset, len(self.patch_size))

        self.offset = tuple(self.R.randint(low=low, high=high + 1) for low, high in zip(min_offset, max_offset))

    def __call__(self, array: NdarrayOrTensor, randomize: bool = True):
        if randomize:
            self.randomize(array)
        return super().__call__(array)<|MERGE_RESOLUTION|>--- conflicted
+++ resolved
@@ -275,13 +275,8 @@
                 else torch.solve(dst_affine, src_affine_).solution  # type: ignore
             )
         except (np.linalg.LinAlgError, RuntimeError) as e:
-<<<<<<< HEAD
-            raise ValueError(f"src affine is not invertible: {src_affine_}") from e
+            raise ValueError("src affine is not invertible.") from e
         xform = to_affine_nd(spatial_rank, xform).to(img.device).to(_dtype)
-=======
-            raise ValueError("src affine is not invertible.") from e
-        xform = to_affine_nd(spatial_rank, xform)
->>>>>>> 07306c03
         # no resampling if it's identity transform
         if allclose(xform, torch.eye(len(xform)), atol=AFFINE_TOL) and allclose(spatial_size, in_spatial_size):
             return self._post_process(
