--- conflicted
+++ resolved
@@ -221,20 +221,12 @@
     def __call__(
         self,
         img: torch.Tensor,
-<<<<<<< HEAD
-        dst_affine: torch.Tensor | None = None,
-        spatial_size: Sequence[int] | torch.Tensor | int | None = None,
-        mode: str | int | None = None,
-        padding_mode: str | None = None,
-        align_corners: bool | None = None,
-=======
         src_affine: Optional[NdarrayOrTensor] = None,
         dst_affine: Optional[torch.Tensor] = None,
         spatial_size: Optional[Union[Sequence[int], torch.Tensor, int]] = None,
         mode: Union[str, int, None] = None,
         padding_mode: Optional[str] = None,
         align_corners: Optional[bool] = None,
->>>>>>> 03a688fb
         dtype: DtypeLike = None,
     ) -> torch.Tensor:
         """
@@ -395,17 +387,11 @@
         self,
         img: torch.Tensor,
         img_dst: torch.Tensor,
-<<<<<<< HEAD
-        mode: str | int | None = None,
-        padding_mode: str | None = None,
-        align_corners: bool | None = None,
-=======
         src_meta: dict | None = None,
         dst_meta: dict | None = None,
         mode: Union[str, int, None] = None,
         padding_mode: Optional[str] = None,
         align_corners: Optional[bool] = None,
->>>>>>> 03a688fb
         dtype: DtypeLike = None,
     ) -> torch.Tensor:
         """
@@ -470,11 +456,8 @@
         recompute_affine: bool = False,
         min_pixdim: Sequence[float] | float | np.ndarray | None = None,
         max_pixdim: Sequence[float] | float | np.ndarray | None = None,
-<<<<<<< HEAD
-=======
         image_only: bool = False,
         lazy_evaluation: bool | None = False
->>>>>>> 03a688fb
     ) -> None:
         """
         Args:
@@ -595,52 +578,7 @@
         img_t = spacing(data_array, self.pixdim, self.src_pixdim, self.diagonal,
                         mode_, padding_mode_, align_corners_, dtype_,
                         None, self.lazy_evaluation)
-
-<<<<<<< HEAD
-        orig_d = affine_to_spacing(affine_, sr, out_d.dtype)
-        for idx, (_d, mn, mx) in enumerate(
-            zip_longest(orig_d, self.min_pixdim[:sr], self.max_pixdim[:sr], fillvalue=np.nan)
-        ):
-            target = out_d[idx]
-            mn = target if np.isnan(mn) else min(mn, target)
-            mx = target if np.isnan(mx) else max(mx, target)
-            if mn > mx:
-                raise ValueError(f"min_pixdim is larger than max_pixdim at dim {idx}: min {mn} max {mx} out {target}.")
-            out_d[idx] = _d if (mn - AFFINE_TOL) <= _d <= (mx + AFFINE_TOL) else target
-
-        if not align_corners and scale_extent:
-            warnings.warn("align_corners=False is not compatible with scale_extent=True.")
-
-        # compute output affine, shape and offset
-        new_affine = zoom_affine(affine_, out_d, diagonal=self.diagonal)
-        scale_extent = self.scale_extent if scale_extent is None else scale_extent
-        output_shape, offset = compute_shape_offset(data_array.shape[1:], affine_, new_affine, scale_extent)
-        new_affine[:sr, -1] = offset[:sr]
-        # convert to MetaTensor if necessary
-        data_array = convert_to_tensor(data_array, track_meta=get_track_meta())
-        if isinstance(data_array, MetaTensor):
-            data_array.affine = torch.as_tensor(affine_)
-
-        # we don't want to track the nested transform otherwise two will be appended
-        actual_shape = list(output_shape) if output_spatial_shape is None else output_spatial_shape
-        data_array = self.sp_resample(
-            data_array,
-            dst_affine=torch.as_tensor(new_affine),
-            spatial_size=actual_shape,  # type: ignore
-            mode=mode,
-            padding_mode=padding_mode,
-            align_corners=align_corners,
-            dtype=dtype,
-        )
-        if self.recompute_affine and isinstance(data_array, MetaTensor):
-            data_array.affine = scale_affine(affine_, original_spatial_shape, actual_shape)
-        return data_array
-
-    def inverse(self, data: torch.Tensor) -> torch.Tensor:
-        return self.sp_resample.inverse(data)
-=======
         return img_t
->>>>>>> 03a688fb
 
 
 class Orientation(InvertibleTransform):
@@ -1229,17 +1167,6 @@
                                            value_to_tuple_range(range_z),
                                            prob, seed=seed, state=state)
 
-<<<<<<< HEAD
-    def __call__(
-        self,
-        img: torch.Tensor,
-        mode: str | None = None,
-        padding_mode: str | None = None,
-        align_corners: bool | None = None,
-        dtype: DtypeLike | torch.dtype = None,
-        randomize: bool = True,
-    ):
-=======
     @deprecated_arg(name="get_matrix", since="0.9", msg_suffix="please use `img.meta` instead.")
     @deprecated_arg(name="randomize", since="1.1", msg_suffix="this parameter is no longer required and has no effect.")
     def __call__(
@@ -1253,7 +1180,6 @@
             get_matrix: bool = False,
             shape_override: Sequence | None = None
     ) -> NdarrayOrTensor:
->>>>>>> 03a688fb
         """
         Args:
             img: channel first array, must have shape 2D: (nchannels, H, W), or 3D: (nchannels, H, W, D).
@@ -1754,13 +1680,10 @@
 
 
 class Resample(Transform):
-<<<<<<< HEAD
-=======
     """
     TODO: incorporate what is needed into the new lazy resampling global resample method
     """
 
->>>>>>> 03a688fb
     backend = [TransformBackends.TORCH, TransformBackends.NUMPY]
 
     def __init__(
