--- conflicted
+++ resolved
@@ -387,10 +387,7 @@
     Functional implementation of rotate90.
     This function operates eagerly or lazily according to
     ``transform_info[TraceKeys.LAZY_EVALUATION]`` (default ``False``).
-<<<<<<< HEAD
-=======
-
->>>>>>> 45329848
+
     Args:
         img: data to be changed, assuming `img` is channel-first.
         axes: 2 int numbers, defines the plane to rotate with 2 spatial axes.
@@ -432,7 +429,6 @@
     if transform_info.get(TraceKeys.LAZY_EVALUATION, False):
         return out.copy_meta_from(meta_info) if isinstance(out, MetaTensor) else meta_info
     out = torch.rot90(out, k, axes)
-<<<<<<< HEAD
     return out.copy_meta_from(meta_info) if isinstance(out, MetaTensor) else out
 
 
@@ -497,6 +493,3 @@
     out = convert_to_tensor(out, track_meta=get_track_meta())
     out = out.copy_meta_from(meta_info) if isinstance(out, MetaTensor) else out
     return out if image_only else (out, affine)
-=======
-    return out.copy_meta_from(meta_info) if isinstance(out, MetaTensor) else out
->>>>>>> 45329848
