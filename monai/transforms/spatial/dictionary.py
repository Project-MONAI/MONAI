--- conflicted
+++ resolved
@@ -188,16 +188,11 @@
         self, data: Mapping[Union[Hashable, str], Dict[str, np.ndarray]]
     ) -> Dict[Union[Hashable, str], Union[np.ndarray, Dict[str, np.ndarray]]]:
         d: Dict = dict(data)
-<<<<<<< HEAD
-        for idx, key in enumerate(self.keys):
-            meta_data_key = f"{key}_{self.meta_key_postfix}"
-            meta_data = d[meta_data_key]
-=======
         for key, mode, padding_mode, align_corners, dtype in self.key_iterator(
             d, self.mode, self.padding_mode, self.align_corners, self.dtype
         ):
-            meta_data = d[f"{key}_{self.meta_key_postfix}"]
->>>>>>> 421c0a9c
+            meta_data_key = f"{key}_{self.meta_key_postfix}"
+            meta_data = d[meta_data_key]
             # resample array of each corresponding key
             # using affine fetched from d[affine_key]
             d[key], old_affine, new_affine = self.spacing_transform(
@@ -301,8 +296,7 @@
         self, data: Mapping[Union[Hashable, str], Dict[str, np.ndarray]]
     ) -> Dict[Union[Hashable, str], Union[np.ndarray, Dict[str, np.ndarray]]]:
         d: Dict = dict(data)
-<<<<<<< HEAD
-        for key in self.keys:
+        for key in self.key_iterator(d):
             meta_data_key = f"{key}_{self.meta_key_postfix}"
             meta_data = d[meta_data_key]
             d[key], old_affine, new_affine = self.ornt_transform(d[key], affine=meta_data["affine"])
@@ -329,11 +323,6 @@
             )
             # Apply inverse
             d[key], _, new_affine = inverse_transform(d[key], affine=meta_data["affine"])
-=======
-        for key in self.key_iterator(d):
-            meta_data = d[f"{key}_{self.meta_key_postfix}"]
-            d[key], _, new_affine = self.ornt_transform(d[key], affine=meta_data["affine"])
->>>>>>> 421c0a9c
             meta_data["affine"] = new_affine
             # Remove the applied transform
             self.remove_most_recent_transform(d, key)
@@ -361,12 +350,8 @@
 
     def __call__(self, data: Mapping[Hashable, np.ndarray]) -> Dict[Hashable, np.ndarray]:
         d = dict(data)
-<<<<<<< HEAD
-        for key in self.keys:
+        for key in self.key_iterator(d):
             self.append_applied_transforms(d, key)
-=======
-        for key in self.key_iterator(d):
->>>>>>> 421c0a9c
             d[key] = self.rotator(d[key])
         return d
 
@@ -502,14 +487,9 @@
 
     def __call__(self, data: Mapping[Hashable, np.ndarray]) -> Dict[Hashable, np.ndarray]:
         d = dict(data)
-<<<<<<< HEAD
-        for idx, key in enumerate(self.keys):
+        for key, mode, align_corners in self.key_iterator(d, self.mode, self.align_corners):
             self.append_applied_transforms(d, key)
-            d[key] = self.resizer(d[key], mode=self.mode[idx], align_corners=self.align_corners[idx])
-=======
-        for key, mode, align_corners in self.key_iterator(d, self.mode, self.align_corners):
             d[key] = self.resizer(d[key], mode=mode, align_corners=align_corners)
->>>>>>> 421c0a9c
         return d
 
     def inverse(
@@ -628,14 +608,9 @@
             grid = create_grid(spatial_size=sp_size)
             affine = np.eye(len(sp_size) + 1)
 
-<<<<<<< HEAD
-        for idx, key in enumerate(self.keys):
+        for key, mode, padding_mode in self.key_iterator(d, self.mode, self.padding_mode):
             self.append_applied_transforms(d, key, extra_info={"affine": affine})
-            d[key] = self.rand_affine.resampler(d[key], grid, mode=self.mode[idx], padding_mode=self.padding_mode[idx])
-=======
-        for key, mode, padding_mode in self.key_iterator(d, self.mode, self.padding_mode):
             d[key] = self.rand_affine.resampler(d[key], grid, mode=mode, padding_mode=padding_mode)
->>>>>>> 421c0a9c
         return d
 
     def inverse(
@@ -785,16 +760,9 @@
             grid = create_grid(spatial_size=sp_size)
             extra_info = None
 
-<<<<<<< HEAD
-        for idx, key in enumerate(self.keys):
+        for key, mode, padding_mode in self.key_iterator(d, self.mode, self.padding_mode):
             self.append_applied_transforms(d, key, extra_info=extra_info)
-            d[key] = self.rand_2d_elastic.resampler(
-                d[key], grid, mode=self.mode[idx], padding_mode=self.padding_mode[idx]
-            )
-=======
-        for key, mode, padding_mode in self.key_iterator(d, self.mode, self.padding_mode):
             d[key] = self.rand_2d_elastic.resampler(d[key], grid, mode=mode, padding_mode=padding_mode)
->>>>>>> 421c0a9c
         return d
 
     def inverse(
@@ -957,16 +925,9 @@
             grid_w_affine = grid_no_affine
             affine = np.eye(len(sp_size) + 1)
 
-<<<<<<< HEAD
-        for idx, key in enumerate(self.keys):
+        for key, mode, padding_mode in self.key_iterator(d, self.mode, self.padding_mode):
             self.append_applied_transforms(d, key, extra_info={"grid_no_affine": grid_no_affine, "affine": affine})
-            d[key] = self.rand_3d_elastic.resampler(
-                d[key], grid_w_affine, mode=self.mode[idx], padding_mode=self.padding_mode[idx]
-            )
-=======
-        for key, mode, padding_mode in self.key_iterator(d, self.mode, self.padding_mode):
             d[key] = self.rand_3d_elastic.resampler(d[key], grid, mode=mode, padding_mode=padding_mode)
->>>>>>> 421c0a9c
         return d
 
     def inverse(
@@ -1030,12 +991,8 @@
 
     def __call__(self, data: Mapping[Hashable, np.ndarray]) -> Dict[Hashable, np.ndarray]:
         d = dict(data)
-<<<<<<< HEAD
-        for key in self.keys:
+        for key in self.key_iterator(d):
             self.append_applied_transforms(d, key)
-=======
-        for key in self.key_iterator(d):
->>>>>>> 421c0a9c
             d[key] = self.flipper(d[key])
         return d
 
@@ -1212,27 +1169,17 @@
 
     def __call__(self, data: Mapping[Hashable, np.ndarray]) -> Dict[Hashable, np.ndarray]:
         d = dict(data)
-<<<<<<< HEAD
-        for idx, key in enumerate(self.keys):
-            orig_size = d[key].shape[1:]
-            d[key], rot_mat = self.rotator(
-                d[key],
-                mode=self.mode[idx],
-                padding_mode=self.padding_mode[idx],
-                align_corners=self.align_corners[idx],
-                dtype=self.dtype[idx],
-                return_rotation_matrix=True,
-=======
         for key, mode, padding_mode, align_corners, dtype in self.key_iterator(
             d, self.mode, self.padding_mode, self.align_corners, self.dtype
         ):
-            d[key] = self.rotator(
+            orig_size = d[key].shape[1:]
+            d[key], rot_mat = self.rotator(
                 d[key],
                 mode=mode,
                 padding_mode=padding_mode,
                 align_corners=align_corners,
                 dtype=dtype,
->>>>>>> 421c0a9c
+                return_rotation_matrix=True,
             )
             self.append_applied_transforms(d, key, orig_size=orig_size, extra_info={"rot_mat": rot_mat})
         return d
@@ -1356,27 +1303,17 @@
             angle=angle,
             keep_size=self.keep_size,
         )
-<<<<<<< HEAD
-        for idx, key in enumerate(self.keys):
-            orig_size = d[key].shape[1:]
-            d[key], rot_mat = rotator(
-                d[key],
-                mode=self.mode[idx],
-                padding_mode=self.padding_mode[idx],
-                align_corners=self.align_corners[idx],
-                dtype=self.dtype[idx],
-                return_rotation_matrix=True,
-=======
         for key, mode, padding_mode, align_corners, dtype in self.key_iterator(
             d, self.mode, self.padding_mode, self.align_corners, self.dtype
         ):
-            d[key] = rotator(
+            orig_size = d[key].shape[1:]
+            d[key], rot_mat = rotator(
                 d[key],
                 mode=mode,
                 padding_mode=padding_mode,
                 align_corners=align_corners,
                 dtype=dtype,
->>>>>>> 421c0a9c
+                return_rotation_matrix=True,
             )
             self.append_applied_transforms(d, key, orig_size=orig_size, extra_info={"rot_mat": rot_mat})
         return d
@@ -1456,14 +1393,10 @@
 
     def __call__(self, data: Mapping[Hashable, np.ndarray]) -> Dict[Hashable, np.ndarray]:
         d = dict(data)
-<<<<<<< HEAD
-        for idx, key in enumerate(self.keys):
-            self.append_applied_transforms(d, key)
-=======
         for key, mode, padding_mode, align_corners in self.key_iterator(
             d, self.mode, self.padding_mode, self.align_corners
         ):
->>>>>>> 421c0a9c
+            self.append_applied_transforms(d, key)
             d[key] = self.zoomer(
                 d[key],
                 mode=mode,
@@ -1576,14 +1509,10 @@
             # if 2 zoom factors provided for 3D data, use the first factor for H and W dims, second factor for D dim
             self._zoom = ensure_tuple_rep(self._zoom[0], img_dims - 2) + ensure_tuple(self._zoom[-1])
         zoomer = Zoom(self._zoom, keep_size=self.keep_size)
-<<<<<<< HEAD
-        for idx, key in enumerate(self.keys):
-            self.append_applied_transforms(d, key, extra_info={"zoom": self._zoom})
-=======
         for key, mode, padding_mode, align_corners in self.key_iterator(
             d, self.mode, self.padding_mode, self.align_corners
         ):
->>>>>>> 421c0a9c
+            self.append_applied_transforms(d, key, extra_info={"zoom": self._zoom})
             d[key] = zoomer(
                 d[key],
                 mode=mode,
