# Copyright (c) MONAI Consortium
# Licensed under the Apache License, Version 2.0 (the "License");
# you may not use this file except in compliance with the License.
# You may obtain a copy of the License at
#     http://www.apache.org/licenses/LICENSE-2.0
# Unless required by applicable law or agreed to in writing, software
# distributed under the License is distributed on an "AS IS" BASIS,
# WITHOUT WARRANTIES OR CONDITIONS OF ANY KIND, either express or implied.
# See the License for the specific language governing permissions and
# limitations under the License.
"""
A collection of dictionary-based wrappers around the "vanilla" transforms for spatial operations
defined in :py:class:`monai.transforms.spatial.array`.

Class names are ended with 'd' to denote dictionary-based transforms.
"""

from copy import deepcopy
<<<<<<< HEAD
from typing import Any, Callable, Dict, Hashable, List, Mapping, Optional, Sequence, Tuple, Union
=======
from enum import Enum
from typing import Any, Dict, Hashable, List, Mapping, Optional, Sequence, Tuple, Union
>>>>>>> 60a96931

import numpy as np
import torch

from monai.config import DtypeLike, KeysCollection
from monai.config.type_definitions import NdarrayOrTensor
from monai.data.meta_tensor import MetaTensor
from monai.networks.layers.simplelayers import GaussianFilter
from monai.transforms.croppad.array import CenterSpatialCrop
from monai.transforms.inverse import InvertibleTransform
from monai.transforms.spatial.array import (
    Affine,
    Flip,
    GridDistortion,
    GridPatch,
    GridSplit,
    Orientation,
    Rand2DElastic,
    Rand3DElastic,
    RandAffine,
    RandAxisFlip,
    RandGridDistortion,
    RandGridPatch,
    RandRotate,
    RandZoom,
    ResampleToMatch,
    Resize,
    Rotate,
    Rotate90,
    Spacing,
    SpatialResample,
    Zoom,
)
from monai.transforms.transform import MapTransform, RandomizableTransform
from monai.transforms.utils import create_grid
from monai.utils import (
    GridSampleMode,
    GridSamplePadMode,
    InterpolateMode,
    NumpyPadMode,
    PytorchPadMode,
    WSIPatchKeys,
    ensure_tuple,
    ensure_tuple_rep,
    fall_back_tuple,
    first,
)
from monai.utils.deprecate_utils import deprecated_arg
from monai.utils.enums import PostFix, TraceKeys
from monai.utils.module import optional_import

nib, _ = optional_import("nibabel")

__all__ = [
    "SpatialResampled",
    "ResampleToMatchd",
    "Spacingd",
    "Orientationd",
    "Rotate90d",
    "RandRotate90d",
    "Resized",
    "Affined",
    "RandAffined",
    "Rand2DElasticd",
    "Rand3DElasticd",
    "Flipd",
    "RandFlipd",
    "GridDistortiond",
    "RandGridDistortiond",
    "RandAxisFlipd",
    "Rotated",
    "RandRotated",
    "Zoomd",
    "RandZoomd",
    "SpatialResampleD",
    "SpatialResampleDict",
    "SpacingD",
    "SpacingDict",
    "OrientationD",
    "OrientationDict",
    "Rotate90D",
    "Rotate90Dict",
    "RandRotate90D",
    "RandRotate90Dict",
    "ResizeD",
    "ResizeDict",
    "AffineD",
    "AffineDict",
    "RandAffineD",
    "RandAffineDict",
    "Rand2DElasticD",
    "Rand2DElasticDict",
    "Rand3DElasticD",
    "Rand3DElasticDict",
    "FlipD",
    "FlipDict",
    "RandFlipD",
    "RandFlipDict",
    "GridDistortionD",
    "GridDistortionDict",
    "RandGridDistortionD",
    "RandGridDistortionDict",
    "RandAxisFlipD",
    "RandAxisFlipDict",
    "RotateD",
    "RotateDict",
    "RandRotateD",
    "RandRotateDict",
    "ZoomD",
    "ZoomDict",
    "RandZoomD",
    "RandZoomDict",
    "GridSplitd",
    "GridSplitD",
    "GridSplitDict",
    "GridPatchd",
    "GridPatchD",
    "GridPatchDict",
    "RandGridPatchd",
    "RandGridPatchD",
    "RandGridPatchDict",
]

GridSampleModeSequence = Union[Sequence[Union[GridSampleMode, str]], GridSampleMode, str]
GridSamplePadModeSequence = Union[Sequence[Union[GridSamplePadMode, str]], GridSamplePadMode, str]
InterpolateModeSequence = Union[Sequence[Union[InterpolateMode, str]], InterpolateMode, str]
PadModeSequence = Union[Sequence[Union[NumpyPadMode, PytorchPadMode, str]], NumpyPadMode, PytorchPadMode, str]
DEFAULT_POST_FIX = PostFix.meta()


class SpatialResampled(MapTransform, InvertibleTransform):
    """
    Dictionary-based wrapper of :py:class:`monai.transforms.SpatialResample`.

    This transform assumes the ``data`` dictionary has a key for the input
    data's metadata and contains ``src_affine`` and ``dst_affine`` required by
    `SpatialResample`. The key is formed by ``key_{meta_key_postfix}``.  The
    transform will swap ``src_affine`` and ``dst_affine`` affine (with potential data type
    changes) in the dictionary so that ``src_affine`` always refers to the current
    status of affine.

    See also:
        :py:class:`monai.transforms.SpatialResample`
    """

    backend = SpatialResample.backend

    @deprecated_arg(name="meta_keys", since="0.8")
    @deprecated_arg(name="meta_key_postfix", since="0.8")
    @deprecated_arg(name="meta_src_keys", since="0.8")
    def __init__(
        self,
        keys: KeysCollection,
        mode: GridSampleModeSequence = GridSampleMode.BILINEAR,
        padding_mode: GridSamplePadModeSequence = GridSamplePadMode.BORDER,
        align_corners: Union[Sequence[bool], bool] = False,
        dtype: Union[Sequence[DtypeLike], DtypeLike] = np.float64,
        meta_keys: Optional[KeysCollection] = None,
        meta_key_postfix: str = DEFAULT_POST_FIX,
        meta_src_keys: Optional[KeysCollection] = "src_affine",
        dst_keys: Optional[KeysCollection] = "dst_affine",
        allow_missing_keys: bool = False,
    ) -> None:
        """
        Args:
            keys: keys of the corresponding items to be transformed.
            mode: {``"bilinear"``, ``"nearest"``}
                Interpolation mode to calculate output values. Defaults to ``"bilinear"``.
                See also: https://pytorch.org/docs/stable/nn.functional.html#grid-sample
                It also can be a sequence of string, each element corresponds to a key in ``keys``.
            padding_mode: {``"zeros"``, ``"border"``, ``"reflection"``}
                Padding mode for outside grid values. Defaults to ``"border"``.
                See also: https://pytorch.org/docs/stable/nn.functional.html#grid-sample
                It also can be a sequence of string, each element corresponds to a key in ``keys``.
            align_corners: Geometrically, we consider the pixels of the input as squares rather than points.
                See also: https://pytorch.org/docs/stable/nn.functional.html#grid-sample
                It also can be a sequence of bool, each element corresponds to a key in ``keys``.
            dtype: data type for resampling computation. Defaults to ``np.float64`` for best precision.
                If None, use the data type of input data. To be compatible with other modules,
                the output data type is always ``np.float32``.
                It also can be a sequence of dtypes, each element corresponds to a key in ``keys``.
            meta_dst_keys: the key of the corresponding ``dst_affine`` in the metadata dictionary.
            allow_missing_keys: don't raise exception if key is missing.
        """
        super().__init__(keys, allow_missing_keys)
        self.sp_transform = SpatialResample()
        self.mode = ensure_tuple_rep(mode, len(self.keys))
        self.padding_mode = ensure_tuple_rep(padding_mode, len(self.keys))
        self.align_corners = ensure_tuple_rep(align_corners, len(self.keys))
        self.dtype = ensure_tuple_rep(dtype, len(self.keys))
        self.dst_keys = ensure_tuple_rep(dst_keys, len(self.keys))

    def __call__(self, data: Mapping[Hashable, torch.Tensor]) -> Dict[Hashable, torch.Tensor]:
        d: Dict = dict(data)
        for (key, mode, padding_mode, align_corners, dtype, dst_key) in self.key_iterator(
            d, self.mode, self.padding_mode, self.align_corners, self.dtype, self.dst_keys
        ):
            d[key] = self.sp_transform(
                img=d[key],
                dst_affine=d[dst_key],
                spatial_size=None,  # None means shape auto inferred
                mode=mode,
                padding_mode=padding_mode,
                align_corners=align_corners,
                dtype=dtype,
            )
        return d

    def inverse(self, data: Mapping[Hashable, torch.Tensor]) -> Dict[Hashable, torch.Tensor]:
        d = deepcopy(dict(data))
        for key in self.key_iterator(d):
            d[key] = self.sp_transform.inverse(d[key])
        return d


class ResampleToMatchd(MapTransform, InvertibleTransform):
    """Dictionary-based wrapper of :py:class:`monai.transforms.ResampleToMatch`."""

    backend = ResampleToMatch.backend

    @deprecated_arg(name="template_key", since="0.8")
    def __init__(
        self,
        keys: KeysCollection,
        key_dst: str,
        template_key: Optional[str] = None,
        mode: GridSampleModeSequence = GridSampleMode.BILINEAR,
        padding_mode: GridSamplePadModeSequence = GridSamplePadMode.BORDER,
        align_corners: Union[Sequence[bool], bool] = False,
        dtype: Union[Sequence[DtypeLike], DtypeLike] = np.float64,
        allow_missing_keys: bool = False,
    ):
        """
        Args:
            keys: keys of the corresponding items to be transformed.
            key_dst: key of image to resample to match.
            mode: {``"bilinear"``, ``"nearest"``}
                Interpolation mode to calculate output values. Defaults to ``"bilinear"``.
                See also: https://pytorch.org/docs/stable/nn.functional.html#grid-sample
                It also can be a sequence of string, each element corresponds to a key in ``keys``.
            padding_mode: {``"zeros"``, ``"border"``, ``"reflection"``}
                Padding mode for outside grid values. Defaults to ``"border"``.
                See also: https://pytorch.org/docs/stable/nn.functional.html#grid-sample
                It also can be a sequence of string, each element corresponds to a key in ``keys``.
            align_corners: Geometrically, we consider the pixels of the input as squares rather than points.
                See also: https://pytorch.org/docs/stable/nn.functional.html#grid-sample
                It also can be a sequence of bool, each element corresponds to a key in ``keys``.
            dtype: data type for resampling computation. Defaults to ``np.float64`` for best precision.
                If None, use the data type of input data. To be compatible with other modules,
                the output data type is always ``np.float32``.
                It also can be a sequence of dtypes, each element corresponds to a key in ``keys``.
            allow_missing_keys: don't raise exception if key is missing.
        """
        super().__init__(keys, allow_missing_keys)
        self.key_dst = key_dst
        self.mode = ensure_tuple_rep(mode, len(self.keys))
        self.padding_mode = ensure_tuple_rep(padding_mode, len(self.keys))
        self.align_corners = ensure_tuple_rep(align_corners, len(self.keys))
        self.dtype = ensure_tuple_rep(dtype, len(self.keys))
        self.resampler = ResampleToMatch()

    def __call__(self, data: Mapping[Hashable, torch.Tensor]) -> Dict[Hashable, torch.Tensor]:
        d = deepcopy(dict(data))
        for (key, mode, padding_mode, align_corners, dtype) in self.key_iterator(
            d, self.mode, self.padding_mode, self.align_corners, self.dtype
        ):
            d[key] = self.resampler(
                img=d[key],
                img_dst=d[self.key_dst],
                mode=mode,
                padding_mode=padding_mode,
                align_corners=align_corners,
                dtype=dtype,
            )
        return d

    def inverse(self, data: Mapping[Hashable, torch.Tensor]) -> Dict[Hashable, torch.Tensor]:
        d = deepcopy(dict(data))
        for key in self.key_iterator(d):
            d[key] = self.resampler.inverse(d[key])
        return d


class Spacingd(MapTransform, InvertibleTransform):
    """
    Dictionary-based wrapper of :py:class:`monai.transforms.Spacing`.

    This transform assumes the ``data`` dictionary has a key for the input
    data's metadata and contains `affine` field.  The key is formed by ``key_{meta_key_postfix}``.

    After resampling the input array, this transform will write the new affine
    to the `affine` field of metadata which is formed by ``key_{meta_key_postfix}``.

    see also:
        :py:class:`monai.transforms.Spacing`
    """

    backend = Spacing.backend

    @deprecated_arg(name="meta_keys", since="0.8")
    @deprecated_arg(name="meta_key_postfix", since="0.8")
    def __init__(
        self,
        keys: KeysCollection,
        pixdim: Union[Sequence[float], float],
        diagonal: bool = False,
        mode: GridSampleModeSequence = GridSampleMode.BILINEAR,
        padding_mode: GridSamplePadModeSequence = GridSamplePadMode.BORDER,
        align_corners: Union[Sequence[bool], bool] = False,
        dtype: Union[Sequence[DtypeLike], DtypeLike] = np.float64,
        meta_keys: Optional[KeysCollection] = None,
        meta_key_postfix: str = DEFAULT_POST_FIX,
        allow_missing_keys: bool = False,
    ) -> None:
        """
        Args:
            pixdim: output voxel spacing. if providing a single number, will use it for the first dimension.
                items of the pixdim sequence map to the spatial dimensions of input image, if length
                of pixdim sequence is longer than image spatial dimensions, will ignore the longer part,
                if shorter, will pad with `1.0`.
                if the components of the `pixdim` are non-positive values, the transform will use the
                corresponding components of the original pixdim, which is computed from the `affine`
                matrix of input image.
            diagonal: whether to resample the input to have a diagonal affine matrix.
                If True, the input data is resampled to the following affine::

                    np.diag((pixdim_0, pixdim_1, pixdim_2, 1))

                This effectively resets the volume to the world coordinate system (RAS+ in nibabel).
                The original orientation, rotation, shearing are not preserved.

                If False, the axes orientation, orthogonal rotation and
                translations components from the original affine will be
                preserved in the target affine. This option will not flip/swap
                axes against the original ones.
            mode: {``"bilinear"``, ``"nearest"``}
                Interpolation mode to calculate output values. Defaults to ``"bilinear"``.
                See also: https://pytorch.org/docs/stable/generated/torch.nn.functional.grid_sample.html
                It also can be a sequence of string, each element corresponds to a key in ``keys``.
            padding_mode: {``"zeros"``, ``"border"``, ``"reflection"``}
                Padding mode for outside grid values. Defaults to ``"border"``.
                See also: https://pytorch.org/docs/stable/generated/torch.nn.functional.grid_sample.html
                It also can be a sequence of string, each element corresponds to a key in ``keys``.
            align_corners: Geometrically, we consider the pixels of the input as squares rather than points.
                See also: https://pytorch.org/docs/stable/generated/torch.nn.functional.grid_sample.html
                It also can be a sequence of bool, each element corresponds to a key in ``keys``.
            dtype: data type for resampling computation. Defaults to ``np.float64`` for best precision.
                If None, use the data type of input data. To be compatible with other modules,
                the output data type is always ``np.float32``.
                It also can be a sequence of dtypes, each element corresponds to a key in ``keys``.
            allow_missing_keys: don't raise exception if key is missing.

        """
        super().__init__(keys, allow_missing_keys)
        self.spacing_transform = Spacing(pixdim, diagonal=diagonal)
        self.mode = ensure_tuple_rep(mode, len(self.keys))
        self.padding_mode = ensure_tuple_rep(padding_mode, len(self.keys))
        self.align_corners = ensure_tuple_rep(align_corners, len(self.keys))
        self.dtype = ensure_tuple_rep(dtype, len(self.keys))

    def __call__(self, data: Mapping[Hashable, torch.Tensor]) -> Dict[Hashable, torch.Tensor]:
        d: Dict = dict(data)
        for key, mode, padding_mode, align_corners, dtype in self.key_iterator(
            d, self.mode, self.padding_mode, self.align_corners, self.dtype
        ):
            # resample array of each corresponding key
            d[key] = self.spacing_transform(
                data_array=d[key], mode=mode, padding_mode=padding_mode, align_corners=align_corners, dtype=dtype
            )
        return d

    def inverse(self, data: Mapping[Hashable, NdarrayOrTensor]) -> Dict[Hashable, NdarrayOrTensor]:
        d = deepcopy(dict(data))
        for key in self.key_iterator(d):
            d[key] = self.spacing_transform.inverse(d[key])
        return d


class Orientationd(MapTransform, InvertibleTransform):
    """
    Dictionary-based wrapper of :py:class:`monai.transforms.Orientation`.

    This transform assumes the channel-first input format.
    In the case of using this transform for normalizing the orientations of images,
    it should be used before any anisotropic spatial transforms.
    """

    backend = Orientation.backend

    @deprecated_arg(name="meta_keys", since="0.8")
    @deprecated_arg(name="meta_key_postfix", since="0.8")
    def __init__(
        self,
        keys: KeysCollection,
        axcodes: Optional[str] = None,
        as_closest_canonical: bool = False,
        labels: Optional[Sequence[Tuple[str, str]]] = (("L", "R"), ("P", "A"), ("I", "S")),
        meta_keys: Optional[KeysCollection] = None,
        meta_key_postfix: str = DEFAULT_POST_FIX,
        allow_missing_keys: bool = False,
    ) -> None:
        """
        Args:
            axcodes: N elements sequence for spatial ND input's orientation.
                e.g. axcodes='RAS' represents 3D orientation:
                (Left, Right), (Posterior, Anterior), (Inferior, Superior).
                default orientation labels options are: 'L' and 'R' for the first dimension,
                'P' and 'A' for the second, 'I' and 'S' for the third.
            as_closest_canonical: if True, load the image as closest to canonical axis format.
            labels: optional, None or sequence of (2,) sequences
                (2,) sequences are labels for (beginning, end) of output axis.
                Defaults to ``(('L', 'R'), ('P', 'A'), ('I', 'S'))``.
            allow_missing_keys: don't raise exception if key is missing.

        See Also:
            `nibabel.orientations.ornt2axcodes`.

        """
        super().__init__(keys, allow_missing_keys)
        self.ornt_transform = Orientation(axcodes=axcodes, as_closest_canonical=as_closest_canonical, labels=labels)

    def __call__(self, data: Mapping[Hashable, torch.Tensor]) -> Dict[Hashable, torch.Tensor]:
        d: Dict = dict(data)
        for key in self.key_iterator(d):
            d[key] = self.ornt_transform(d[key])
        return d

    def inverse(self, data: Mapping[Hashable, torch.Tensor]) -> Dict[Hashable, torch.Tensor]:
        d = deepcopy(dict(data))
        for key in self.key_iterator(d):
            d[key] = self.ornt_transform.inverse(d[key])
        return d


class Rotate90d(MapTransform, InvertibleTransform):
    """
    Dictionary-based wrapper of :py:class:`monai.transforms.Rotate90`.
    """

    backend = Rotate90.backend

    def __init__(
        self, keys: KeysCollection, k: int = 1, spatial_axes: Tuple[int, int] = (0, 1), allow_missing_keys: bool = False
    ) -> None:
        """
        Args:
            k: number of times to rotate by 90 degrees.
            spatial_axes: 2 int numbers, defines the plane to rotate with 2 spatial axes.
                Default: (0, 1), this is the first two axis in spatial dimensions.
            allow_missing_keys: don't raise exception if key is missing.
        """
        super().__init__(keys, allow_missing_keys)
        self.rotator = Rotate90(k, spatial_axes)

    def __call__(self, data: Mapping[Hashable, torch.Tensor]) -> Dict[Hashable, torch.Tensor]:
        d = dict(data)
        for key in self.key_iterator(d):
            d[key] = self.rotator(d[key])
        return d

    def inverse(self, data: Mapping[Hashable, torch.Tensor]) -> Dict[Hashable, torch.Tensor]:
        d = deepcopy(dict(data))
        for key in self.key_iterator(d):
            d[key] = self.rotator.inverse(d[key])
        return d


class RandRotate90d(RandomizableTransform, MapTransform, InvertibleTransform):
    """
    Dictionary-based version :py:class:`monai.transforms.RandRotate90`.
    With probability `prob`, input arrays are rotated by 90 degrees
    in the plane specified by `spatial_axes`.
    """

    backend = Rotate90.backend

    def __init__(
        self,
        keys: KeysCollection,
        prob: float = 0.1,
        max_k: int = 3,
        spatial_axes: Tuple[int, int] = (0, 1),
        allow_missing_keys: bool = False,
    ) -> None:
        """
        Args:
            keys: keys of the corresponding items to be transformed.
                See also: :py:class:`monai.transforms.compose.MapTransform`
            prob: probability of rotating.
                (Default 0.1, with 10% probability it returns a rotated array.)
            max_k: number of rotations will be sampled from `np.random.randint(max_k) + 1`.
                (Default 3)
            spatial_axes: 2 int numbers, defines the plane to rotate with 2 spatial axes.
                Default: (0, 1), this is the first two axis in spatial dimensions.
            allow_missing_keys: don't raise exception if key is missing.
        """
        MapTransform.__init__(self, keys, allow_missing_keys)
        RandomizableTransform.__init__(self, prob)

        self.max_k = max_k
        self.spatial_axes = spatial_axes

        self._rand_k = 0

    def randomize(self, data: Optional[Any] = None) -> None:
        self._rand_k = self.R.randint(self.max_k) + 1
        super().randomize(None)

    def __call__(self, data: Mapping[Hashable, torch.Tensor]) -> Mapping[Hashable, torch.Tensor]:
        self.randomize()
        d = dict(data)

        # FIXME: here we didn't use array version `RandRotate90` transform as others, because we need
        # to be compatible with the random status of some previous integration tests
        rotator = Rotate90(self._rand_k, self.spatial_axes)
        for key in self.key_iterator(d):
            if self._do_transform:
                d[key] = rotator(d[key])
            self.push_transform(d[key])
        return d

    def inverse(self, data: Mapping[Hashable, torch.Tensor]) -> Dict[Hashable, torch.Tensor]:
        d = dict(data)
        for key in self.key_iterator(d):
            if not isinstance(d[key], MetaTensor):
                continue
            d[key].applied_operations[-1][TraceKeys.ID] = TraceKeys.NONE  # type: ignore
            if self.pop_transform(d[key])[TraceKeys.DO_TRANSFORM]:
                d[key].applied_operations[-1][TraceKeys.ID] = TraceKeys.NONE  # type: ignore
                xform = self.pop_transform(d[key])
                d[key] = Rotate90().inverse_transform(d[key], xform)
        return d


class Resized(MapTransform, InvertibleTransform):
    """
    Dictionary-based wrapper of :py:class:`monai.transforms.Resize`.

    Args:
        keys: keys of the corresponding items to be transformed.
            See also: :py:class:`monai.transforms.compose.MapTransform`
        spatial_size: expected shape of spatial dimensions after resize operation.
            if some components of the `spatial_size` are non-positive values, the transform will use the
            corresponding components of img size. For example, `spatial_size=(32, -1)` will be adapted
            to `(32, 64)` if the second spatial dimension size of img is `64`.
        size_mode: should be "all" or "longest", if "all", will use `spatial_size` for all the spatial dims,
            if "longest", rescale the image so that only the longest side is equal to specified `spatial_size`,
            which must be an int number in this case, keeping the aspect ratio of the initial image, refer to:
            https://albumentations.ai/docs/api_reference/augmentations/geometric/resize/
            #albumentations.augmentations.geometric.resize.LongestMaxSize.
        mode: {``"nearest"``, ``"nearest-exact"``, ``"linear"``, ``"bilinear"``, ``"bicubic"``, ``"trilinear"``, ``"area"``}
            The interpolation mode. Defaults to ``"area"``.
            See also: https://pytorch.org/docs/stable/generated/torch.nn.functional.interpolate.html
            It also can be a sequence of string, each element corresponds to a key in ``keys``.
        align_corners: This only has an effect when mode is
            'linear', 'bilinear', 'bicubic' or 'trilinear'. Default: None.
            See also: https://pytorch.org/docs/stable/generated/torch.nn.functional.interpolate.html
            It also can be a sequence of bool or None, each element corresponds to a key in ``keys``.
        allow_missing_keys: don't raise exception if key is missing.
    """

    backend = Resize.backend

    def __init__(
        self,
        keys: KeysCollection,
        spatial_size: Union[Sequence[int], int],
        size_mode: str = "all",
        mode: InterpolateModeSequence = InterpolateMode.AREA,
        align_corners: Union[Sequence[Optional[bool]], Optional[bool]] = None,
        allow_missing_keys: bool = False,
    ) -> None:
        super().__init__(keys, allow_missing_keys)
        self.mode = ensure_tuple_rep(mode, len(self.keys))
        self.align_corners = ensure_tuple_rep(align_corners, len(self.keys))
        self.resizer = Resize(spatial_size=spatial_size, size_mode=size_mode)

    def __call__(self, data: Mapping[Hashable, torch.Tensor]) -> Dict[Hashable, torch.Tensor]:
        d = dict(data)
        for key, mode, align_corners in self.key_iterator(d, self.mode, self.align_corners):
            d[key] = self.resizer(d[key], mode=mode, align_corners=align_corners)
        return d

    def inverse(self, data: Mapping[Hashable, torch.Tensor]) -> Dict[Hashable, torch.Tensor]:
        d = deepcopy(dict(data))
        for key in self.key_iterator(d):
            d[key] = self.resizer.inverse(d[key])
        return d


class Affined(MapTransform, InvertibleTransform):
    """
    Dictionary-based wrapper of :py:class:`monai.transforms.Affine`.
    """

    backend = Affine.backend

    @deprecated_arg(name="as_tensor_output", since="0.6")
    def __init__(
        self,
        keys: KeysCollection,
        rotate_params: Optional[Union[Sequence[float], float]] = None,
        shear_params: Optional[Union[Sequence[float], float]] = None,
        translate_params: Optional[Union[Sequence[float], float]] = None,
        scale_params: Optional[Union[Sequence[float], float]] = None,
        affine: Optional[NdarrayOrTensor] = None,
        spatial_size: Optional[Union[Sequence[int], int]] = None,
        mode: GridSampleModeSequence = GridSampleMode.BILINEAR,
        padding_mode: GridSamplePadModeSequence = GridSamplePadMode.REFLECTION,
        as_tensor_output: bool = True,
        device: Optional[torch.device] = None,
        dtype: Union[DtypeLike, torch.dtype] = np.float32,
        allow_missing_keys: bool = False,
    ) -> None:
        """
        Args:
            keys: keys of the corresponding items to be transformed.
            rotate_params: a rotation angle in radians, a scalar for 2D image, a tuple of 3 floats for 3D.
                Defaults to no rotation.
            shear_params: shearing factors for affine matrix, take a 3D affine as example::

                [
                    [1.0, params[0], params[1], 0.0],
                    [params[2], 1.0, params[3], 0.0],
                    [params[4], params[5], 1.0, 0.0],
                    [0.0, 0.0, 0.0, 1.0],
                ]

                a tuple of 2 floats for 2D, a tuple of 6 floats for 3D. Defaults to no shearing.
            translate_params: a tuple of 2 floats for 2D, a tuple of 3 floats for 3D. Translation is in
                pixel/voxel relative to the center of the input image. Defaults to no translation.
            scale_params: scale factor for every spatial dims. a tuple of 2 floats for 2D,
                a tuple of 3 floats for 3D. Defaults to `1.0`.
            affine: if applied, ignore the params (`rotate_params`, etc.) and use the
                supplied matrix. Should be square with each side = num of image spatial
                dimensions + 1.
            spatial_size: output image spatial size.
                if `spatial_size` and `self.spatial_size` are not defined, or smaller than 1,
                the transform will use the spatial size of `img`.
                if some components of the `spatial_size` are non-positive values, the transform will use the
                corresponding components of img size. For example, `spatial_size=(32, -1)` will be adapted
                to `(32, 64)` if the second spatial dimension size of img is `64`.
            mode: {``"bilinear"``, ``"nearest"``}
                Interpolation mode to calculate output values. Defaults to ``"bilinear"``.
                See also: https://pytorch.org/docs/stable/generated/torch.nn.functional.grid_sample.html
                It also can be a sequence of string, each element corresponds to a key in ``keys``.
            padding_mode: {``"zeros"``, ``"border"``, ``"reflection"``}
                Padding mode for outside grid values. Defaults to ``"reflection"``.
                See also: https://pytorch.org/docs/stable/generated/torch.nn.functional.grid_sample.html
                It also can be a sequence of string, each element corresponds to a key in ``keys``.
            device: device on which the tensor will be allocated.
            dtype: data type for resampling computation. Defaults to ``np.float32``.
                If ``None``, use the data type of input data. To be compatible with other modules,
                the output data type is always `float32`.
            allow_missing_keys: don't raise exception if key is missing.

        See also:
            - :py:class:`monai.transforms.compose.MapTransform`
            - :py:class:`RandAffineGrid` for the random affine parameters configurations.

        .. deprecated:: 0.6.0
            ``as_tensor_output`` is deprecated.

        """
        MapTransform.__init__(self, keys, allow_missing_keys)
        self.affine = Affine(
            rotate_params=rotate_params,
            shear_params=shear_params,
            translate_params=translate_params,
            scale_params=scale_params,
            affine=affine,
            spatial_size=spatial_size,
            device=device,
            dtype=dtype,
        )
        self.mode = ensure_tuple_rep(mode, len(self.keys))
        self.padding_mode = ensure_tuple_rep(padding_mode, len(self.keys))

    def __call__(self, data: Mapping[Hashable, torch.Tensor]) -> Dict[Hashable, torch.Tensor]:
        d = dict(data)
        for key, mode, padding_mode in self.key_iterator(d, self.mode, self.padding_mode):
            d[key], _ = self.affine(d[key], mode=mode, padding_mode=padding_mode)
        return d

    def inverse(self, data: Mapping[Hashable, torch.Tensor]) -> Dict[Hashable, torch.Tensor]:
        d = deepcopy(dict(data))
        for key in self.key_iterator(d):
            d[key] = self.affine.inverse(d[key])
        return d


class RandAffined(RandomizableTransform, MapTransform, InvertibleTransform):
    """
    Dictionary-based wrapper of :py:class:`monai.transforms.RandAffine`.
    """

    backend = RandAffine.backend

    @deprecated_arg(name="as_tensor_output", since="0.6")
    def __init__(
        self,
        keys: KeysCollection,
        spatial_size: Optional[Union[Sequence[int], int]] = None,
        prob: float = 0.1,
        rotate_range: Optional[Union[Sequence[Union[Tuple[float, float], float]], float]] = None,
        shear_range: Optional[Union[Sequence[Union[Tuple[float, float], float]], float]] = None,
        translate_range: Optional[Union[Sequence[Union[Tuple[float, float], float]], float]] = None,
        scale_range: Optional[Union[Sequence[Union[Tuple[float, float], float]], float]] = None,
        mode: GridSampleModeSequence = GridSampleMode.BILINEAR,
        padding_mode: GridSamplePadModeSequence = GridSamplePadMode.REFLECTION,
        cache_grid: bool = False,
        as_tensor_output: bool = True,
        device: Optional[torch.device] = None,
        allow_missing_keys: bool = False,
    ) -> None:
        """
        Args:
            keys: keys of the corresponding items to be transformed.
            spatial_size: output image spatial size.
                if `spatial_size` and `self.spatial_size` are not defined, or smaller than 1,
                the transform will use the spatial size of `img`.
                if some components of the `spatial_size` are non-positive values, the transform will use the
                corresponding components of img size. For example, `spatial_size=(32, -1)` will be adapted
                to `(32, 64)` if the second spatial dimension size of img is `64`.
            prob: probability of returning a randomized affine grid.
                defaults to 0.1, with 10% chance returns a randomized grid.
            rotate_range: angle range in radians. If element `i` is a pair of (min, max) values, then
                `uniform[-rotate_range[i][0], rotate_range[i][1])` will be used to generate the rotation parameter
                for the `i`th spatial dimension. If not, `uniform[-rotate_range[i], rotate_range[i])` will be used.
                This can be altered on a per-dimension basis. E.g., `((0,3), 1, ...)`: for dim0, rotation will be
                in range `[0, 3]`, and for dim1 `[-1, 1]` will be used. Setting a single value will use `[-x, x]`
                for dim0 and nothing for the remaining dimensions.
            shear_range: shear range with format matching `rotate_range`, it defines the range to randomly select
                shearing factors(a tuple of 2 floats for 2D, a tuple of 6 floats for 3D) for affine matrix,
                take a 3D affine as example::

                    [
                        [1.0, params[0], params[1], 0.0],
                        [params[2], 1.0, params[3], 0.0],
                        [params[4], params[5], 1.0, 0.0],
                        [0.0, 0.0, 0.0, 1.0],
                    ]

            translate_range: translate range with format matching `rotate_range`, it defines the range to randomly
                select pixel/voxel to translate for every spatial dims.
            scale_range: scaling range with format matching `rotate_range`. it defines the range to randomly select
                the scale factor to translate for every spatial dims. A value of 1.0 is added to the result.
                This allows 0 to correspond to no change (i.e., a scaling of 1.0).
            mode: {``"bilinear"``, ``"nearest"``}
                Interpolation mode to calculate output values. Defaults to ``"bilinear"``.
                See also: https://pytorch.org/docs/stable/generated/torch.nn.functional.grid_sample.html
                It also can be a sequence of string, each element corresponds to a key in ``keys``.
            padding_mode: {``"zeros"``, ``"border"``, ``"reflection"``}
                Padding mode for outside grid values. Defaults to ``"reflection"``.
                See also: https://pytorch.org/docs/stable/generated/torch.nn.functional.grid_sample.html
                It also can be a sequence of string, each element corresponds to a key in ``keys``.
            cache_grid: whether to cache the identity sampling grid.
                If the spatial size is not dynamically defined by input image, enabling this option could
                accelerate the transform.
            device: device on which the tensor will be allocated.
            allow_missing_keys: don't raise exception if key is missing.

        See also:
            - :py:class:`monai.transforms.compose.MapTransform`
            - :py:class:`RandAffineGrid` for the random affine parameters configurations.

        .. deprecated:: 0.6.0
            ``as_tensor_output`` is deprecated.

        """
        MapTransform.__init__(self, keys, allow_missing_keys)
        RandomizableTransform.__init__(self, prob)
        self.rand_affine = RandAffine(
            prob=1.0,  # because probability handled in this class
            rotate_range=rotate_range,
            shear_range=shear_range,
            translate_range=translate_range,
            scale_range=scale_range,
            spatial_size=spatial_size,
            cache_grid=cache_grid,
            device=device,
        )
        self.mode = ensure_tuple_rep(mode, len(self.keys))
        self.padding_mode = ensure_tuple_rep(padding_mode, len(self.keys))

    def set_random_state(
        self, seed: Optional[int] = None, state: Optional[np.random.RandomState] = None
    ) -> "RandAffined":
        self.rand_affine.set_random_state(seed, state)
        super().set_random_state(seed, state)
        return self

    def __call__(self, data: Mapping[Hashable, NdarrayOrTensor]) -> Dict[Hashable, NdarrayOrTensor]:
        d = dict(data)
        first_key: Union[Hashable, List] = self.first_key(d)
        if first_key == []:
            return d

        self.randomize(None)
        # all the keys share the same random Affine factor
        self.rand_affine.randomize()

        spatial_size = d[first_key].shape[1:]  # type: ignore
        sp_size = fall_back_tuple(self.rand_affine.spatial_size, spatial_size)
        # change image size or do random transform
        do_resampling = self._do_transform or (sp_size != ensure_tuple(spatial_size))
        # converting affine to tensor because the resampler currently only support torch backend
        grid = None
        if do_resampling:  # need to prepare grid
            grid = self.rand_affine.get_identity_grid(sp_size)
            if self._do_transform:  # add some random factors
                grid = self.rand_affine.rand_affine_grid(grid=grid)

        for key, mode, padding_mode in self.key_iterator(d, self.mode, self.padding_mode):
            # do the transform
            if do_resampling:
                d[key] = self.rand_affine(d[key], mode=mode, padding_mode=padding_mode, grid=grid)
            self.push_transform(d[key], extra_info={"do_resampling": do_resampling})
        return d

    def inverse(self, data: Mapping[Hashable, NdarrayOrTensor]) -> Dict[Hashable, NdarrayOrTensor]:
        d = deepcopy(dict(data))

        for key in self.key_iterator(d):
            if self.pop_transform(d[key])[TraceKeys.EXTRA_INFO]["do_resampling"]:
                d[key] = self.rand_affine.inverse(d[key])

        return d


class Rand2DElasticd(RandomizableTransform, MapTransform):
    """
    Dictionary-based wrapper of :py:class:`monai.transforms.Rand2DElastic`.
    """

    backend = Rand2DElastic.backend

    @deprecated_arg(name="as_tensor_output", since="0.6")
    def __init__(
        self,
        keys: KeysCollection,
        spacing: Union[Tuple[float, float], float],
        magnitude_range: Tuple[float, float],
        spatial_size: Optional[Union[Tuple[int, int], int]] = None,
        prob: float = 0.1,
        rotate_range: Optional[Union[Sequence[Union[Tuple[float, float], float]], float]] = None,
        shear_range: Optional[Union[Sequence[Union[Tuple[float, float], float]], float]] = None,
        translate_range: Optional[Union[Sequence[Union[Tuple[float, float], float]], float]] = None,
        scale_range: Optional[Union[Sequence[Union[Tuple[float, float], float]], float]] = None,
        mode: GridSampleModeSequence = GridSampleMode.BILINEAR,
        padding_mode: GridSamplePadModeSequence = GridSamplePadMode.REFLECTION,
        as_tensor_output: bool = False,
        device: Optional[torch.device] = None,
        allow_missing_keys: bool = False,
    ) -> None:
        """
        Args:
            keys: keys of the corresponding items to be transformed.
            spacing: distance in between the control points.
            magnitude_range: 2 int numbers, the random offsets will be generated from
                ``uniform[magnitude[0], magnitude[1])``.
            spatial_size: specifying output image spatial size [h, w].
                if `spatial_size` and `self.spatial_size` are not defined, or smaller than 1,
                the transform will use the spatial size of `img`.
                if some components of the `spatial_size` are non-positive values, the transform will use the
                corresponding components of img size. For example, `spatial_size=(32, -1)` will be adapted
                to `(32, 64)` if the second spatial dimension size of img is `64`.
            prob: probability of returning a randomized affine grid.
                defaults to 0.1, with 10% chance returns a randomized grid,
                otherwise returns a ``spatial_size`` centered area extracted from the input image.
            rotate_range: angle range in radians. If element `i` is a pair of (min, max) values, then
                `uniform[-rotate_range[i][0], rotate_range[i][1])` will be used to generate the rotation parameter
                for the `i`th spatial dimension. If not, `uniform[-rotate_range[i], rotate_range[i])` will be used.
                This can be altered on a per-dimension basis. E.g., `((0,3), 1, ...)`: for dim0, rotation will be
                in range `[0, 3]`, and for dim1 `[-1, 1]` will be used. Setting a single value will use `[-x, x]`
                for dim0 and nothing for the remaining dimensions.
            shear_range: shear range with format matching `rotate_range`, it defines the range to randomly select
                shearing factors(a tuple of 2 floats for 2D) for affine matrix, take a 2D affine as example::

                    [
                        [1.0, params[0], 0.0],
                        [params[1], 1.0, 0.0],
                        [0.0, 0.0, 1.0],
                    ]

            translate_range: translate range with format matching `rotate_range`, it defines the range to randomly
                select pixel to translate for every spatial dims.
            scale_range: scaling range with format matching `rotate_range`. it defines the range to randomly select
                the scale factor to translate for every spatial dims. A value of 1.0 is added to the result.
                This allows 0 to correspond to no change (i.e., a scaling of 1.0).
            mode: {``"bilinear"``, ``"nearest"``}
                Interpolation mode to calculate output values. Defaults to ``"bilinear"``.
                See also: https://pytorch.org/docs/stable/generated/torch.nn.functional.grid_sample.html
                It also can be a sequence of string, each element corresponds to a key in ``keys``.
            padding_mode: {``"zeros"``, ``"border"``, ``"reflection"``}
                Padding mode for outside grid values. Defaults to ``"reflection"``.
                See also: https://pytorch.org/docs/stable/generated/torch.nn.functional.grid_sample.html
                It also can be a sequence of string, each element corresponds to a key in ``keys``.
            device: device on which the tensor will be allocated.
            allow_missing_keys: don't raise exception if key is missing.

        See also:
            - :py:class:`RandAffineGrid` for the random affine parameters configurations.
            - :py:class:`Affine` for the affine transformation parameters configurations.

        .. deprecated:: 0.6.0
            ``as_tensor_output`` is deprecated.

        """
        MapTransform.__init__(self, keys, allow_missing_keys)
        RandomizableTransform.__init__(self, prob)
        self.rand_2d_elastic = Rand2DElastic(
            spacing=spacing,
            magnitude_range=magnitude_range,
            prob=1.0,  # because probability controlled by this class
            rotate_range=rotate_range,
            shear_range=shear_range,
            translate_range=translate_range,
            scale_range=scale_range,
            spatial_size=spatial_size,
            device=device,
        )
        self.mode = ensure_tuple_rep(mode, len(self.keys))
        self.padding_mode = ensure_tuple_rep(padding_mode, len(self.keys))

    def set_random_state(
        self, seed: Optional[int] = None, state: Optional[np.random.RandomState] = None
    ) -> "Rand2DElasticd":
        self.rand_2d_elastic.set_random_state(seed, state)
        super().set_random_state(seed, state)
        return self

    def __call__(self, data: Mapping[Hashable, NdarrayOrTensor]) -> Dict[Hashable, NdarrayOrTensor]:
        d = dict(data)
        first_key: Union[Hashable, List] = self.first_key(d)
        if first_key == []:
            return d

        self.randomize(None)

        sp_size = fall_back_tuple(self.rand_2d_elastic.spatial_size, d[first_key].shape[1:])  # type: ignore
        # all the keys share the same random elastic factor
        self.rand_2d_elastic.randomize(sp_size)

        if self._do_transform:
            grid = self.rand_2d_elastic.deform_grid(spatial_size=sp_size)
            grid = self.rand_2d_elastic.rand_affine_grid(grid=grid)
            grid = torch.nn.functional.interpolate(  # type: ignore
                recompute_scale_factor=True,
                input=grid.unsqueeze(0),
                scale_factor=ensure_tuple_rep(self.rand_2d_elastic.deform_grid.spacing, 2),
                mode=InterpolateMode.BICUBIC.value,
                align_corners=False,
            )
            grid = CenterSpatialCrop(roi_size=sp_size)(grid[0])
        else:
            _device = self.rand_2d_elastic.deform_grid.device
            grid = create_grid(spatial_size=sp_size, device=_device, backend="torch")

        for key, mode, padding_mode in self.key_iterator(d, self.mode, self.padding_mode):
            d[key] = self.rand_2d_elastic.resampler(d[key], grid, mode=mode, padding_mode=padding_mode)
        return d


class Rand3DElasticd(RandomizableTransform, MapTransform):
    """
    Dictionary-based wrapper of :py:class:`monai.transforms.Rand3DElastic`.
    """

    backend = Rand3DElastic.backend

    @deprecated_arg(name="as_tensor_output", since="0.6")
    def __init__(
        self,
        keys: KeysCollection,
        sigma_range: Tuple[float, float],
        magnitude_range: Tuple[float, float],
        spatial_size: Optional[Union[Tuple[int, int, int], int]] = None,
        prob: float = 0.1,
        rotate_range: Optional[Union[Sequence[Union[Tuple[float, float], float]], float]] = None,
        shear_range: Optional[Union[Sequence[Union[Tuple[float, float], float]], float]] = None,
        translate_range: Optional[Union[Sequence[Union[Tuple[float, float], float]], float]] = None,
        scale_range: Optional[Union[Sequence[Union[Tuple[float, float], float]], float]] = None,
        mode: GridSampleModeSequence = GridSampleMode.BILINEAR,
        padding_mode: GridSamplePadModeSequence = GridSamplePadMode.REFLECTION,
        as_tensor_output: bool = False,
        device: Optional[torch.device] = None,
        allow_missing_keys: bool = False,
    ) -> None:
        """
        Args:
            keys: keys of the corresponding items to be transformed.
            sigma_range: a Gaussian kernel with standard deviation sampled from
                ``uniform[sigma_range[0], sigma_range[1])`` will be used to smooth the random offset grid.
            magnitude_range: the random offsets on the grid will be generated from
                ``uniform[magnitude[0], magnitude[1])``.
            spatial_size: specifying output image spatial size [h, w, d].
                if `spatial_size` and `self.spatial_size` are not defined, or smaller than 1,
                the transform will use the spatial size of `img`.
                if some components of the `spatial_size` are non-positive values, the transform will use the
                corresponding components of img size. For example, `spatial_size=(32, 32, -1)` will be adapted
                to `(32, 32, 64)` if the third spatial dimension size of img is `64`.
            prob: probability of returning a randomized affine grid.
                defaults to 0.1, with 10% chance returns a randomized grid,
                otherwise returns a ``spatial_size`` centered area extracted from the input image.
            rotate_range: angle range in radians. If element `i` is a pair of (min, max) values, then
                `uniform[-rotate_range[i][0], rotate_range[i][1])` will be used to generate the rotation parameter
                for the `i`th spatial dimension. If not, `uniform[-rotate_range[i], rotate_range[i])` will be used.
                This can be altered on a per-dimension basis. E.g., `((0,3), 1, ...)`: for dim0, rotation will be
                in range `[0, 3]`, and for dim1 `[-1, 1]` will be used. Setting a single value will use `[-x, x]`
                for dim0 and nothing for the remaining dimensions.
            shear_range: shear range with format matching `rotate_range`, it defines the range to randomly select
                shearing factors(a tuple of 6 floats for 3D) for affine matrix, take a 3D affine as example::

                    [
                        [1.0, params[0], params[1], 0.0],
                        [params[2], 1.0, params[3], 0.0],
                        [params[4], params[5], 1.0, 0.0],
                        [0.0, 0.0, 0.0, 1.0],
                    ]

            translate_range: translate range with format matching `rotate_range`, it defines the range to randomly
                select voxel to translate for every spatial dims.
            scale_range: scaling range with format matching `rotate_range`. it defines the range to randomly select
                the scale factor to translate for every spatial dims. A value of 1.0 is added to the result.
                This allows 0 to correspond to no change (i.e., a scaling of 1.0).
            mode: {``"bilinear"``, ``"nearest"``}
                Interpolation mode to calculate output values. Defaults to ``"bilinear"``.
                See also: https://pytorch.org/docs/stable/generated/torch.nn.functional.grid_sample.html
                It also can be a sequence of string, each element corresponds to a key in ``keys``.
            padding_mode: {``"zeros"``, ``"border"``, ``"reflection"``}
                Padding mode for outside grid values. Defaults to ``"reflection"``.
                See also: https://pytorch.org/docs/stable/generated/torch.nn.functional.grid_sample.html
                It also can be a sequence of string, each element corresponds to a key in ``keys``.
            device: device on which the tensor will be allocated.
            allow_missing_keys: don't raise exception if key is missing.

        See also:
            - :py:class:`RandAffineGrid` for the random affine parameters configurations.
            - :py:class:`Affine` for the affine transformation parameters configurations.

        .. deprecated:: 0.6.0
            ``as_tensor_output`` is deprecated.

        """
        MapTransform.__init__(self, keys, allow_missing_keys)
        RandomizableTransform.__init__(self, prob)
        self.rand_3d_elastic = Rand3DElastic(
            sigma_range=sigma_range,
            magnitude_range=magnitude_range,
            prob=1.0,  # because probability controlled by this class
            rotate_range=rotate_range,
            shear_range=shear_range,
            translate_range=translate_range,
            scale_range=scale_range,
            spatial_size=spatial_size,
            device=device,
        )
        self.mode = ensure_tuple_rep(mode, len(self.keys))
        self.padding_mode = ensure_tuple_rep(padding_mode, len(self.keys))

    def set_random_state(
        self, seed: Optional[int] = None, state: Optional[np.random.RandomState] = None
    ) -> "Rand3DElasticd":
        self.rand_3d_elastic.set_random_state(seed, state)
        super().set_random_state(seed, state)
        return self

    def __call__(self, data: Mapping[Hashable, NdarrayOrTensor]) -> Dict[Hashable, NdarrayOrTensor]:
        d = dict(data)
        first_key: Union[Hashable, List] = self.first_key(d)
        if first_key == []:
            return d

        self.randomize(None)

        sp_size = fall_back_tuple(self.rand_3d_elastic.spatial_size, d[first_key].shape[1:])  # type: ignore
        # all the keys share the same random elastic factor
        self.rand_3d_elastic.randomize(sp_size)

        _device = self.rand_3d_elastic.device
        grid = create_grid(spatial_size=sp_size, device=_device, backend="torch")
        if self._do_transform:
            device = self.rand_3d_elastic.device
            gaussian = GaussianFilter(spatial_dims=3, sigma=self.rand_3d_elastic.sigma, truncated=3.0).to(device)
            offset = torch.as_tensor(self.rand_3d_elastic.rand_offset, device=device).unsqueeze(0)
            grid[:3] += gaussian(offset)[0] * self.rand_3d_elastic.magnitude
            grid = self.rand_3d_elastic.rand_affine_grid(grid=grid)

        for key, mode, padding_mode in self.key_iterator(d, self.mode, self.padding_mode):
            d[key] = self.rand_3d_elastic.resampler(d[key], grid, mode=mode, padding_mode=padding_mode)
        return d


class Flipd(MapTransform, InvertibleTransform):
    """
    Dictionary-based wrapper of :py:class:`monai.transforms.Flip`.

    See `numpy.flip` for additional details.
    https://docs.scipy.org/doc/numpy/reference/generated/numpy.flip.html

    Args:
        keys: Keys to pick data for transformation.
        spatial_axis: Spatial axes along which to flip over. Default is None.
        allow_missing_keys: don't raise exception if key is missing.
    """

    backend = Flip.backend

    def __init__(
        self,
        keys: KeysCollection,
        spatial_axis: Optional[Union[Sequence[int], int]] = None,
        allow_missing_keys: bool = False,
    ) -> None:
        super().__init__(keys, allow_missing_keys)
        self.flipper = Flip(spatial_axis=spatial_axis)

    def __call__(self, data: Mapping[Hashable, torch.Tensor]) -> Dict[Hashable, torch.Tensor]:
        d = dict(data)
        for key in self.key_iterator(d):
            d[key] = self.flipper(d[key])
        return d

    def inverse(self, data: Mapping[Hashable, torch.Tensor]) -> Dict[Hashable, torch.Tensor]:
        d = deepcopy(dict(data))
        for key in self.key_iterator(d):
            d[key] = self.flipper.inverse(d[key])
        return d


class RandFlipd(RandomizableTransform, MapTransform, InvertibleTransform):
    """
    Dictionary-based version :py:class:`monai.transforms.RandFlip`.

    See `numpy.flip` for additional details.
    https://docs.scipy.org/doc/numpy/reference/generated/numpy.flip.html

    Args:
        keys: Keys to pick data for transformation.
        prob: Probability of flipping.
        spatial_axis: Spatial axes along which to flip over. Default is None.
        allow_missing_keys: don't raise exception if key is missing.
    """

    backend = Flip.backend

    def __init__(
        self,
        keys: KeysCollection,
        prob: float = 0.1,
        spatial_axis: Optional[Union[Sequence[int], int]] = None,
        allow_missing_keys: bool = False,
    ) -> None:
        MapTransform.__init__(self, keys, allow_missing_keys)
        RandomizableTransform.__init__(self, prob)
        self.flipper = Flip(spatial_axis=spatial_axis)

    def set_random_state(
        self, seed: Optional[int] = None, state: Optional[np.random.RandomState] = None
    ) -> "RandFlipd":
        super().set_random_state(seed, state)
        return self

    def __call__(self, data: Mapping[Hashable, torch.Tensor]) -> Dict[Hashable, torch.Tensor]:
        d = dict(data)
        self.randomize(None)

        for key in self.key_iterator(d):
            if self._do_transform:
                d[key] = self.flipper(d[key])
            self.push_transform(d[key])
        return d

    def inverse(self, data: Mapping[Hashable, torch.Tensor]) -> Dict[Hashable, torch.Tensor]:
        d = deepcopy(dict(data))
        for key in self.key_iterator(d):
            xform = self.pop_transform(d[key])
            if not xform[TraceKeys.DO_TRANSFORM]:
                continue
            d[key].applied_operations[-1][TraceKeys.ID] = TraceKeys.NONE  # type: ignore
            self.pop_transform(d[key])  # drop the Flip
            with self.flipper.trace_transform(False):
                d[key] = self.flipper(d[key])
        return d


class RandAxisFlipd(RandomizableTransform, MapTransform, InvertibleTransform):
    """
    Dictionary-based version :py:class:`monai.transforms.RandAxisFlip`.

    See `numpy.flip` for additional details.
    https://docs.scipy.org/doc/numpy/reference/generated/numpy.flip.html

    Args:
        keys: Keys to pick data for transformation.
        prob: Probability of flipping.
        allow_missing_keys: don't raise exception if key is missing.

    """

    backend = RandAxisFlip.backend

    def __init__(self, keys: KeysCollection, prob: float = 0.1, allow_missing_keys: bool = False) -> None:
        MapTransform.__init__(self, keys, allow_missing_keys)
        RandomizableTransform.__init__(self, prob)
        self.flipper = RandAxisFlip(prob=1.0)

    def set_random_state(
        self, seed: Optional[int] = None, state: Optional[np.random.RandomState] = None
    ) -> "RandAxisFlipd":
        super().set_random_state(seed, state)
        self.flipper.set_random_state(seed, state)
        return self

    def __call__(self, data: Mapping[Hashable, torch.Tensor]) -> Dict[Hashable, torch.Tensor]:
        d = dict(data)
        first_key: Union[Hashable, List] = self.first_key(d)
        if first_key == []:
            return d

        self.randomize(None)

        # all the keys share the same random selected axis
        self.flipper.randomize(d[first_key])  # type: ignore
        for key in self.key_iterator(d):
            if self._do_transform:
                d[key] = self.flipper(d[key], randomize=False)
            self.push_transform(d[key])
        return d

    def inverse(self, data: Mapping[Hashable, torch.Tensor]) -> Dict[Hashable, torch.Tensor]:
        d = deepcopy(dict(data))
        for key in self.key_iterator(d):
            if self.pop_transform(d[key])[TraceKeys.DO_TRANSFORM]:
                d[key] = self.flipper.inverse(d[key])
        return d


class Rotated(MapTransform, InvertibleTransform):
    """
    Dictionary-based wrapper of :py:class:`monai.transforms.Rotate`.

    Args:
        keys: Keys to pick data for transformation.
        angle: Rotation angle(s) in radians.
        keep_size: If it is False, the output shape is adapted so that the
            input array is contained completely in the output.
            If it is True, the output shape is the same as the input. Default is True.
        mode: {``"bilinear"``, ``"nearest"``}
            Interpolation mode to calculate output values. Defaults to ``"bilinear"``.
            See also: https://pytorch.org/docs/stable/generated/torch.nn.functional.grid_sample.html
            It also can be a sequence of string, each element corresponds to a key in ``keys``.
        padding_mode: {``"zeros"``, ``"border"``, ``"reflection"``}
            Padding mode for outside grid values. Defaults to ``"border"``.
            See also: https://pytorch.org/docs/stable/generated/torch.nn.functional.grid_sample.html
            It also can be a sequence of string, each element corresponds to a key in ``keys``.
        align_corners: Defaults to False.
            See also: https://pytorch.org/docs/stable/generated/torch.nn.functional.grid_sample.html
            It also can be a sequence of bool, each element corresponds to a key in ``keys``.
        dtype: data type for resampling computation. Defaults to ``np.float32``.
            If None, use the data type of input data. To be compatible with other modules,
            the output data type is always ``np.float32``.
            It also can be a sequence of dtype or None, each element corresponds to a key in ``keys``.
        allow_missing_keys: don't raise exception if key is missing.
    """

    backend = Rotate.backend

    def __init__(
        self,
        keys: KeysCollection,
        angle: Union[Sequence[float], float],
        keep_size: bool = True,
        mode: GridSampleModeSequence = GridSampleMode.BILINEAR,
        padding_mode: GridSamplePadModeSequence = GridSamplePadMode.BORDER,
        align_corners: Union[Sequence[bool], bool] = False,
        dtype: Union[Sequence[Union[DtypeLike, torch.dtype]], DtypeLike, torch.dtype] = np.float32,
        allow_missing_keys: bool = False,
    ) -> None:
        super().__init__(keys, allow_missing_keys)
        self.rotator = Rotate(angle=angle, keep_size=keep_size)

        self.mode = ensure_tuple_rep(mode, len(self.keys))
        self.padding_mode = ensure_tuple_rep(padding_mode, len(self.keys))
        self.align_corners = ensure_tuple_rep(align_corners, len(self.keys))
        self.dtype = ensure_tuple_rep(dtype, len(self.keys))

    def __call__(self, data: Mapping[Hashable, torch.Tensor]) -> Dict[Hashable, torch.Tensor]:
        d = dict(data)
        for key, mode, padding_mode, align_corners, dtype in self.key_iterator(
            d, self.mode, self.padding_mode, self.align_corners, self.dtype
        ):
            d[key] = self.rotator(
                d[key], mode=mode, padding_mode=padding_mode, align_corners=align_corners, dtype=dtype
            )
        return d

    def inverse(self, data: Mapping[Hashable, torch.Tensor]) -> Dict[Hashable, torch.Tensor]:
        d = deepcopy(dict(data))
        for key in self.key_iterator(d):
            d[key] = self.rotator.inverse(d[key])
        return d


class RandRotated(RandomizableTransform, MapTransform, InvertibleTransform):
    """
    Dictionary-based version :py:class:`monai.transforms.RandRotate`
    Randomly rotates the input arrays.

    Args:
        keys: Keys to pick data for transformation.
        range_x: Range of rotation angle in radians in the plane defined by the first and second axes.
            If single number, angle is uniformly sampled from (-range_x, range_x).
        range_y: Range of rotation angle in radians in the plane defined by the first and third axes.
            If single number, angle is uniformly sampled from (-range_y, range_y).
        range_z: Range of rotation angle in radians in the plane defined by the second and third axes.
            If single number, angle is uniformly sampled from (-range_z, range_z).
        prob: Probability of rotation.
        keep_size: If it is False, the output shape is adapted so that the
            input array is contained completely in the output.
            If it is True, the output shape is the same as the input. Default is True.
        mode: {``"bilinear"``, ``"nearest"``}
            Interpolation mode to calculate output values. Defaults to ``"bilinear"``.
            See also: https://pytorch.org/docs/stable/generated/torch.nn.functional.grid_sample.html
            It also can be a sequence of string, each element corresponds to a key in ``keys``.
        padding_mode: {``"zeros"``, ``"border"``, ``"reflection"``}
            Padding mode for outside grid values. Defaults to ``"border"``.
            See also: https://pytorch.org/docs/stable/generated/torch.nn.functional.grid_sample.html
            It also can be a sequence of string, each element corresponds to a key in ``keys``.
        align_corners: Defaults to False.
            See also: https://pytorch.org/docs/stable/generated/torch.nn.functional.interpolate.html
            It also can be a sequence of bool, each element corresponds to a key in ``keys``.
        dtype: data type for resampling computation. Defaults to ``np.float64`` for best precision.
            If None, use the data type of input data. To be compatible with other modules,
            the output data type is always ``np.float32``.
            It also can be a sequence of dtype or None, each element corresponds to a key in ``keys``.
        allow_missing_keys: don't raise exception if key is missing.
    """

    backend = RandRotate.backend

    def __init__(
        self,
        keys: KeysCollection,
        range_x: Union[Tuple[float, float], float] = 0.0,
        range_y: Union[Tuple[float, float], float] = 0.0,
        range_z: Union[Tuple[float, float], float] = 0.0,
        prob: float = 0.1,
        keep_size: bool = True,
        mode: GridSampleModeSequence = GridSampleMode.BILINEAR,
        padding_mode: GridSamplePadModeSequence = GridSamplePadMode.BORDER,
        align_corners: Union[Sequence[bool], bool] = False,
        dtype: Union[Sequence[Union[DtypeLike, torch.dtype]], DtypeLike, torch.dtype] = np.float32,
        allow_missing_keys: bool = False,
    ) -> None:
        MapTransform.__init__(self, keys, allow_missing_keys)
        RandomizableTransform.__init__(self, prob)
        self.rand_rotate = RandRotate(range_x=range_x, range_y=range_y, range_z=range_z, prob=1.0, keep_size=keep_size)
        self.mode = ensure_tuple_rep(mode, len(self.keys))
        self.padding_mode = ensure_tuple_rep(padding_mode, len(self.keys))
        self.align_corners = ensure_tuple_rep(align_corners, len(self.keys))
        self.dtype = ensure_tuple_rep(dtype, len(self.keys))

    def set_random_state(
        self, seed: Optional[int] = None, state: Optional[np.random.RandomState] = None
    ) -> "RandRotated":
        super().set_random_state(seed, state)
        self.rand_rotate.set_random_state(seed, state)
        return self

    def __call__(self, data: Mapping[Hashable, torch.Tensor]) -> Dict[Hashable, torch.Tensor]:
        d = dict(data)
        self.randomize(None)

        # all the keys share the same random rotate angle
        self.rand_rotate.randomize()
        for key, mode, padding_mode, align_corners, dtype in self.key_iterator(
            d, self.mode, self.padding_mode, self.align_corners, self.dtype
        ):
            if self._do_transform:
                d[key] = self.rand_rotate(
                    d[key],
                    mode=mode,
                    padding_mode=padding_mode,
                    align_corners=align_corners,
                    dtype=dtype,
                    randomize=False,
                )
            self.push_transform(d[key])
        return d

    def inverse(self, data: Mapping[Hashable, torch.Tensor]) -> Dict[Hashable, torch.Tensor]:
        d = deepcopy(dict(data))
        for key in self.key_iterator(d):
            if self.pop_transform(d[key])[TraceKeys.DO_TRANSFORM]:
                d[key] = self.rand_rotate.inverse(d[key])
        return d


class Zoomd(MapTransform, InvertibleTransform):
    """
    Dictionary-based wrapper of :py:class:`monai.transforms.Zoom`.

    Args:
        keys: Keys to pick data for transformation.
        zoom: The zoom factor along the spatial axes.
            If a float, zoom is the same for each spatial axis.
            If a sequence, zoom should contain one value for each spatial axis.
        mode: {``"nearest"``, ``"nearest-exact"``, ``"linear"``, ``"bilinear"``, ``"bicubic"``, ``"trilinear"``, ``"area"``}
            The interpolation mode. Defaults to ``"area"``.
            See also: https://pytorch.org/docs/stable/generated/torch.nn.functional.interpolate.html
            It also can be a sequence of string, each element corresponds to a key in ``keys``.
        padding_mode: available modes for numpy array:{``"constant"``, ``"edge"``, ``"linear_ramp"``, ``"maximum"``,
            ``"mean"``, ``"median"``, ``"minimum"``, ``"reflect"``, ``"symmetric"``, ``"wrap"``, ``"empty"``}
            available modes for PyTorch Tensor: {``"constant"``, ``"reflect"``, ``"replicate"``, ``"circular"``}.
            One of the listed string values or a user supplied function. Defaults to ``"constant"``.
            The mode to pad data after zooming.
            See also: https://numpy.org/doc/1.18/reference/generated/numpy.pad.html
            https://pytorch.org/docs/stable/generated/torch.nn.functional.pad.html
        align_corners: This only has an effect when mode is
            'linear', 'bilinear', 'bicubic' or 'trilinear'. Default: None.
            See also: https://pytorch.org/docs/stable/generated/torch.nn.functional.interpolate.html
            It also can be a sequence of bool or None, each element corresponds to a key in ``keys``.
        keep_size: Should keep original size (pad if needed), default is True.
        allow_missing_keys: don't raise exception if key is missing.
        kwargs: other arguments for the `np.pad` or `torch.pad` function.
            note that `np.pad` treats channel dimension as the first dimension.

    """

    backend = Zoom.backend

    def __init__(
        self,
        keys: KeysCollection,
        zoom: Union[Sequence[float], float],
        mode: InterpolateModeSequence = InterpolateMode.AREA,
        padding_mode: PadModeSequence = NumpyPadMode.EDGE,
        align_corners: Union[Sequence[Optional[bool]], Optional[bool]] = None,
        keep_size: bool = True,
        allow_missing_keys: bool = False,
        **kwargs,
    ) -> None:
        super().__init__(keys, allow_missing_keys)
        self.mode = ensure_tuple_rep(mode, len(self.keys))
        self.padding_mode = ensure_tuple_rep(padding_mode, len(self.keys))
        self.align_corners = ensure_tuple_rep(align_corners, len(self.keys))
        self.zoomer = Zoom(zoom=zoom, keep_size=keep_size, **kwargs)

    def __call__(self, data: Mapping[Hashable, torch.Tensor]) -> Dict[Hashable, torch.Tensor]:
        d = dict(data)
        for key, mode, padding_mode, align_corners in self.key_iterator(
            d, self.mode, self.padding_mode, self.align_corners
        ):
            d[key] = self.zoomer(d[key], mode=mode, padding_mode=padding_mode, align_corners=align_corners)
        return d

    def inverse(self, data: Mapping[Hashable, torch.Tensor]) -> Dict[Hashable, torch.Tensor]:
        d = deepcopy(dict(data))
        for key in self.key_iterator(d):
            d[key] = self.zoomer.inverse(d[key])
        return d


class RandZoomd(RandomizableTransform, MapTransform, InvertibleTransform):
    """
    Dict-based version :py:class:`monai.transforms.RandZoom`.

    Args:
        keys: Keys to pick data for transformation.
        prob: Probability of zooming.
        min_zoom: Min zoom factor. Can be float or sequence same size as image.
            If a float, select a random factor from `[min_zoom, max_zoom]` then apply to all spatial dims
            to keep the original spatial shape ratio.
            If a sequence, min_zoom should contain one value for each spatial axis.
            If 2 values provided for 3D data, use the first value for both H & W dims to keep the same zoom ratio.
        max_zoom: Max zoom factor. Can be float or sequence same size as image.
            If a float, select a random factor from `[min_zoom, max_zoom]` then apply to all spatial dims
            to keep the original spatial shape ratio.
            If a sequence, max_zoom should contain one value for each spatial axis.
            If 2 values provided for 3D data, use the first value for both H & W dims to keep the same zoom ratio.
        mode: {``"nearest"``, ``"nearest-exact"``, ``"linear"``, ``"bilinear"``, ``"bicubic"``, ``"trilinear"``, ``"area"``}
            The interpolation mode. Defaults to ``"area"``.
            See also: https://pytorch.org/docs/stable/generated/torch.nn.functional.interpolate.html
            It also can be a sequence of string, each element corresponds to a key in ``keys``.
        padding_mode: available modes for numpy array:{``"constant"``, ``"edge"``, ``"linear_ramp"``, ``"maximum"``,
            ``"mean"``, ``"median"``, ``"minimum"``, ``"reflect"``, ``"symmetric"``, ``"wrap"``, ``"empty"``}
            available modes for PyTorch Tensor: {``"constant"``, ``"reflect"``, ``"replicate"``, ``"circular"``}.
            One of the listed string values or a user supplied function. Defaults to ``"constant"``.
            The mode to pad data after zooming.
            See also: https://numpy.org/doc/1.18/reference/generated/numpy.pad.html
            https://pytorch.org/docs/stable/generated/torch.nn.functional.pad.html
        align_corners: This only has an effect when mode is
            'linear', 'bilinear', 'bicubic' or 'trilinear'. Default: None.
            See also: https://pytorch.org/docs/stable/generated/torch.nn.functional.interpolate.html
            It also can be a sequence of bool or None, each element corresponds to a key in ``keys``.
        keep_size: Should keep original size (pad if needed), default is True.
        allow_missing_keys: don't raise exception if key is missing.
        kwargs: other args for `np.pad` API, note that `np.pad` treats channel dimension as the first dimension.
            more details: https://numpy.org/doc/1.18/reference/generated/numpy.pad.html

    """

    backend = RandZoom.backend

    def __init__(
        self,
        keys: KeysCollection,
        prob: float = 0.1,
        min_zoom: Union[Sequence[float], float] = 0.9,
        max_zoom: Union[Sequence[float], float] = 1.1,
        mode: InterpolateModeSequence = InterpolateMode.AREA,
        padding_mode: PadModeSequence = NumpyPadMode.EDGE,
        align_corners: Union[Sequence[Optional[bool]], Optional[bool]] = None,
        keep_size: bool = True,
        allow_missing_keys: bool = False,
        **kwargs,
    ) -> None:
        MapTransform.__init__(self, keys, allow_missing_keys)
        RandomizableTransform.__init__(self, prob)
        self.rand_zoom = RandZoom(prob=1.0, min_zoom=min_zoom, max_zoom=max_zoom, keep_size=keep_size, **kwargs)
        self.mode = ensure_tuple_rep(mode, len(self.keys))
        self.padding_mode = ensure_tuple_rep(padding_mode, len(self.keys))
        self.align_corners = ensure_tuple_rep(align_corners, len(self.keys))

    def set_random_state(
        self, seed: Optional[int] = None, state: Optional[np.random.RandomState] = None
    ) -> "RandZoomd":
        super().set_random_state(seed, state)
        self.rand_zoom.set_random_state(seed, state)
        return self

    def __call__(self, data: Mapping[Hashable, torch.Tensor]) -> Dict[Hashable, torch.Tensor]:
        d = dict(data)
        first_key: Union[Hashable, List] = self.first_key(d)
        if first_key == []:
            return d

        self.randomize(None)

        # all the keys share the same random zoom factor
        self.rand_zoom.randomize(d[first_key])  # type: ignore
        for key, mode, padding_mode, align_corners in self.key_iterator(
            d, self.mode, self.padding_mode, self.align_corners
        ):
            if self._do_transform:
                d[key] = self.rand_zoom(
                    d[key], mode=mode, padding_mode=padding_mode, align_corners=align_corners, randomize=False
                )
            self.push_transform(d[key])
        return d

    def inverse(self, data: Mapping[Hashable, torch.Tensor]) -> Dict[Hashable, torch.Tensor]:
        d = deepcopy(dict(data))
        for key in self.key_iterator(d):
            if self.pop_transform(d[key])[TraceKeys.DO_TRANSFORM]:
                d[key] = self.rand_zoom.inverse(d[key])
        return d


class GridDistortiond(MapTransform):
    """
    Dictionary-based wrapper of :py:class:`monai.transforms.GridDistortion`.
    """

    backend = GridDistortion.backend

    def __init__(
        self,
        keys: KeysCollection,
        num_cells: Union[Tuple[int], int],
        distort_steps: List[Tuple],
        mode: Union[GridSampleMode, str] = GridSampleMode.BILINEAR,
        padding_mode: Union[GridSamplePadMode, str] = GridSamplePadMode.BORDER,
        device: Optional[torch.device] = None,
        allow_missing_keys: bool = False,
    ) -> None:
        """
        Args:
            keys: keys of the corresponding items to be transformed.
            num_cells: number of grid cells on each dimension.
            distort_steps: This argument is a list of tuples, where each tuple contains the distort steps of the
                corresponding dimensions (in the order of H, W[, D]). The length of each tuple equals to `num_cells + 1`.
                Each value in the tuple represents the distort step of the related cell.
            mode: {``"bilinear"``, ``"nearest"``}
                Interpolation mode to calculate output values. Defaults to ``"bilinear"``.
                See also: https://pytorch.org/docs/stable/generated/torch.nn.functional.grid_sample.html
                It also can be a sequence of string, each element corresponds to a key in ``keys``.
            padding_mode: {``"zeros"``, ``"border"``, ``"reflection"``}
                Padding mode for outside grid values. Defaults to ``"reflection"``.
                See also: https://pytorch.org/docs/stable/generated/torch.nn.functional.grid_sample.html
                It also can be a sequence of string, each element corresponds to a key in ``keys``.
            device: device on which the tensor will be allocated.
            allow_missing_keys: don't raise exception if key is missing.

        """
        super().__init__(keys, allow_missing_keys)
        self.grid_distortion = GridDistortion(num_cells=num_cells, distort_steps=distort_steps, device=device)
        self.mode = ensure_tuple_rep(mode, len(self.keys))
        self.padding_mode = ensure_tuple_rep(padding_mode, len(self.keys))

    def __call__(self, data: Mapping[Hashable, NdarrayOrTensor]) -> Dict[Hashable, NdarrayOrTensor]:
        d = dict(data)
        for key, mode, padding_mode in self.key_iterator(d, self.mode, self.padding_mode):
            d[key] = self.grid_distortion(d[key], mode=mode, padding_mode=padding_mode)
        return d


class RandGridDistortiond(RandomizableTransform, MapTransform):
    """
    Dictionary-based wrapper of :py:class:`monai.transforms.RandGridDistortion`.
    """

    backend = RandGridDistortion.backend

    def __init__(
        self,
        keys: KeysCollection,
        num_cells: Union[Tuple[int], int] = 5,
        prob: float = 0.1,
        distort_limit: Union[Tuple[float, float], float] = (-0.03, 0.03),
        mode: Union[GridSampleMode, str] = GridSampleMode.BILINEAR,
        padding_mode: Union[GridSamplePadMode, str] = GridSamplePadMode.BORDER,
        device: Optional[torch.device] = None,
        allow_missing_keys: bool = False,
    ) -> None:
        """
        Args:
            keys: keys of the corresponding items to be transformed.
            num_cells: number of grid cells on each dimension.
            prob: probability of returning a randomized grid distortion transform. Defaults to 0.1.
            distort_limit: range to randomly distort.
                If single number, distort_limit is picked from (-distort_limit, distort_limit).
                Defaults to (-0.03, 0.03).
            mode: {``"bilinear"``, ``"nearest"``}
                Interpolation mode to calculate output values. Defaults to ``"bilinear"``.
                See also: https://pytorch.org/docs/stable/generated/torch.nn.functional.grid_sample.html
                It also can be a sequence of string, each element corresponds to a key in ``keys``.
            padding_mode: {``"zeros"``, ``"border"``, ``"reflection"``}
                Padding mode for outside grid values. Defaults to ``"reflection"``.
                See also: https://pytorch.org/docs/stable/generated/torch.nn.functional.grid_sample.html
                It also can be a sequence of string, each element corresponds to a key in ``keys``.
            device: device on which the tensor will be allocated.
            allow_missing_keys: don't raise exception if key is missing.

        """
        MapTransform.__init__(self, keys, allow_missing_keys)
        RandomizableTransform.__init__(self, prob)
        self.rand_grid_distortion = RandGridDistortion(
            num_cells=num_cells, prob=1.0, distort_limit=distort_limit, device=device
        )
        self.mode = ensure_tuple_rep(mode, len(self.keys))
        self.padding_mode = ensure_tuple_rep(padding_mode, len(self.keys))

    def set_random_state(
        self, seed: Optional[int] = None, state: Optional[np.random.RandomState] = None
    ) -> "RandGridDistortiond":
        super().set_random_state(seed, state)
        self.rand_grid_distortion.set_random_state(seed, state)
        return self

    def __call__(self, data: Mapping[Hashable, NdarrayOrTensor]) -> Dict[Hashable, NdarrayOrTensor]:
        d = dict(data)
        self.randomize(None)
        if not self._do_transform:
            return d

        first_key: Union[Hashable, List] = self.first_key(d)
        if first_key == []:
            return d

        self.rand_grid_distortion.randomize(d[first_key].shape[1:])  # type: ignore
        for key, mode, padding_mode in self.key_iterator(d, self.mode, self.padding_mode):
            d[key] = self.rand_grid_distortion(d[key], mode=mode, padding_mode=padding_mode, randomize=False)
        return d


class GridSplitd(MapTransform):
    """
    Split the image into patches based on the provided grid in 2D.

    Args:
        keys: keys of the corresponding items to be transformed.
        grid: a tuple define the shape of the grid upon which the image is split. Defaults to (2, 2)
        size: a tuple or an integer that defines the output patch sizes,
            or a dictionary that define it separately for each key, like {"image": 3, "mask", (2, 2)}.
            If it's an integer, the value will be repeated for each dimension.
            The default is None, where the patch size will be inferred from the grid shape.
        allow_missing_keys: don't raise exception if key is missing.

    Note: This transform currently support only image with two spatial dimensions.
    """

    backend = GridSplit.backend

    def __init__(
        self,
        keys: KeysCollection,
        grid: Tuple[int, int] = (2, 2),
        size: Optional[Union[int, Tuple[int, int], Dict[Hashable, Union[int, Tuple[int, int], None]]]] = None,
        allow_missing_keys: bool = False,
    ):
        super().__init__(keys, allow_missing_keys)
        self.grid = grid
        self.size = size if isinstance(size, dict) else {key: size for key in self.keys}
        self.splitter = GridSplit(grid=grid)

    def __call__(self, data: Mapping[Hashable, NdarrayOrTensor]) -> List[Dict[Hashable, NdarrayOrTensor]]:
        d = dict(data)
        n_outputs = np.prod(self.grid)
        output: List[Dict[Hashable, NdarrayOrTensor]] = [dict(d) for _ in range(n_outputs)]
        for key in self.key_iterator(d):
            result = self.splitter(d[key], self.size[key])
            for i in range(n_outputs):
                output[i][key] = result[i]
        return output


class GridPatchd(MapTransform):
    """
    Extract all the patches sweeping the entire image in a row-major sliding-window manner with possible overlaps.
    It can sort the patches and return all or a subset of them.

    Args:
        keys: keys of the corresponding items to be transformed.
        patch_size: size of patches to generate slices for, 0 or None selects whole dimension
        offset: starting position in the array, default is 0 for each dimension.
            np.random.randint(0, patch_size, 2) creates random start between 0 and `patch_size` for a 2D image.
        num_patches: number of patches to return. Defaults to None, which returns all the available patches.
        overlap: amount of overlap between patches in each dimension. Default to 0.0.
        sort_fn: when `num_patches` is provided, it determines if keep patches with highest values (`"max"`),
            lowest values (`"min"`), or in their default order (`None`). Default to None.
        threshold: a value to keep only the patches whose sum of intensities are less than the threshold.
            Defaults to no filtering.
        pad_mode: refer to NumpyPadMode and PytorchPadMode. If None, no padding will be applied. Defaults to ``"constant"``.
        allow_missing_keys: don't raise exception if key is missing.
        pad_kwargs: other arguments for the `np.pad` or `torch.pad` function.

    Returns:
        a list of dictionaries, each of which contains the all the original key/value with the values for `keys`
            replaced by the patches. It also add the following new keys:

            "patch_location": the starting location of the patch in the image,
            "patch_size": size of the extracted patch
            "num_patches": total number of patches in the image
            "offset": the amount of offset for the patches in the image (starting position of upper left patch)
    """

    backend = GridPatch.backend

    def __init__(
        self,
        keys: KeysCollection,
        patch_size: Sequence[int],
        offset: Optional[Sequence[int]] = None,
        num_patches: Optional[int] = None,
        overlap: float = 0.0,
        sort_fn: Optional[str] = None,
        threshold: Optional[float] = None,
        pad_mode: Union[NumpyPadMode, PytorchPadMode, str] = NumpyPadMode.CONSTANT,
        allow_missing_keys: bool = False,
        **pad_kwargs,
    ):
        super().__init__(keys, allow_missing_keys)
        self.patcher = GridPatch(
            patch_size=patch_size,
            offset=offset,
            num_patches=num_patches,
            overlap=overlap,
            sort_fn=sort_fn,
            threshold=threshold,
            pad_mode=pad_mode,
            **pad_kwargs,
        )

    def __call__(self, data: Mapping[Hashable, NdarrayOrTensor]) -> List[Dict]:
        d = dict(data)
        original_spatial_shape = d[first(self.keys)].shape[1:]
        output = []
        results = [self.patcher(d[key]) for key in self.keys]
        num_patches = min(len(r) for r in results)
        for patch in zip(*results):
            new_dict = {k: v[0] for k, v in zip(self.keys, patch)}
            # fill in the extra keys with unmodified data
            for k in set(d.keys()).difference(set(self.keys)):
                new_dict[k] = deepcopy(d[k])
            # fill additional metadata
            new_dict["original_spatial_shape"] = original_spatial_shape
            new_dict[WSIPatchKeys.LOCATION] = patch[0][1]  # use the starting coordinate of the first item
            new_dict[WSIPatchKeys.SIZE] = self.patcher.patch_size
            new_dict[WSIPatchKeys.COUNT] = num_patches
            new_dict["offset"] = self.patcher.offset
            output.append(new_dict)
        return output


class RandGridPatchd(RandomizableTransform, MapTransform):
    """
    Extract all the patches sweeping the entire image in a row-major sliding-window manner with possible overlaps,
    and with random offset for the minimal corner of the image, (0,0) for 2D and (0,0,0) for 3D.
    It can sort the patches and return all or a subset of them.

    Args:
        keys: keys of the corresponding items to be transformed.
        patch_size: size of patches to generate slices for, 0 or None selects whole dimension
        min_offset: the minimum range of starting position to be selected randomly. Defaults to 0.
        max_offset: the maximum range of starting position to be selected randomly.
            Defaults to image size modulo patch size.
        num_patches: number of patches to return. Defaults to None, which returns all the available patches.
        overlap: the amount of overlap of neighboring patches in each dimension (a value between 0.0 and 1.0).
            If only one float number is given, it will be applied to all dimensions. Defaults to 0.0.
        sort_fn: when `num_patches` is provided, it determines if keep patches with highest values (`"max"`),
            lowest values (`"min"`), or in their default order (`None`). Default to None.
        threshold: a value to keep only the patches whose sum of intensities are less than the threshold.
            Defaults to no filtering.
        pad_mode: refer to NumpyPadMode and PytorchPadMode. If None, no padding will be applied. Defaults to ``"constant"``.
        allow_missing_keys: don't raise exception if key is missing.
        pad_kwargs: other arguments for the `np.pad` or `torch.pad` function.

    Returns:
        a list of dictionaries, each of which contains the all the original key/value with the values for `keys`
            replaced by the patches. It also add the following new keys:

            "patch_location": the starting location of the patch in the image,
            "patch_size": size of the extracted patch
            "num_patches": total number of patches in the image
            "offset": the amount of offset for the patches in the image (starting position of the first patch)

    """

    backend = RandGridPatch.backend

    def __init__(
        self,
        keys: KeysCollection,
        patch_size: Sequence[int],
        min_offset: Optional[Union[Sequence[int], int]] = None,
        max_offset: Optional[Union[Sequence[int], int]] = None,
        num_patches: Optional[int] = None,
        overlap: float = 0.0,
        sort_fn: Optional[str] = None,
        threshold: Optional[float] = None,
        pad_mode: Union[NumpyPadMode, PytorchPadMode, str] = NumpyPadMode.CONSTANT,
        allow_missing_keys: bool = False,
        **pad_kwargs,
    ):
        MapTransform.__init__(self, keys, allow_missing_keys)
        self.patcher = RandGridPatch(
            patch_size=patch_size,
            min_offset=min_offset,
            max_offset=max_offset,
            num_patches=num_patches,
            overlap=overlap,
            sort_fn=sort_fn,
            threshold=threshold,
            pad_mode=pad_mode,
            **pad_kwargs,
        )

    def set_random_state(
        self, seed: Optional[int] = None, state: Optional[np.random.RandomState] = None
    ) -> "RandGridPatchd":
        super().set_random_state(seed, state)
        self.patcher.set_random_state(seed, state)
        return self

    def __call__(self, data: Mapping[Hashable, NdarrayOrTensor]) -> List[Dict]:
        d = dict(data)
        original_spatial_shape = d[first(self.keys)].shape[1:]
        # all the keys share the same random noise
        first_key: Union[Hashable, List] = self.first_key(d)
        if first_key == []:
            return [d]
        self.patcher.randomize(d[first_key])  # type: ignore
        results = [self.patcher(d[key], randomize=False) for key in self.keys]

        num_patches = min(len(r) for r in results)
        output = []
        for patch in zip(*results):
            new_dict = {k: v[0] for k, v in zip(self.keys, patch)}
            # fill in the extra keys with unmodified data
            for k in set(d.keys()).difference(set(self.keys)):
                new_dict[k] = deepcopy(d[k])
            # fill additional metadata
            new_dict["original_spatial_shape"] = original_spatial_shape
            new_dict[WSIPatchKeys.LOCATION] = patch[0][1]  # use the starting coordinate of the first item
            new_dict[WSIPatchKeys.SIZE] = self.patcher.patch_size
            new_dict[WSIPatchKeys.COUNT] = num_patches
            new_dict["offset"] = self.patcher.offset
            output.append(new_dict)
        return output


SpatialResampleD = SpatialResampleDict = SpatialResampled
ResampleToMatchD = ResampleToMatchDict = ResampleToMatchd
SpacingD = SpacingDict = Spacingd
OrientationD = OrientationDict = Orientationd
Rotate90D = Rotate90Dict = Rotate90d
RandRotate90D = RandRotate90Dict = RandRotate90d
ResizeD = ResizeDict = Resized
AffineD = AffineDict = Affined
RandAffineD = RandAffineDict = RandAffined
Rand2DElasticD = Rand2DElasticDict = Rand2DElasticd
Rand3DElasticD = Rand3DElasticDict = Rand3DElasticd
FlipD = FlipDict = Flipd
RandFlipD = RandFlipDict = RandFlipd
GridDistortionD = GridDistortionDict = GridDistortiond
RandGridDistortionD = RandGridDistortionDict = RandGridDistortiond
RandAxisFlipD = RandAxisFlipDict = RandAxisFlipd
RotateD = RotateDict = Rotated
RandRotateD = RandRotateDict = RandRotated
ZoomD = ZoomDict = Zoomd
RandZoomD = RandZoomDict = RandZoomd
GridSplitD = GridSplitDict = GridSplitd
GridPatchD = GridPatchDict = GridPatchd
RandGridPatchD = RandGridPatchDict = RandGridPatchd<|MERGE_RESOLUTION|>--- conflicted
+++ resolved
@@ -16,12 +16,7 @@
 """
 
 from copy import deepcopy
-<<<<<<< HEAD
-from typing import Any, Callable, Dict, Hashable, List, Mapping, Optional, Sequence, Tuple, Union
-=======
-from enum import Enum
 from typing import Any, Dict, Hashable, List, Mapping, Optional, Sequence, Tuple, Union
->>>>>>> 60a96931
 
 import numpy as np
 import torch
