# Copyright 2020 - 2021 MONAI Consortium
# Licensed under the Apache License, Version 2.0 (the "License");
# you may not use this file except in compliance with the License.
# You may obtain a copy of the License at
#     http://www.apache.org/licenses/LICENSE-2.0
# Unless required by applicable law or agreed to in writing, software
# distributed under the License is distributed on an "AS IS" BASIS,
# WITHOUT WARRANTIES OR CONDITIONS OF ANY KIND, either express or implied.
# See the License for the specific language governing permissions and
# limitations under the License.
"""
A collection of dictionary-based wrappers around the "vanilla" transforms for spatial operations
defined in :py:class:`monai.transforms.spatial.array`.

Class names are ended with 'd' to denote dictionary-based transforms.
"""

from copy import deepcopy
from typing import Any, Dict, Hashable, Mapping, Optional, Sequence, Tuple, Union

import numpy as np
import torch

from monai.config import DtypeLike, KeysCollection
from monai.networks.layers import AffineTransform
from monai.networks.layers.simplelayers import GaussianFilter
from monai.transforms.croppad.array import CenterSpatialCrop, SpatialPad
from monai.transforms.inverse_transform import InvertibleTransform, NonRigidTransform
from monai.transforms.spatial.array import (
    AffineGrid,
    Flip,
    Orientation,
    Rand2DElastic,
    Rand3DElastic,
    RandAffine,
    Resize,
    Rotate,
    Rotate90,
    Spacing,
    Zoom,
)
from monai.transforms.transform import MapTransform, RandomizableTransform
from monai.transforms.utils import create_grid
from monai.utils import (
    GridSampleMode,
    GridSamplePadMode,
    InterpolateMode,
    NumpyPadMode,
    ensure_tuple,
    ensure_tuple_rep,
    fall_back_tuple,
    optional_import,
)

nib, _ = optional_import("nibabel")

__all__ = [
    "Spacingd",
    "Orientationd",
    "Rotate90d",
    "RandRotate90d",
    "Resized",
    "RandAffined",
    "Rand2DElasticd",
    "Rand3DElasticd",
    "Flipd",
    "RandFlipd",
    "RandAxisFlipd",
    "Rotated",
    "RandRotated",
    "Zoomd",
    "RandZoomd",
    "SpacingD",
    "SpacingDict",
    "OrientationD",
    "OrientationDict",
    "Rotate90D",
    "Rotate90Dict",
    "RandRotate90D",
    "RandRotate90Dict",
    "ResizeD",
    "ResizeDict",
    "RandAffineD",
    "RandAffineDict",
    "Rand2DElasticD",
    "Rand2DElasticDict",
    "Rand3DElasticD",
    "Rand3DElasticDict",
    "FlipD",
    "FlipDict",
    "RandFlipD",
    "RandFlipDict",
    "RandAxisFlipD",
    "RandAxisFlipDict",
    "RotateD",
    "RotateDict",
    "RandRotateD",
    "RandRotateDict",
    "ZoomD",
    "ZoomDict",
    "RandZoomD",
    "RandZoomDict",
]

GridSampleModeSequence = Union[Sequence[Union[GridSampleMode, str]], GridSampleMode, str]
GridSamplePadModeSequence = Union[Sequence[Union[GridSamplePadMode, str]], GridSamplePadMode, str]
InterpolateModeSequence = Union[Sequence[Union[InterpolateMode, str]], InterpolateMode, str]
NumpyPadModeSequence = Union[Sequence[Union[NumpyPadMode, str]], NumpyPadMode, str]


class Spacingd(MapTransform, InvertibleTransform):
    """
    Dictionary-based wrapper of :py:class:`monai.transforms.Spacing`.

    This transform assumes the ``data`` dictionary has a key for the input
    data's metadata and contains `affine` field.  The key is formed by ``key_{meta_key_postfix}``.

    After resampling the input array, this transform will write the new affine
    to the `affine` field of metadata which is formed by ``key_{meta_key_postfix}``.

    see also:
        :py:class:`monai.transforms.Spacing`
    """

    def __init__(
        self,
        keys: KeysCollection,
        pixdim: Sequence[float],
        diagonal: bool = False,
        mode: GridSampleModeSequence = GridSampleMode.BILINEAR,
        padding_mode: GridSamplePadModeSequence = GridSamplePadMode.BORDER,
        align_corners: Union[Sequence[bool], bool] = False,
        dtype: Optional[Union[Sequence[DtypeLike], DtypeLike]] = np.float64,
        meta_key_postfix: str = "meta_dict",
    ) -> None:
        """
        Args:
            pixdim: output voxel spacing.
            diagonal: whether to resample the input to have a diagonal affine matrix.
                If True, the input data is resampled to the following affine::

                    np.diag((pixdim_0, pixdim_1, pixdim_2, 1))

                This effectively resets the volume to the world coordinate system (RAS+ in nibabel).
                The original orientation, rotation, shearing are not preserved.

                If False, the axes orientation, orthogonal rotation and
                translations components from the original affine will be
                preserved in the target affine. This option will not flip/swap
                axes against the original ones.
            mode: {``"bilinear"``, ``"nearest"``}
                Interpolation mode to calculate output values. Defaults to ``"bilinear"``.
                See also: https://pytorch.org/docs/stable/nn.functional.html#grid-sample
                It also can be a sequence of string, each element corresponds to a key in ``keys``.
            padding_mode: {``"zeros"``, ``"border"``, ``"reflection"``}
                Padding mode for outside grid values. Defaults to ``"border"``.
                See also: https://pytorch.org/docs/stable/nn.functional.html#grid-sample
                It also can be a sequence of string, each element corresponds to a key in ``keys``.
            align_corners: Geometrically, we consider the pixels of the input as squares rather than points.
                See also: https://pytorch.org/docs/stable/nn.functional.html#grid-sample
                It also can be a sequence of bool, each element corresponds to a key in ``keys``.
            dtype: data type for resampling computation. Defaults to ``np.float64`` for best precision.
                If None, use the data type of input data. To be compatible with other modules,
                the output data type is always ``np.float32``.
                It also can be a sequence of dtypes, each element corresponds to a key in ``keys``.
            meta_key_postfix: use `key_{postfix}` to to fetch the meta data according to the key data,
                default is `meta_dict`, the meta data is a dictionary object.
                For example, to handle key `image`,  read/write affine matrices from the
                metadata `image_meta_dict` dictionary's `affine` field.

        Raises:
            TypeError: When ``meta_key_postfix`` is not a ``str``.

        """
        super().__init__(keys)
        self.spacing_transform = Spacing(pixdim, diagonal=diagonal)
        self.mode = ensure_tuple_rep(mode, len(self.keys))
        self.padding_mode = ensure_tuple_rep(padding_mode, len(self.keys))
        self.align_corners = ensure_tuple_rep(align_corners, len(self.keys))
        self.dtype = ensure_tuple_rep(dtype, len(self.keys))
        if not isinstance(meta_key_postfix, str):
            raise TypeError(f"meta_key_postfix must be a str but is {type(meta_key_postfix).__name__}.")
        self.meta_key_postfix = meta_key_postfix

    def __call__(
        self, data: Mapping[Union[Hashable, str], Dict[str, np.ndarray]]
    ) -> Dict[Union[Hashable, str], Union[np.ndarray, Dict[str, np.ndarray]]]:
        d: Dict = dict(data)
        for idx, key in enumerate(self.keys):
            meta_data_key = f"{key}_{self.meta_key_postfix}"
            meta_data = d[meta_data_key]
            # resample array of each corresponding key
            # using affine fetched from d[affine_key]
            d[key], old_affine, new_affine = self.spacing_transform(
                data_array=np.asarray(d[key]),
                affine=meta_data["affine"],
                mode=self.mode[idx],
                padding_mode=self.padding_mode[idx],
                align_corners=self.align_corners[idx],
                dtype=self.dtype[idx],
            )
            self.append_applied_transforms(
                d, key, extra_info={"meta_data_key": meta_data_key, "old_affine": old_affine}
            )
            # set the 'affine' key
            meta_data["affine"] = new_affine
        return d

    def inverse(
        self, data: Mapping[Hashable, np.ndarray], keys: Optional[Tuple[Hashable, ...]] = None
    ) -> Dict[Hashable, np.ndarray]:
        d = deepcopy(dict(data))
        for idx, key in enumerate(keys or self.keys):
            transform = self.get_most_recent_transform(d, key)
            if self.spacing_transform.diagonal:
                raise RuntimeError(
                    "Spacingd:inverse not yet implemented for diagonal=True. "
                    + "Please raise a github issue if you need this feature"
                )
            # Create inverse transform
            meta_data = d[transform["extra_info"]["meta_data_key"]]
            old_affine = np.array(transform["extra_info"]["old_affine"])
            orig_pixdim = np.sqrt(np.sum(np.square(old_affine), 0))[:-1]
            inverse_transform = Spacing(orig_pixdim, diagonal=self.spacing_transform.diagonal)
            # Apply inverse
            d[key], _, new_affine = inverse_transform(
                data_array=np.asarray(d[key]),
                affine=meta_data["affine"],
                mode=self.mode[idx],
                padding_mode=self.padding_mode[idx],
                align_corners=self.align_corners[idx],
                dtype=self.dtype[idx],
            )
            meta_data["affine"] = new_affine
            # Remove the applied transform
            self.remove_most_recent_transform(d, key)

        return d


class Orientationd(MapTransform, InvertibleTransform):
    """
    Dictionary-based wrapper of :py:class:`monai.transforms.Orientation`.

    This transform assumes the ``data`` dictionary has a key for the input
    data's metadata and contains `affine` field.  The key is formed by ``key_{meta_key_postfix}``.

    After reorienting the input array, this transform will write the new affine
    to the `affine` field of metadata which is formed by ``key_{meta_key_postfix}``.
    """

    def __init__(
        self,
        keys: KeysCollection,
        axcodes: Optional[str] = None,
        as_closest_canonical: bool = False,
        labels: Optional[Sequence[Tuple[str, str]]] = tuple(zip("LPI", "RAS")),
        meta_key_postfix: str = "meta_dict",
    ) -> None:
        """
        Args:
            axcodes: N elements sequence for spatial ND input's orientation.
                e.g. axcodes='RAS' represents 3D orientation:
                (Left, Right), (Posterior, Anterior), (Inferior, Superior).
                default orientation labels options are: 'L' and 'R' for the first dimension,
                'P' and 'A' for the second, 'I' and 'S' for the third.
            as_closest_canonical: if True, load the image as closest to canonical axis format.
            labels: optional, None or sequence of (2,) sequences
                (2,) sequences are labels for (beginning, end) of output axis.
                Defaults to ``(('L', 'R'), ('P', 'A'), ('I', 'S'))``.
            meta_key_postfix: use `key_{postfix}` to to fetch the meta data according to the key data,
                default is `meta_dict`, the meta data is a dictionary object.
                For example, to handle key `image`,  read/write affine matrices from the
                metadata `image_meta_dict` dictionary's `affine` field.

        Raises:
            TypeError: When ``meta_key_postfix`` is not a ``str``.

        See Also:
            `nibabel.orientations.ornt2axcodes`.

        """
        super().__init__(keys)
        self.ornt_transform = Orientation(axcodes=axcodes, as_closest_canonical=as_closest_canonical, labels=labels)
        if not isinstance(meta_key_postfix, str):
            raise TypeError(f"meta_key_postfix must be a str but is {type(meta_key_postfix).__name__}.")
        self.meta_key_postfix = meta_key_postfix

    def __call__(
        self, data: Mapping[Union[Hashable, str], Dict[str, np.ndarray]]
    ) -> Dict[Union[Hashable, str], Union[np.ndarray, Dict[str, np.ndarray]]]:
        d: Dict = dict(data)
        for key in self.keys:
            meta_data_key = f"{key}_{self.meta_key_postfix}"
            meta_data = d[meta_data_key]
            d[key], old_affine, new_affine = self.ornt_transform(d[key], affine=meta_data["affine"])
            self.append_applied_transforms(
                d, key, extra_info={"meta_data_key": meta_data_key, "old_affine": old_affine}
            )
            d[meta_data_key]["affine"] = new_affine
        return d

    def inverse(
        self, data: Mapping[Hashable, np.ndarray], keys: Optional[Tuple[Hashable, ...]] = None
    ) -> Dict[Hashable, np.ndarray]:
        d = deepcopy(dict(data))
        for key in keys or self.keys:
            transform = self.get_most_recent_transform(d, key)
            # Create inverse transform
            meta_data = d[transform["extra_info"]["meta_data_key"]]
            orig_affine = transform["extra_info"]["old_affine"]
            orig_axcodes = nib.orientations.aff2axcodes(orig_affine)
            inverse_transform = Orientation(
                axcodes=orig_axcodes,
                as_closest_canonical=self.ornt_transform.as_closest_canonical,
                labels=self.ornt_transform.labels,
            )
            # Apply inverse
            d[key], _, new_affine = inverse_transform(d[key], affine=meta_data["affine"])
            meta_data["affine"] = new_affine
            # Remove the applied transform
            self.remove_most_recent_transform(d, key)

        return d


class Rotate90d(MapTransform, InvertibleTransform):
    """
    Dictionary-based wrapper of :py:class:`monai.transforms.Rotate90`.
    """

    def __init__(self, keys: KeysCollection, k: int = 1, spatial_axes: Tuple[int, int] = (0, 1)) -> None:
        """
        Args:
            k: number of times to rotate by 90 degrees.
            spatial_axes: 2 int numbers, defines the plane to rotate with 2 spatial axes.
                Default: (0, 1), this is the first two axis in spatial dimensions.
        """
        super().__init__(keys)
        self.rotator = Rotate90(k, spatial_axes)

    def __call__(self, data: Mapping[Hashable, np.ndarray]) -> Dict[Hashable, np.ndarray]:
        d = dict(data)
        for key in self.keys:
            self.append_applied_transforms(d, key)
            d[key] = self.rotator(d[key])
        return d

    def inverse(
        self, data: Mapping[Hashable, np.ndarray], keys: Optional[Tuple[Hashable, ...]] = None
    ) -> Dict[Hashable, np.ndarray]:
        d = deepcopy(dict(data))
        for key in keys or self.keys:
            _ = self.get_most_recent_transform(d, key)
            # Create inverse transform
            spatial_axes = self.rotator.spatial_axes
            num_times_rotated = self.rotator.k
            num_times_to_rotate = 4 - num_times_rotated
            inverse_transform = Rotate90(num_times_to_rotate, spatial_axes)
            # Might need to convert to numpy
            if isinstance(d[key], torch.Tensor):
                d[key] = torch.Tensor(d[key]).cpu().numpy()
            # Apply inverse
            d[key] = inverse_transform(d[key])
            # Remove the applied transform
            self.remove_most_recent_transform(d, key)

        return d


class RandRotate90d(RandomizableTransform, MapTransform, InvertibleTransform):
    """
    Dictionary-based version :py:class:`monai.transforms.RandRotate90`.
    With probability `prob`, input arrays are rotated by 90 degrees
    in the plane specified by `spatial_axes`.
    """

    def __init__(
        self,
        keys: KeysCollection,
        prob: float = 0.1,
        max_k: int = 3,
        spatial_axes: Tuple[int, int] = (0, 1),
    ) -> None:
        """
        Args:
            keys: keys of the corresponding items to be transformed.
                See also: :py:class:`monai.transforms.compose.MapTransform`
            prob: probability of rotating.
                (Default 0.1, with 10% probability it returns a rotated array.)
            max_k: number of rotations will be sampled from `np.random.randint(max_k) + 1`.
                (Default 3)
            spatial_axes: 2 int numbers, defines the plane to rotate with 2 spatial axes.
                Default: (0, 1), this is the first two axis in spatial dimensions.
        """
        MapTransform.__init__(self, keys)
        RandomizableTransform.__init__(self, prob)

        self.max_k = max_k
        self.spatial_axes = spatial_axes

        self._rand_k = 0

    def randomize(self, data: Optional[Any] = None) -> None:
        self._rand_k = self.R.randint(self.max_k) + 1
        super().randomize(None)

    def __call__(self, data: Mapping[Hashable, np.ndarray]) -> Mapping[Hashable, np.ndarray]:
        self.randomize()
        d = dict(data)

        rotator = Rotate90(self._rand_k, self.spatial_axes)
        for key in self.keys:
            if self._do_transform:
                d[key] = rotator(d[key])
            self.append_applied_transforms(d, key, extra_info={"rand_k": self._rand_k})
        return d

    def inverse(
        self, data: Mapping[Hashable, np.ndarray], keys: Optional[Tuple[Hashable, ...]] = None
    ) -> Dict[Hashable, np.ndarray]:
        d = deepcopy(dict(data))
        for key in keys or self.keys:
            transform = self.get_most_recent_transform(d, key)
            # Check if random transform was actually performed (based on `prob`)
            if transform["do_transform"]:
                # Create inverse transform
                num_times_rotated = transform["extra_info"]["rand_k"]
                num_times_to_rotate = 4 - num_times_rotated
                inverse_transform = Rotate90(num_times_to_rotate, self.spatial_axes)
                # Might need to convert to numpy
                if isinstance(d[key], torch.Tensor):
                    d[key] = torch.Tensor(d[key]).cpu().numpy()
                # Apply inverse
                d[key] = inverse_transform(d[key])
            # Remove the applied transform
            self.remove_most_recent_transform(d, key)

        return d


class Resized(MapTransform, InvertibleTransform):
    """
    Dictionary-based wrapper of :py:class:`monai.transforms.Resize`.

    Args:
        keys: keys of the corresponding items to be transformed.
            See also: :py:class:`monai.transforms.compose.MapTransform`
        spatial_size: expected shape of spatial dimensions after resize operation.
            if the components of the `spatial_size` are non-positive values, the transform will use the
            corresponding components of img size. For example, `spatial_size=(32, -1)` will be adapted
            to `(32, 64)` if the second spatial dimension size of img is `64`.
        mode: {``"nearest"``, ``"linear"``, ``"bilinear"``, ``"bicubic"``, ``"trilinear"``, ``"area"``}
            The interpolation mode. Defaults to ``"area"``.
            See also: https://pytorch.org/docs/stable/nn.functional.html#interpolate
            It also can be a sequence of string, each element corresponds to a key in ``keys``.
        align_corners: This only has an effect when mode is
            'linear', 'bilinear', 'bicubic' or 'trilinear'. Default: None.
            See also: https://pytorch.org/docs/stable/nn.functional.html#interpolate
            It also can be a sequence of bool or None, each element corresponds to a key in ``keys``.
    """

    def __init__(
        self,
        keys: KeysCollection,
        spatial_size: Union[Sequence[int], int],
        mode: InterpolateModeSequence = InterpolateMode.AREA,
        align_corners: Union[Sequence[Optional[bool]], Optional[bool]] = None,
    ) -> None:
        super().__init__(keys)
        self.mode = ensure_tuple_rep(mode, len(self.keys))
        self.align_corners = ensure_tuple_rep(align_corners, len(self.keys))
        self.resizer = Resize(spatial_size=spatial_size)

    def __call__(self, data: Mapping[Hashable, np.ndarray]) -> Dict[Hashable, np.ndarray]:
        d = dict(data)
        for idx, key in enumerate(self.keys):
            self.append_applied_transforms(d, key)
            d[key] = self.resizer(d[key], mode=self.mode[idx], align_corners=self.align_corners[idx])
        return d

    def inverse(
        self, data: Mapping[Hashable, np.ndarray], keys: Optional[Tuple[Hashable, ...]] = None
    ) -> Dict[Hashable, np.ndarray]:
        d = deepcopy(dict(data))
        for idx, key in enumerate(keys or self.keys):
            transform = self.get_most_recent_transform(d, key)
            orig_size = transform["orig_size"]
            mode = self.mode[idx]
            align_corners = self.align_corners[idx]
            # Create inverse transform
            inverse_transform = Resize(orig_size, mode, align_corners)
            # Apply inverse transform
            d[key] = inverse_transform(d[key])
            # Remove the applied transform
            self.remove_most_recent_transform(d, key)

        return d


class RandAffined(RandomizableTransform, MapTransform, InvertibleTransform):
    """
    Dictionary-based wrapper of :py:class:`monai.transforms.RandAffine`.
    """

    def __init__(
        self,
        keys: KeysCollection,
        spatial_size: Optional[Union[Sequence[int], int]] = None,
        prob: float = 0.1,
        rotate_range: Optional[Union[Sequence[Union[Tuple[float, float], float]], float]] = None,
        shear_range: Optional[Union[Sequence[Union[Tuple[float, float], float]], float]] = None,
        translate_range: Optional[Union[Sequence[Union[Tuple[float, float], float]], float]] = None,
        scale_range: Optional[Union[Sequence[Union[Tuple[float, float], float]], float]] = None,
        mode: GridSampleModeSequence = GridSampleMode.BILINEAR,
        padding_mode: GridSamplePadModeSequence = GridSamplePadMode.REFLECTION,
        as_tensor_output: bool = True,
        device: Optional[torch.device] = None,
    ) -> None:
        """
        Args:
            keys: keys of the corresponding items to be transformed.
            spatial_size: output image spatial size.
                if `spatial_size` and `self.spatial_size` are not defined, or smaller than 1,
                the transform will use the spatial size of `img`.
                if the components of the `spatial_size` are non-positive values, the transform will use the
                corresponding components of img size. For example, `spatial_size=(32, -1)` will be adapted
                to `(32, 64)` if the second spatial dimension size of img is `64`.
            prob: probability of returning a randomized affine grid.
                defaults to 0.1, with 10% chance returns a randomized grid.
            rotate_range: angle range in radians. If element `i` is iterable, then
                `uniform[-rotate_range[i][0], rotate_range[i][1])` will be used to generate the rotation parameter
                for the ith dimension. If not, `uniform[-rotate_range[i], rotate_range[i])` will be used. This can
                be altered on a per-dimension basis. E.g., `((0,3), 1, ...)`: for dim0, rotation will be in range
                `[0, 3]`, and for dim1 `[-1, 1]` will be used. Setting a single value will use `[-x, x]` for dim0
                and nothing for the remaining dimensions.
            shear_range: shear_range with format matching `rotate_range`.
            translate_range: translate_range with format matching `rotate_range`.
            scale_range: scaling_range with format matching `rotate_range`. A value of 1.0 is added to the result.
                This allows 0 to correspond to no change (i.e., a scaling of 1).
            mode: {``"bilinear"``, ``"nearest"``}
                Interpolation mode to calculate output values. Defaults to ``"bilinear"``.
                See also: https://pytorch.org/docs/stable/nn.functional.html#grid-sample
                It also can be a sequence of string, each element corresponds to a key in ``keys``.
            padding_mode: {``"zeros"``, ``"border"``, ``"reflection"``}
                Padding mode for outside grid values. Defaults to ``"reflection"``.
                See also: https://pytorch.org/docs/stable/nn.functional.html#grid-sample
                It also can be a sequence of string, each element corresponds to a key in ``keys``.
            as_tensor_output: the computation is implemented using pytorch tensors, this option specifies
                whether to convert it back to numpy arrays.
            device: device on which the tensor will be allocated.

        See also:
            - :py:class:`monai.transforms.compose.MapTransform`
            - :py:class:`RandAffineGrid` for the random affine parameters configurations.
        """
        MapTransform.__init__(self, keys)
        RandomizableTransform.__init__(self, prob)
        self.rand_affine = RandAffine(
            prob=1.0,  # because probability handled in this class
            rotate_range=rotate_range,
            shear_range=shear_range,
            translate_range=translate_range,
            scale_range=scale_range,
            spatial_size=spatial_size,
            as_tensor_output=as_tensor_output,
            device=device,
        )
        self.mode = ensure_tuple_rep(mode, len(self.keys))
        self.padding_mode = ensure_tuple_rep(padding_mode, len(self.keys))

    def set_random_state(
        self, seed: Optional[int] = None, state: Optional[np.random.RandomState] = None
    ) -> "RandAffined":
        self.rand_affine.set_random_state(seed, state)
        super().set_random_state(seed, state)
        return self

    def randomize(self, data: Optional[Any] = None) -> None:
        super().randomize(None)
        self.rand_affine.randomize()

    def __call__(
        self, data: Mapping[Hashable, Union[np.ndarray, torch.Tensor]]
    ) -> Dict[Hashable, Union[np.ndarray, torch.Tensor]]:
        d = dict(data)
        self.randomize()

        sp_size = fall_back_tuple(self.rand_affine.spatial_size, data[self.keys[0]].shape[1:])
        if self._do_transform:
            grid, affine = self.rand_affine.rand_affine_grid(spatial_size=sp_size, return_affine=True)
        else:
            grid = create_grid(spatial_size=sp_size)
            affine = np.eye(len(sp_size) + 1)

        for idx, key in enumerate(self.keys):
            self.append_applied_transforms(d, key, extra_info={"affine": affine})
            d[key] = self.rand_affine.resampler(d[key], grid, mode=self.mode[idx], padding_mode=self.padding_mode[idx])
        return d

    def inverse(
        self, data: Mapping[Hashable, np.ndarray], keys: Optional[Tuple[Hashable, ...]] = None
    ) -> Dict[Hashable, np.ndarray]:
        d = deepcopy(dict(data))

        for idx, key in enumerate(keys or self.keys):
            transform = self.get_most_recent_transform(d, key)
            orig_size = transform["orig_size"]
            # Create inverse transform
            fwd_affine = transform["extra_info"]["affine"]
            inv_affine = np.linalg.inv(fwd_affine)

            affine_grid = AffineGrid(affine=inv_affine)
            grid: torch.Tensor = affine_grid(orig_size)  # type: ignore

            # Apply inverse transform
            out = self.rand_affine.resampler(d[key], grid, self.mode[idx], self.padding_mode[idx])

            # Convert to numpy
            d[key] = out if isinstance(out, np.ndarray) else out.cpu().numpy()

            # Remove the applied transform
            self.remove_most_recent_transform(d, key)

        return d


class Rand2DElasticd(RandomizableTransform, MapTransform, InvertibleTransform, NonRigidTransform):
    """
    Dictionary-based wrapper of :py:class:`monai.transforms.Rand2DElastic`.
    """

    def __init__(
        self,
        keys: KeysCollection,
        spacing: Union[Tuple[float, float], float],
        magnitude_range: Tuple[float, float],
        spatial_size: Optional[Union[Tuple[int, int], int]] = None,
        prob: float = 0.1,
        rotate_range: Optional[Union[Sequence[Union[Tuple[float, float], float]], float]] = None,
        shear_range: Optional[Union[Sequence[Union[Tuple[float, float], float]], float]] = None,
        translate_range: Optional[Union[Sequence[Union[Tuple[float, float], float]], float]] = None,
        scale_range: Optional[Union[Sequence[Union[Tuple[float, float], float]], float]] = None,
        mode: GridSampleModeSequence = GridSampleMode.BILINEAR,
        padding_mode: GridSamplePadModeSequence = GridSamplePadMode.REFLECTION,
        as_tensor_output: bool = False,
        device: Optional[torch.device] = None,
    ) -> None:
        """
        Args:
            keys: keys of the corresponding items to be transformed.
            spacing: distance in between the control points.
            magnitude_range: 2 int numbers, the random offsets will be generated from
                ``uniform[magnitude[0], magnitude[1])``.
            spatial_size: specifying output image spatial size [h, w].
                if `spatial_size` and `self.spatial_size` are not defined, or smaller than 1,
                the transform will use the spatial size of `img`.
                if the components of the `spatial_size` are non-positive values, the transform will use the
                corresponding components of img size. For example, `spatial_size=(32, -1)` will be adapted
                to `(32, 64)` if the second spatial dimension size of img is `64`.
            prob: probability of returning a randomized affine grid.
                defaults to 0.1, with 10% chance returns a randomized grid,
                otherwise returns a ``spatial_size`` centered area extracted from the input image.
            rotate_range: angle range in radians. If element `i` is iterable, then
                `uniform[-rotate_range[i][0], rotate_range[i][1])` will be used to generate the rotation parameter
                for the ith dimension. If not, `uniform[-rotate_range[i], rotate_range[i])` will be used. This can
                be altered on a per-dimension basis. E.g., `((0,3), 1, ...)`: for dim0, rotation will be in range
                `[0, 3]`, and for dim1 `[-1, 1]` will be used. Setting a single value will use `[-x, x]` for dim0
                and nothing for the remaining dimensions.
            shear_range: shear_range with format matching `rotate_range`.
            translate_range: translate_range with format matching `rotate_range`.
            scale_range: scaling_range with format matching `rotate_range`. A value of 1.0 is added to the result.
                This allows 0 to correspond to no change (i.e., a scaling of 1).
            mode: {``"bilinear"``, ``"nearest"``}
                Interpolation mode to calculate output values. Defaults to ``"bilinear"``.
                See also: https://pytorch.org/docs/stable/nn.functional.html#grid-sample
                It also can be a sequence of string, each element corresponds to a key in ``keys``.
            padding_mode: {``"zeros"``, ``"border"``, ``"reflection"``}
                Padding mode for outside grid values. Defaults to ``"reflection"``.
                See also: https://pytorch.org/docs/stable/nn.functional.html#grid-sample
                It also can be a sequence of string, each element corresponds to a key in ``keys``.
            as_tensor_output: the computation is implemented using pytorch tensors, this option specifies
                whether to convert it back to numpy arrays.
            device: device on which the tensor will be allocated.

        See also:
            - :py:class:`RandAffineGrid` for the random affine parameters configurations.
            - :py:class:`Affine` for the affine transformation parameters configurations.
        """
        MapTransform.__init__(self, keys)
        RandomizableTransform.__init__(self, prob)
        self.rand_2d_elastic = Rand2DElastic(
            spacing=spacing,
            magnitude_range=magnitude_range,
            prob=1.0,  # because probability controlled by this class
            rotate_range=rotate_range,
            shear_range=shear_range,
            translate_range=translate_range,
            scale_range=scale_range,
            spatial_size=spatial_size,
            as_tensor_output=as_tensor_output,
            device=device,
        )
        self.mode = ensure_tuple_rep(mode, len(self.keys))
        self.padding_mode = ensure_tuple_rep(padding_mode, len(self.keys))

    def set_random_state(
        self, seed: Optional[int] = None, state: Optional[np.random.RandomState] = None
    ) -> "Rand2DElasticd":
        self.rand_2d_elastic.set_random_state(seed, state)
        super().set_random_state(seed, state)
        return self

    def randomize(self, spatial_size: Sequence[int]) -> None:
        super().randomize(None)
        self.rand_2d_elastic.randomize(spatial_size)

    @staticmethod
    def cpg_to_dvf(cpg, spacing, output_shape):
        grid = torch.nn.functional.interpolate(
            recompute_scale_factor=True,
            input=cpg.unsqueeze(0),
            scale_factor=ensure_tuple_rep(spacing, 2),
            mode=InterpolateMode.BICUBIC.value,
            align_corners=False,
        )
        return CenterSpatialCrop(roi_size=output_shape)(grid[0])

    def __call__(
        self, data: Mapping[Hashable, Union[np.ndarray, torch.Tensor]]
    ) -> Dict[Hashable, Union[np.ndarray, torch.Tensor]]:
        d = dict(data)

        sp_size = fall_back_tuple(self.rand_2d_elastic.spatial_size, data[self.keys[0]].shape[1:])
        self.randomize(spatial_size=sp_size)

        if self._do_transform:
            cpg = self.rand_2d_elastic.deform_grid(spatial_size=sp_size)
            cpg_w_affine, affine = self.rand_2d_elastic.rand_affine_grid(grid=cpg, return_affine=True)
            grid = self.cpg_to_dvf(cpg_w_affine, self.rand_2d_elastic.deform_grid.spacing, sp_size)
            extra_info: Optional[Dict] = {"cpg": deepcopy(cpg), "affine": deepcopy(affine)}
        else:
            grid = create_grid(spatial_size=sp_size)
            extra_info = None

        for idx, key in enumerate(self.keys):
            self.append_applied_transforms(d, key, extra_info=extra_info)
            d[key] = self.rand_2d_elastic.resampler(
                d[key], grid, mode=self.mode[idx], padding_mode=self.padding_mode[idx]
            )
        return d

    def inverse(
        self, data: Mapping[Hashable, np.ndarray], keys: Optional[Tuple[Hashable, ...]] = None
    ) -> Dict[Hashable, np.ndarray]:
        d = deepcopy(dict(data))
        # This variable will be `not None` if vtk or sitk is present
        inv_def_no_affine = None

        for idx, key in enumerate(keys or self.keys):
            transform = self.get_most_recent_transform(d, key)
            # Create inverse transform
            if transform["do_transform"]:
                orig_size = transform["orig_size"]
                # Only need to calculate inverse deformation once as it is the same for all keys
                if idx == 0:
                    # If magnitude == 0, then non-rigid component is identity -- so just create blank
                    if self.rand_2d_elastic.deform_grid.magnitude == (0.0, 0.0):
                        inv_def_no_affine = create_grid(spatial_size=orig_size)
                    else:
                        fwd_cpg_no_affine = transform["extra_info"]["cpg"]
                        fwd_def_no_affine = self.cpg_to_dvf(
                            fwd_cpg_no_affine, self.rand_2d_elastic.deform_grid.spacing, orig_size
                        )
                        inv_def_no_affine = self.compute_inverse_deformation(len(orig_size), fwd_def_no_affine)
                    # if inverse did not succeed (sitk or vtk present), data will not be changed.
                    if inv_def_no_affine is not None:
                        fwd_affine = transform["extra_info"]["affine"]
                        inv_affine = np.linalg.inv(fwd_affine)
                        inv_def_w_affine_wrong_size = AffineGrid(affine=inv_affine, as_tensor_output=False)(
                            grid=inv_def_no_affine
                        )
                        # Back to original size
                        inv_def_w_affine = CenterSpatialCrop(roi_size=orig_size)(inv_def_w_affine_wrong_size)  # type: ignore
                # Apply inverse transform
                if inv_def_no_affine is not None:
                    out = self.rand_2d_elastic.resampler(
                        d[key], inv_def_w_affine, self.mode[idx], self.padding_mode[idx]
                    )
                    d[key] = out.cpu().numpy() if isinstance(out, torch.Tensor) else out

            else:
                d[key] = CenterSpatialCrop(roi_size=orig_size)(d[key])
            # Remove the applied transform
            self.remove_most_recent_transform(d, key)

        return d


class Rand3DElasticd(RandomizableTransform, MapTransform, InvertibleTransform, NonRigidTransform):
    """
    Dictionary-based wrapper of :py:class:`monai.transforms.Rand3DElastic`.
    """

    def __init__(
        self,
        keys: KeysCollection,
        sigma_range: Tuple[float, float],
        magnitude_range: Tuple[float, float],
        spatial_size: Optional[Union[Tuple[int, int, int], int]] = None,
        prob: float = 0.1,
        rotate_range: Optional[Union[Sequence[Union[Tuple[float, float], float]], float]] = None,
        shear_range: Optional[Union[Sequence[Union[Tuple[float, float], float]], float]] = None,
        translate_range: Optional[Union[Sequence[Union[Tuple[float, float], float]], float]] = None,
        scale_range: Optional[Union[Sequence[Union[Tuple[float, float], float]], float]] = None,
        mode: GridSampleModeSequence = GridSampleMode.BILINEAR,
        padding_mode: GridSamplePadModeSequence = GridSamplePadMode.REFLECTION,
        as_tensor_output: bool = False,
        device: Optional[torch.device] = None,
    ) -> None:
        """
        Args:
            keys: keys of the corresponding items to be transformed.
            sigma_range: a Gaussian kernel with standard deviation sampled from
                ``uniform[sigma_range[0], sigma_range[1])`` will be used to smooth the random offset grid.
            magnitude_range: the random offsets on the grid will be generated from
                ``uniform[magnitude[0], magnitude[1])``.
            spatial_size: specifying output image spatial size [h, w, d].
                if `spatial_size` and `self.spatial_size` are not defined, or smaller than 1,
                the transform will use the spatial size of `img`.
                if the components of the `spatial_size` are non-positive values, the transform will use the
                corresponding components of img size. For example, `spatial_size=(32, 32, -1)` will be adapted
                to `(32, 32, 64)` if the third spatial dimension size of img is `64`.
            prob: probability of returning a randomized affine grid.
                defaults to 0.1, with 10% chance returns a randomized grid,
                otherwise returns a ``spatial_size`` centered area extracted from the input image.
            rotate_range: angle range in radians. If element `i` is iterable, then
                `uniform[-rotate_range[i][0], rotate_range[i][1])` will be used to generate the rotation parameter
                for the ith dimension. If not, `uniform[-rotate_range[i], rotate_range[i])` will be used. This can
                be altered on a per-dimension basis. E.g., `((0,3), 1, ...)`: for dim0, rotation will be in range
                `[0, 3]`, and for dim1 `[-1, 1]` will be used. Setting a single value will use `[-x, x]` for dim0
                and nothing for the remaining dimensions.
            shear_range: shear_range with format matching `rotate_range`.
            translate_range: translate_range with format matching `rotate_range`.
            scale_range: scaling_range with format matching `rotate_range`. A value of 1.0 is added to the result.
                This allows 0 to correspond to no change (i.e., a scaling of 1).
            mode: {``"bilinear"``, ``"nearest"``}
                Interpolation mode to calculate output values. Defaults to ``"bilinear"``.
                See also: https://pytorch.org/docs/stable/nn.functional.html#grid-sample
                It also can be a sequence of string, each element corresponds to a key in ``keys``.
            padding_mode: {``"zeros"``, ``"border"``, ``"reflection"``}
                Padding mode for outside grid values. Defaults to ``"reflection"``.
                See also: https://pytorch.org/docs/stable/nn.functional.html#grid-sample
                It also can be a sequence of string, each element corresponds to a key in ``keys``.
            as_tensor_output: the computation is implemented using pytorch tensors, this option specifies
                whether to convert it back to numpy arrays.
            device: device on which the tensor will be allocated.

        See also:
            - :py:class:`RandAffineGrid` for the random affine parameters configurations.
            - :py:class:`Affine` for the affine transformation parameters configurations.
        """
        MapTransform.__init__(self, keys)
        RandomizableTransform.__init__(self, prob)
        self.rand_3d_elastic = Rand3DElastic(
            sigma_range=sigma_range,
            magnitude_range=magnitude_range,
            prob=1.0,  # because probability controlled by this class
            rotate_range=rotate_range,
            shear_range=shear_range,
            translate_range=translate_range,
            scale_range=scale_range,
            spatial_size=spatial_size,
            as_tensor_output=as_tensor_output,
            device=device,
        )
        self.mode = ensure_tuple_rep(mode, len(self.keys))
        self.padding_mode = ensure_tuple_rep(padding_mode, len(self.keys))

    def set_random_state(
        self, seed: Optional[int] = None, state: Optional[np.random.RandomState] = None
    ) -> "Rand3DElasticd":
        self.rand_3d_elastic.set_random_state(seed, state)
        super().set_random_state(seed, state)
        return self

    def randomize(self, grid_size: Sequence[int]) -> None:
        super().randomize(None)
        self.rand_3d_elastic.randomize(grid_size)

    def __call__(
        self, data: Mapping[Hashable, Union[np.ndarray, torch.Tensor]]
    ) -> Dict[Hashable, Union[np.ndarray, torch.Tensor]]:
        d = dict(data)
        sp_size = fall_back_tuple(self.rand_3d_elastic.spatial_size, data[self.keys[0]].shape[1:])

        self.randomize(grid_size=sp_size)
        grid_no_affine = create_grid(spatial_size=sp_size)
        affine = np.eye(4)
        if self._do_transform:
            device = self.rand_3d_elastic.device
            grid_no_affine = torch.tensor(grid_no_affine).to(device)
            gaussian = GaussianFilter(spatial_dims=3, sigma=self.rand_3d_elastic.sigma, truncated=3.0).to(device)
            offset = torch.tensor(self.rand_3d_elastic.rand_offset, device=device).unsqueeze(0)
            grid_no_affine[:3] += gaussian(offset)[0] * self.rand_3d_elastic.magnitude
            grid_w_affine, affine = self.rand_3d_elastic.rand_affine_grid(grid=grid_no_affine, return_affine=True)
        else:
            grid_w_affine = grid_no_affine
            affine = np.eye(len(sp_size) + 1)

        for idx, key in enumerate(self.keys):
            self.append_applied_transforms(d, key, extra_info={"grid_no_affine": grid_no_affine, "affine": affine})
            d[key] = self.rand_3d_elastic.resampler(
                d[key], grid_w_affine, mode=self.mode[idx], padding_mode=self.padding_mode[idx]
            )
        return d

    def inverse(
        self, data: Mapping[Hashable, np.ndarray], keys: Optional[Tuple[Hashable, ...]] = None
    ) -> Dict[Hashable, np.ndarray]:
        d = deepcopy(dict(data))

        for idx, key in enumerate(keys or self.keys):
            transform = self.get_most_recent_transform(d, key)
            # Create inverse transform
            if transform["do_transform"]:
                orig_size = transform["orig_size"]
                # Only need to calculate inverse deformation once as it is the same for all keys
                if idx == 0:
                    fwd_def_no_affine = transform["extra_info"]["grid_no_affine"]
                    inv_def_no_affine = self.compute_inverse_deformation(len(orig_size), fwd_def_no_affine)
                    # if inverse did not succeed (sitk or vtk present), data will not be changed.
                    if inv_def_no_affine is not None:
                        fwd_affine = transform["extra_info"]["affine"]
                        inv_affine = np.linalg.inv(fwd_affine)
                        inv_def_w_affine_wrong_size = AffineGrid(affine=inv_affine, as_tensor_output=False)(
                            grid=inv_def_no_affine
                        )
                        # Back to original size
                        inv_def_w_affine = CenterSpatialCrop(roi_size=orig_size)(inv_def_w_affine_wrong_size)  # type: ignore
                # Apply inverse transform
                if inv_def_w_affine is not None:
                    out = self.rand_3d_elastic.resampler(
                        d[key], inv_def_w_affine, self.mode[idx], self.padding_mode[idx]
                    )
                    d[key] = out.cpu().numpy() if isinstance(out, torch.Tensor) else out
            else:
                d[key] = CenterSpatialCrop(roi_size=orig_size)(d[key])
            # Remove the applied transform
            self.remove_most_recent_transform(d, key)

        return d


class Flipd(MapTransform, InvertibleTransform):
    """
    Dictionary-based wrapper of :py:class:`monai.transforms.Flip`.

    See `numpy.flip` for additional details.
    https://docs.scipy.org/doc/numpy/reference/generated/numpy.flip.html

    Args:
        keys: Keys to pick data for transformation.
        spatial_axis: Spatial axes along which to flip over. Default is None.
    """

    def __init__(self, keys: KeysCollection, spatial_axis: Optional[Union[Sequence[int], int]] = None) -> None:
        super().__init__(keys)
        self.flipper = Flip(spatial_axis=spatial_axis)

    def __call__(self, data: Mapping[Hashable, np.ndarray]) -> Dict[Hashable, np.ndarray]:
        d = dict(data)
        for key in self.keys:
            self.append_applied_transforms(d, key)
            d[key] = self.flipper(d[key])
        return d

    def inverse(
        self, data: Mapping[Hashable, np.ndarray], keys: Optional[Tuple[Hashable, ...]] = None
    ) -> Dict[Hashable, np.ndarray]:
        d = deepcopy(dict(data))
        for key in keys or self.keys:
            _ = self.get_most_recent_transform(d, key)
            # Might need to convert to numpy
            if isinstance(d[key], torch.Tensor):
                d[key] = torch.Tensor(d[key]).cpu().numpy()
            # Inverse is same as forward
            d[key] = self.flipper(d[key])
            # Remove the applied transform
            self.remove_most_recent_transform(d, key)

        return d


class RandFlipd(RandomizableTransform, MapTransform, InvertibleTransform):
    """
    Dictionary-based version :py:class:`monai.transforms.RandFlip`.

    See `numpy.flip` for additional details.
    https://docs.scipy.org/doc/numpy/reference/generated/numpy.flip.html

    Args:
        keys: Keys to pick data for transformation.
        prob: Probability of flipping.
        spatial_axis: Spatial axes along which to flip over. Default is None.
    """

    def __init__(
        self,
        keys: KeysCollection,
        prob: float = 0.1,
        spatial_axis: Optional[Union[Sequence[int], int]] = None,
    ) -> None:
        MapTransform.__init__(self, keys)
        RandomizableTransform.__init__(self, prob)
        self.spatial_axis = spatial_axis

        self.flipper = Flip(spatial_axis=spatial_axis)

    def __call__(self, data: Mapping[Hashable, np.ndarray]) -> Dict[Hashable, np.ndarray]:
        self.randomize(None)
        d = dict(data)
        for key in self.keys:
            if self._do_transform:
                d[key] = self.flipper(d[key])
            self.append_applied_transforms(d, key)
        return d

    def inverse(
        self, data: Mapping[Hashable, np.ndarray], keys: Optional[Tuple[Hashable, ...]] = None
    ) -> Dict[Hashable, np.ndarray]:
        d = deepcopy(dict(data))
        for key in keys or self.keys:
            transform = self.get_most_recent_transform(d, key)
            # Check if random transform was actually performed (based on `prob`)
            if transform["do_transform"]:
                # Might need to convert to numpy
                if isinstance(d[key], torch.Tensor):
                    d[key] = torch.Tensor(d[key]).cpu().numpy()
                # Inverse is same as forward
                d[key] = self.flipper(d[key])
                # Remove the applied transform
                self.remove_most_recent_transform(d, key)

        return d


<<<<<<< HEAD
class Rotated(MapTransform, InvertibleTransform):
=======
class RandAxisFlipd(RandomizableTransform, MapTransform):
    """
    Dictionary-based version :py:class:`monai.transforms.RandAxisFlip`.

    See `numpy.flip` for additional details.
    https://docs.scipy.org/doc/numpy/reference/generated/numpy.flip.html

    Args:
        keys: Keys to pick data for transformation.
        prob: Probability of flipping.

    """

    def __init__(self, keys: KeysCollection, prob: float = 0.1) -> None:
        MapTransform.__init__(self, keys)
        RandomizableTransform.__init__(self, prob)
        self._axis: Optional[int] = None

    def randomize(self, data: np.ndarray) -> None:
        super().randomize(None)
        self._axis = self.R.randint(data.ndim - 1)

    def __call__(self, data: Mapping[Hashable, np.ndarray]) -> Dict[Hashable, np.ndarray]:
        self.randomize(data=data[self.keys[0]])
        flipper = Flip(spatial_axis=self._axis)

        d = dict(data)
        for key in self.keys:
            if self._do_transform:
                d[key] = flipper(d[key])
        return d


class Rotated(MapTransform):
>>>>>>> f5ccdc6b
    """
    Dictionary-based wrapper of :py:class:`monai.transforms.Rotate`.

    Args:
        keys: Keys to pick data for transformation.
        angle: Rotation angle(s) in radians.
        keep_size: If it is False, the output shape is adapted so that the
            input array is contained completely in the output.
            If it is True, the output shape is the same as the input. Default is True.
        mode: {``"bilinear"``, ``"nearest"``}
            Interpolation mode to calculate output values. Defaults to ``"bilinear"``.
            See also: https://pytorch.org/docs/stable/nn.functional.html#grid-sample
            It also can be a sequence of string, each element corresponds to a key in ``keys``.
        padding_mode: {``"zeros"``, ``"border"``, ``"reflection"``}
            Padding mode for outside grid values. Defaults to ``"border"``.
            See also: https://pytorch.org/docs/stable/nn.functional.html#grid-sample
            It also can be a sequence of string, each element corresponds to a key in ``keys``.
        align_corners: Defaults to False.
            See also: https://pytorch.org/docs/stable/nn.functional.html#grid-sample
            It also can be a sequence of bool, each element corresponds to a key in ``keys``.
        dtype: data type for resampling computation. Defaults to ``np.float64`` for best precision.
            If None, use the data type of input data. To be compatible with other modules,
            the output data type is always ``np.float32``.
            It also can be a sequence of dtype or None, each element corresponds to a key in ``keys``.
    """

    def __init__(
        self,
        keys: KeysCollection,
        angle: Union[Sequence[float], float],
        keep_size: bool = True,
        mode: GridSampleModeSequence = GridSampleMode.BILINEAR,
        padding_mode: GridSamplePadModeSequence = GridSamplePadMode.BORDER,
        align_corners: Union[Sequence[bool], bool] = False,
        dtype: Union[Sequence[DtypeLike], DtypeLike] = np.float64,
    ) -> None:
        super().__init__(keys)
        self.rotator = Rotate(angle=angle, keep_size=keep_size)

        self.mode = ensure_tuple_rep(mode, len(self.keys))
        self.padding_mode = ensure_tuple_rep(padding_mode, len(self.keys))
        self.align_corners = ensure_tuple_rep(align_corners, len(self.keys))
        self.dtype = ensure_tuple_rep(dtype, len(self.keys))

    def __call__(self, data: Mapping[Hashable, np.ndarray]) -> Dict[Hashable, np.ndarray]:
        d = dict(data)
        for idx, key in enumerate(self.keys):
            orig_size = d[key].shape[1:]
            d[key], rot_mat = self.rotator(
                d[key],
                mode=self.mode[idx],
                padding_mode=self.padding_mode[idx],
                align_corners=self.align_corners[idx],
                dtype=self.dtype[idx],
                return_rotation_matrix=True,
            )
            self.append_applied_transforms(d, key, orig_size=orig_size, extra_info={"rot_mat": rot_mat})
        return d

    def inverse(
        self, data: Mapping[Hashable, np.ndarray], keys: Optional[Tuple[Hashable, ...]] = None
    ) -> Dict[Hashable, np.ndarray]:
        d = deepcopy(dict(data))
        for idx, key in enumerate(keys or self.keys):
            transform = self.get_most_recent_transform(d, key)
            # Create inverse transform
            fwd_rot_mat = transform["extra_info"]["rot_mat"]
            inv_rot_mat = np.linalg.inv(fwd_rot_mat)

            xform = AffineTransform(
                normalized=False,
                mode=self.mode[idx],
                padding_mode=self.padding_mode[idx],
                align_corners=self.align_corners[idx],
                reverse_indexing=True,
            )
            dtype = self.dtype[idx]
            output = xform(
                torch.as_tensor(np.ascontiguousarray(d[key]).astype(dtype)).unsqueeze(0),
                torch.as_tensor(np.ascontiguousarray(inv_rot_mat).astype(dtype)),
                spatial_size=transform["orig_size"],
            )
            d[key] = np.asarray(output.squeeze(0).detach().cpu().numpy(), dtype=np.float32)
            # Remove the applied transform
            self.remove_most_recent_transform(d, key)

        return d


class RandRotated(RandomizableTransform, MapTransform, InvertibleTransform):
    """
    Dictionary-based version :py:class:`monai.transforms.RandRotate`
    Randomly rotates the input arrays.

    Args:
        keys: Keys to pick data for transformation.
        range_x: Range of rotation angle in radians in the plane defined by the first and second axes.
            If single number, angle is uniformly sampled from (-range_x, range_x).
        range_y: Range of rotation angle in radians in the plane defined by the first and third axes.
            If single number, angle is uniformly sampled from (-range_y, range_y).
        range_z: Range of rotation angle in radians in the plane defined by the second and third axes.
            If single number, angle is uniformly sampled from (-range_z, range_z).
        prob: Probability of rotation.
        keep_size: If it is False, the output shape is adapted so that the
            input array is contained completely in the output.
            If it is True, the output shape is the same as the input. Default is True.
        mode: {``"bilinear"``, ``"nearest"``}
            Interpolation mode to calculate output values. Defaults to ``"bilinear"``.
            See also: https://pytorch.org/docs/stable/nn.functional.html#grid-sample
            It also can be a sequence of string, each element corresponds to a key in ``keys``.
        padding_mode: {``"zeros"``, ``"border"``, ``"reflection"``}
            Padding mode for outside grid values. Defaults to ``"border"``.
            See also: https://pytorch.org/docs/stable/nn.functional.html#grid-sample
            It also can be a sequence of string, each element corresponds to a key in ``keys``.
        align_corners: Defaults to False.
            See also: https://pytorch.org/docs/stable/nn.functional.html#interpolate
            It also can be a sequence of bool, each element corresponds to a key in ``keys``.
        dtype: data type for resampling computation. Defaults to ``np.float64`` for best precision.
            If None, use the data type of input data. To be compatible with other modules,
            the output data type is always ``np.float32``.
            It also can be a sequence of dtype or None, each element corresponds to a key in ``keys``.
    """

    def __init__(
        self,
        keys: KeysCollection,
        range_x: Union[Tuple[float, float], float] = 0.0,
        range_y: Union[Tuple[float, float], float] = 0.0,
        range_z: Union[Tuple[float, float], float] = 0.0,
        prob: float = 0.1,
        keep_size: bool = True,
        mode: GridSampleModeSequence = GridSampleMode.BILINEAR,
        padding_mode: GridSamplePadModeSequence = GridSamplePadMode.BORDER,
        align_corners: Union[Sequence[bool], bool] = False,
        dtype: Union[Sequence[DtypeLike], DtypeLike] = np.float64,
    ) -> None:
        MapTransform.__init__(self, keys)
        RandomizableTransform.__init__(self, prob)
        self.range_x = ensure_tuple(range_x)
        if len(self.range_x) == 1:
            self.range_x = tuple(sorted([-self.range_x[0], self.range_x[0]]))
        self.range_y = ensure_tuple(range_y)
        if len(self.range_y) == 1:
            self.range_y = tuple(sorted([-self.range_y[0], self.range_y[0]]))
        self.range_z = ensure_tuple(range_z)
        if len(self.range_z) == 1:
            self.range_z = tuple(sorted([-self.range_z[0], self.range_z[0]]))

        self.keep_size = keep_size
        self.mode = ensure_tuple_rep(mode, len(self.keys))
        self.padding_mode = ensure_tuple_rep(padding_mode, len(self.keys))
        self.align_corners = ensure_tuple_rep(align_corners, len(self.keys))
        self.dtype = ensure_tuple_rep(dtype, len(self.keys))

        self.x = 0.0
        self.y = 0.0
        self.z = 0.0

    def randomize(self, data: Optional[Any] = None) -> None:
        super().randomize(None)
        self.x = self.R.uniform(low=self.range_x[0], high=self.range_x[1])
        self.y = self.R.uniform(low=self.range_y[0], high=self.range_y[1])
        self.z = self.R.uniform(low=self.range_z[0], high=self.range_z[1])

    def __call__(self, data: Mapping[Hashable, np.ndarray]) -> Dict[Hashable, np.ndarray]:
        self.randomize()
        d = dict(data)
        if not self._do_transform:
            for key in self.keys:
                self.append_applied_transforms(d, key, extra_info={"rot_mat": np.eye(4)})
            return d
        angle: Union[Sequence[float], float] = self.x if d[self.keys[0]].ndim == 3 else (self.x, self.y, self.z)
        rotator = Rotate(
            angle=angle,
            keep_size=self.keep_size,
        )
        for idx, key in enumerate(self.keys):
            orig_size = d[key].shape[1:]
            d[key], rot_mat = rotator(
                d[key],
                mode=self.mode[idx],
                padding_mode=self.padding_mode[idx],
                align_corners=self.align_corners[idx],
                dtype=self.dtype[idx],
                return_rotation_matrix=True,
            )
            self.append_applied_transforms(d, key, orig_size=orig_size, extra_info={"rot_mat": rot_mat})
        return d

    def inverse(
        self, data: Mapping[Hashable, np.ndarray], keys: Optional[Tuple[Hashable, ...]] = None
    ) -> Dict[Hashable, np.ndarray]:
        d = deepcopy(dict(data))
        for idx, key in enumerate(keys or self.keys):
            transform = self.get_most_recent_transform(d, key)
            # Check if random transform was actually performed (based on `prob`)
            if transform["do_transform"]:
                # Create inverse transform
                fwd_rot_mat = transform["extra_info"]["rot_mat"]
                inv_rot_mat = np.linalg.inv(fwd_rot_mat)

                xform = AffineTransform(
                    normalized=False,
                    mode=self.mode[idx],
                    padding_mode=self.padding_mode[idx],
                    align_corners=self.align_corners[idx],
                    reverse_indexing=True,
                )
                dtype = self.dtype[idx]
                output = xform(
                    torch.as_tensor(np.ascontiguousarray(d[key]).astype(dtype)).unsqueeze(0),
                    torch.as_tensor(np.ascontiguousarray(inv_rot_mat).astype(dtype)),
                    spatial_size=transform["orig_size"],
                )
                d[key] = np.asarray(output.squeeze(0).detach().cpu().numpy(), dtype=np.float32)
            # Remove the applied transform
            self.remove_most_recent_transform(d, key)

        return d


class Zoomd(MapTransform, InvertibleTransform):
    """
    Dictionary-based wrapper of :py:class:`monai.transforms.Zoom`.

    Args:
        keys: Keys to pick data for transformation.
        zoom: The zoom factor along the spatial axes.
            If a float, zoom is the same for each spatial axis.
            If a sequence, zoom should contain one value for each spatial axis.
        mode: {``"nearest"``, ``"linear"``, ``"bilinear"``, ``"bicubic"``, ``"trilinear"``, ``"area"``}
            The interpolation mode. Defaults to ``"area"``.
            See also: https://pytorch.org/docs/stable/nn.functional.html#interpolate
            It also can be a sequence of string, each element corresponds to a key in ``keys``.
        padding_mode: {``"constant"``, ``"edge``", ``"linear_ramp``", ``"maximum``", ``"mean``", `"median``",
            ``"minimum``", `"reflect``", ``"symmetric``", ``"wrap``", ``"empty``", ``"<function>``"}
            The mode to pad data after zooming.
            See also: https://numpy.org/doc/stable/reference/generated/numpy.pad.html
        align_corners: This only has an effect when mode is
            'linear', 'bilinear', 'bicubic' or 'trilinear'. Default: None.
            See also: https://pytorch.org/docs/stable/nn.functional.html#interpolate
            It also can be a sequence of bool or None, each element corresponds to a key in ``keys``.
        keep_size: Should keep original size (pad if needed), default is True.
    """

    def __init__(
        self,
        keys: KeysCollection,
        zoom: Union[Sequence[float], float],
        mode: InterpolateModeSequence = InterpolateMode.AREA,
        padding_mode: NumpyPadModeSequence = NumpyPadMode.EDGE,
        align_corners: Union[Sequence[Optional[bool]], Optional[bool]] = None,
        keep_size: bool = True,
    ) -> None:
        super().__init__(keys)
        self.mode = ensure_tuple_rep(mode, len(self.keys))
        self.padding_mode = ensure_tuple_rep(padding_mode, len(self.keys))
        self.align_corners = ensure_tuple_rep(align_corners, len(self.keys))
        self.zoomer = Zoom(zoom=zoom, keep_size=keep_size)

    def __call__(self, data: Mapping[Hashable, np.ndarray]) -> Dict[Hashable, np.ndarray]:
        d = dict(data)
        for idx, key in enumerate(self.keys):
            self.append_applied_transforms(d, key)
            d[key] = self.zoomer(
                d[key],
                mode=self.mode[idx],
                padding_mode=self.padding_mode[idx],
                align_corners=self.align_corners[idx],
            )
        return d

    def inverse(
        self, data: Mapping[Hashable, np.ndarray], keys: Optional[Tuple[Hashable, ...]] = None
    ) -> Dict[Hashable, np.ndarray]:
        d = deepcopy(dict(data))
        for idx, key in enumerate(keys or self.keys):
            transform = self.get_most_recent_transform(d, key)
            # Create inverse transform
            zoom = np.array(self.zoomer.zoom)
            inverse_transform = Zoom(zoom=1 / zoom, keep_size=self.zoomer.keep_size)
            # Apply inverse
            d[key] = inverse_transform(
                d[key],
                mode=self.mode[idx],
                padding_mode=self.padding_mode[idx],
                align_corners=self.align_corners[idx],
            )
            # Size might be out by 1 voxel so pad
            d[key] = SpatialPad(transform["orig_size"])(d[key])
            # Remove the applied transform
            self.remove_most_recent_transform(d, key)

        return d


class RandZoomd(RandomizableTransform, MapTransform, InvertibleTransform):
    """
    Dict-based version :py:class:`monai.transforms.RandZoom`.

    Args:
        keys: Keys to pick data for transformation.
        prob: Probability of zooming.
        min_zoom: Min zoom factor. Can be float or sequence same size as image.
            If a float, select a random factor from `[min_zoom, max_zoom]` then apply to all spatial dims
            to keep the original spatial shape ratio.
            If a sequence, min_zoom should contain one value for each spatial axis.
            If 2 values provided for 3D data, use the first value for both H & W dims to keep the same zoom ratio.
        max_zoom: Max zoom factor. Can be float or sequence same size as image.
            If a float, select a random factor from `[min_zoom, max_zoom]` then apply to all spatial dims
            to keep the original spatial shape ratio.
            If a sequence, max_zoom should contain one value for each spatial axis.
            If 2 values provided for 3D data, use the first value for both H & W dims to keep the same zoom ratio.
        mode: {``"nearest"``, ``"linear"``, ``"bilinear"``, ``"bicubic"``, ``"trilinear"``, ``"area"``}
            The interpolation mode. Defaults to ``"area"``.
            See also: https://pytorch.org/docs/stable/nn.functional.html#interpolate
            It also can be a sequence of string, each element corresponds to a key in ``keys``.
        padding_mode: {``"constant"``, ``"edge``", ``"linear_ramp``", ``"maximum``", ``"mean``", `"median``",
            ``"minimum``", `"reflect``", ``"symmetric``", ``"wrap``", ``"empty``", ``"<function>``"}
            The mode to pad data after zooming.
            See also: https://numpy.org/doc/stable/reference/generated/numpy.pad.html
        align_corners: This only has an effect when mode is
            'linear', 'bilinear', 'bicubic' or 'trilinear'. Default: None.
            See also: https://pytorch.org/docs/stable/nn.functional.html#interpolate
            It also can be a sequence of bool or None, each element corresponds to a key in ``keys``.
        keep_size: Should keep original size (pad if needed), default is True.
    """

    def __init__(
        self,
        keys: KeysCollection,
        prob: float = 0.1,
        min_zoom: Union[Sequence[float], float] = 0.9,
        max_zoom: Union[Sequence[float], float] = 1.1,
        mode: InterpolateModeSequence = InterpolateMode.AREA,
        padding_mode: NumpyPadModeSequence = NumpyPadMode.EDGE,
        align_corners: Union[Sequence[Optional[bool]], Optional[bool]] = None,
        keep_size: bool = True,
    ) -> None:
        MapTransform.__init__(self, keys)
        RandomizableTransform.__init__(self, prob)
        self.min_zoom = ensure_tuple(min_zoom)
        self.max_zoom = ensure_tuple(max_zoom)
        if len(self.min_zoom) != len(self.max_zoom):
            raise AssertionError("min_zoom and max_zoom must have same length.")

        self.mode = ensure_tuple_rep(mode, len(self.keys))
        self.padding_mode = ensure_tuple_rep(padding_mode, len(self.keys))
        self.align_corners = ensure_tuple_rep(align_corners, len(self.keys))
        self.keep_size = keep_size

        self._zoom: Sequence[float] = [1.0]

    def randomize(self, data: Optional[Any] = None) -> None:
        super().randomize(None)
        self._zoom = [self.R.uniform(l, h) for l, h in zip(self.min_zoom, self.max_zoom)]

    def __call__(self, data: Mapping[Hashable, np.ndarray]) -> Dict[Hashable, np.ndarray]:
        # match the spatial dim of first item
        self.randomize()
        d = dict(data)
        if not self._do_transform:
            for key in self.keys:
                self.append_applied_transforms(d, key, extra_info={"zoom": self._zoom})
            return d

        img_dims = data[self.keys[0]].ndim
        if len(self._zoom) == 1:
            # to keep the spatial shape ratio, use same random zoom factor for all dims
            self._zoom = ensure_tuple_rep(self._zoom[0], img_dims - 1)
        elif len(self._zoom) == 2 and img_dims > 3:
            # if 2 zoom factors provided for 3D data, use the first factor for H and W dims, second factor for D dim
            self._zoom = ensure_tuple_rep(self._zoom[0], img_dims - 2) + ensure_tuple(self._zoom[-1])
        zoomer = Zoom(self._zoom, keep_size=self.keep_size)
        for idx, key in enumerate(self.keys):
            self.append_applied_transforms(d, key, extra_info={"zoom": self._zoom})
            d[key] = zoomer(
                d[key],
                mode=self.mode[idx],
                padding_mode=self.padding_mode[idx],
                align_corners=self.align_corners[idx],
            )
        return d

    def inverse(
        self, data: Mapping[Hashable, np.ndarray], keys: Optional[Tuple[Hashable, ...]] = None
    ) -> Dict[Hashable, np.ndarray]:
        d = deepcopy(dict(data))
        for idx, key in enumerate(keys or self.keys):
            transform = self.get_most_recent_transform(d, key)
            # Create inverse transform
            zoom = np.array(transform["extra_info"]["zoom"])
            inverse_transform = Zoom(zoom=1 / zoom, keep_size=self.keep_size)
            # Apply inverse
            d[key] = inverse_transform(
                d[key],
                mode=self.mode[idx],
                padding_mode=self.padding_mode[idx],
                align_corners=self.align_corners[idx],
            )
            # Size might be out by 1 voxel so pad
            d[key] = SpatialPad(transform["orig_size"])(d[key])
            # Remove the applied transform
            self.remove_most_recent_transform(d, key)

        return d


SpacingD = SpacingDict = Spacingd
OrientationD = OrientationDict = Orientationd
Rotate90D = Rotate90Dict = Rotate90d
RandRotate90D = RandRotate90Dict = RandRotate90d
ResizeD = ResizeDict = Resized
RandAffineD = RandAffineDict = RandAffined
Rand2DElasticD = Rand2DElasticDict = Rand2DElasticd
Rand3DElasticD = Rand3DElasticDict = Rand3DElasticd
FlipD = FlipDict = Flipd
RandFlipD = RandFlipDict = RandFlipd
RandAxisFlipD = RandAxisFlipDict = RandAxisFlipd
RotateD = RotateDict = Rotated
RandRotateD = RandRotateDict = RandRotated
ZoomD = ZoomDict = Zoomd
RandZoomD = RandZoomDict = RandZoomd<|MERGE_RESOLUTION|>--- conflicted
+++ resolved
@@ -1042,12 +1042,6 @@
                 # Remove the applied transform
                 self.remove_most_recent_transform(d, key)
 
-        return d
-
-
-<<<<<<< HEAD
-class Rotated(MapTransform, InvertibleTransform):
-=======
 class RandAxisFlipd(RandomizableTransform, MapTransform):
     """
     Dictionary-based version :py:class:`monai.transforms.RandAxisFlip`.
@@ -1081,8 +1075,7 @@
         return d
 
 
-class Rotated(MapTransform):
->>>>>>> f5ccdc6b
+class Rotated(MapTransform, InvertibleTransform):
     """
     Dictionary-based wrapper of :py:class:`monai.transforms.Rotate`.
 
