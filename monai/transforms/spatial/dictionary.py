# Copyright (c) MONAI Consortium
# Licensed under the Apache License, Version 2.0 (the "License");
# you may not use this file except in compliance with the License.
# You may obtain a copy of the License at
#     http://www.apache.org/licenses/LICENSE-2.0
# Unless required by applicable law or agreed to in writing, software
# distributed under the License is distributed on an "AS IS" BASIS,
# WITHOUT WARRANTIES OR CONDITIONS OF ANY KIND, either express or implied.
# See the License for the specific language governing permissions and
# limitations under the License.
"""
A collection of dictionary-based wrappers around the "vanilla" transforms for spatial operations
defined in :py:class:`monai.transforms.spatial.array`.

Class names are ended with 'd' to denote dictionary-based transforms.
"""

from __future__ import annotations

from collections.abc import Hashable, Mapping, Sequence
from typing import Any, cast

import numpy as np
import torch

from monai.config import DtypeLike, KeysCollection, SequenceStr
from monai.config.type_definitions import NdarrayOrTensor
from monai.data.meta_obj import get_track_meta
from monai.data.meta_tensor import MetaTensor
from monai.networks.layers.simplelayers import GaussianFilter
from monai.transforms.croppad.array import CenterSpatialCrop
from monai.transforms.inverse import InvertibleTransform
from monai.transforms.spatial.array import (
    Affine,
    Flip,
    GridDistortion,
    GridPatch,
    GridSplit,
    Orientation,
    Rand2DElastic,
    Rand3DElastic,
    RandAffine,
    RandAxisFlip,
    RandGridDistortion,
    RandGridPatch,
    RandRotate,
    RandZoom,
    ResampleToMatch,
    Resize,
    Rotate,
    Rotate90,
    Spacing,
    SpatialResample,
    Zoom,
)
<<<<<<< HEAD
from monai.transforms.transform import LazyTransform, MapTransform, RandomizableTransform
=======
from monai.transforms.traits import MultiSampleTrait
from monai.transforms.transform import MapTransform, RandomizableTransform
>>>>>>> 94e9e178
from monai.transforms.utils import create_grid
from monai.utils import (
    GridSampleMode,
    GridSamplePadMode,
    InterpolateMode,
    NumpyPadMode,
    convert_to_tensor,
    ensure_tuple,
    ensure_tuple_rep,
    fall_back_tuple,
)
from monai.utils.enums import PytorchPadMode, TraceKeys
from monai.utils.module import optional_import

nib, _ = optional_import("nibabel")

__all__ = [
    "SpatialResampled",
    "ResampleToMatchd",
    "Spacingd",
    "Orientationd",
    "Rotate90d",
    "RandRotate90d",
    "Resized",
    "Affined",
    "RandAffined",
    "Rand2DElasticd",
    "Rand3DElasticd",
    "Flipd",
    "RandFlipd",
    "GridDistortiond",
    "RandGridDistortiond",
    "RandAxisFlipd",
    "Rotated",
    "RandRotated",
    "Zoomd",
    "RandZoomd",
    "SpatialResampleD",
    "SpatialResampleDict",
    "SpacingD",
    "SpacingDict",
    "OrientationD",
    "OrientationDict",
    "Rotate90D",
    "Rotate90Dict",
    "RandRotate90D",
    "RandRotate90Dict",
    "ResizeD",
    "ResizeDict",
    "AffineD",
    "AffineDict",
    "RandAffineD",
    "RandAffineDict",
    "Rand2DElasticD",
    "Rand2DElasticDict",
    "Rand3DElasticD",
    "Rand3DElasticDict",
    "FlipD",
    "FlipDict",
    "RandFlipD",
    "RandFlipDict",
    "GridDistortionD",
    "GridDistortionDict",
    "RandGridDistortionD",
    "RandGridDistortionDict",
    "RandAxisFlipD",
    "RandAxisFlipDict",
    "RotateD",
    "RotateDict",
    "RandRotateD",
    "RandRotateDict",
    "ZoomD",
    "ZoomDict",
    "RandZoomD",
    "RandZoomDict",
    "GridSplitd",
    "GridSplitD",
    "GridSplitDict",
    "GridPatchd",
    "GridPatchD",
    "GridPatchDict",
    "RandGridPatchd",
    "RandGridPatchD",
    "RandGridPatchDict",
]


class SpatialResampled(MapTransform, InvertibleTransform, LazyTransform):
    """
    Dictionary-based wrapper of :py:class:`monai.transforms.SpatialResample`.

    This transform assumes the ``data`` dictionary has a key for the input
    data's metadata and contains ``src_affine`` and ``dst_affine`` required by
    `SpatialResample`. The key is formed by ``key_{meta_key_postfix}``.  The
    transform will swap ``src_affine`` and ``dst_affine`` affine (with potential data type
    changes) in the dictionary so that ``src_affine`` always refers to the current
    status of affine.

    See also:
        :py:class:`monai.transforms.SpatialResample`
    """

    backend = SpatialResample.backend

    def __init__(
        self,
        keys: KeysCollection,
        mode: SequenceStr = GridSampleMode.BILINEAR,
        padding_mode: SequenceStr = GridSamplePadMode.BORDER,
        align_corners: Sequence[bool] | bool = False,
        dtype: Sequence[DtypeLike] | DtypeLike = np.float64,
        dst_keys: KeysCollection | None = "dst_affine",
        allow_missing_keys: bool = False,
    ) -> None:
        """
        Args:
            keys: keys of the corresponding items to be transformed.
            mode: {``"bilinear"``, ``"nearest"``} or spline interpolation order 0-5 (integers).
                Interpolation mode to calculate output values. Defaults to ``"bilinear"``.
                See also: https://pytorch.org/docs/stable/generated/torch.nn.functional.grid_sample.html
                When it's an integer, the numpy (cpu tensor)/cupy (cuda tensor) backends will be used
                and the value represents the order of the spline interpolation.
                See also: https://docs.scipy.org/doc/scipy/reference/generated/scipy.ndimage.map_coordinates.html
                It also can be a sequence, each element corresponds to a key in ``keys``.
            padding_mode: {``"zeros"``, ``"border"``, ``"reflection"``}
                Padding mode for outside grid values. Defaults to ``"border"``.
                See also: https://pytorch.org/docs/stable/generated/torch.nn.functional.grid_sample.html
                When `mode` is an integer, using numpy/cupy backends, this argument accepts
                {'reflect', 'grid-mirror', 'constant', 'grid-constant', 'nearest', 'mirror', 'grid-wrap', 'wrap'}.
                See also: https://docs.scipy.org/doc/scipy/reference/generated/scipy.ndimage.map_coordinates.html
                It also can be a sequence, each element corresponds to a key in ``keys``.
            align_corners: Geometrically, we consider the pixels of the input as squares rather than points.
                See also: https://pytorch.org/docs/stable/nn.functional.html#grid-sample
                It also can be a sequence of bool, each element corresponds to a key in ``keys``.
            dtype: data type for resampling computation. Defaults to ``float64`` for best precision.
                If None, use the data type of input data. To be compatible with other modules,
                the output data type is always ``float32``.
                It also can be a sequence of dtypes, each element corresponds to a key in ``keys``.
            dst_keys: the key of the corresponding ``dst_affine`` in the metadata dictionary.
            allow_missing_keys: don't raise exception if key is missing.
        """
        super().__init__(keys, allow_missing_keys)
        self.sp_transform = SpatialResample()
        self.mode = ensure_tuple_rep(mode, len(self.keys))
        self.padding_mode = ensure_tuple_rep(padding_mode, len(self.keys))
        self.align_corners = ensure_tuple_rep(align_corners, len(self.keys))
        self.dtype = ensure_tuple_rep(dtype, len(self.keys))
        self.dst_keys = ensure_tuple_rep(dst_keys, len(self.keys))

    @LazyTransform.lazy_evaluation.setter  # type: ignore
    def lazy_evaluation(self, val: bool) -> None:
        self._lazy_evaluation = val
        self.sp_transform.lazy_evaluation = val

    def __call__(self, data: Mapping[Hashable, torch.Tensor]) -> dict[Hashable, torch.Tensor]:
        d: dict = dict(data)
        for key, mode, padding_mode, align_corners, dtype, dst_key in self.key_iterator(
            d, self.mode, self.padding_mode, self.align_corners, self.dtype, self.dst_keys
        ):
            d[key] = self.sp_transform(
                img=d[key],
                dst_affine=d[dst_key],
                spatial_size=None,  # None means shape auto inferred
                mode=mode,
                padding_mode=padding_mode,
                align_corners=align_corners,
                dtype=dtype,
            )
        return d

    def inverse(self, data: Mapping[Hashable, torch.Tensor]) -> dict[Hashable, torch.Tensor]:
        d = dict(data)
        for key in self.key_iterator(d):
            d[key] = self.sp_transform.inverse(d[key])
        return d


class ResampleToMatchd(MapTransform, InvertibleTransform, LazyTransform):
    """Dictionary-based wrapper of :py:class:`monai.transforms.ResampleToMatch`."""

    backend = ResampleToMatch.backend

    def __init__(
        self,
        keys: KeysCollection,
        key_dst: str,
        mode: SequenceStr = GridSampleMode.BILINEAR,
        padding_mode: SequenceStr = GridSamplePadMode.BORDER,
        align_corners: Sequence[bool] | bool = False,
        dtype: Sequence[DtypeLike] | DtypeLike = np.float64,
        allow_missing_keys: bool = False,
    ):
        """
        Args:
            keys: keys of the corresponding items to be transformed.
            key_dst: key of image to resample to match.
            mode: {``"bilinear"``, ``"nearest"``} or spline interpolation order 0-5 (integers).
                Interpolation mode to calculate output values. Defaults to ``"bilinear"``.
                See also: https://pytorch.org/docs/stable/generated/torch.nn.functional.grid_sample.html
                When it's an integer, the numpy (cpu tensor)/cupy (cuda tensor) backends will be used
                and the value represents the order of the spline interpolation.
                See also: https://docs.scipy.org/doc/scipy/reference/generated/scipy.ndimage.map_coordinates.html
                It also can be a sequence, each element corresponds to a key in ``keys``.
            padding_mode: {``"zeros"``, ``"border"``, ``"reflection"``}
                Padding mode for outside grid values. Defaults to ``"border"``.
                See also: https://pytorch.org/docs/stable/generated/torch.nn.functional.grid_sample.html
                When `mode` is an integer, using numpy/cupy backends, this argument accepts
                {'reflect', 'grid-mirror', 'constant', 'grid-constant', 'nearest', 'mirror', 'grid-wrap', 'wrap'}.
                See also: https://docs.scipy.org/doc/scipy/reference/generated/scipy.ndimage.map_coordinates.html
                It also can be a sequence, each element corresponds to a key in ``keys``.
            align_corners: Geometrically, we consider the pixels of the input as squares rather than points.
                See also: https://pytorch.org/docs/stable/nn.functional.html#grid-sample
                It also can be a sequence of bool, each element corresponds to a key in ``keys``.
            dtype: data type for resampling computation. Defaults to ``float64`` for best precision.
                If None, use the data type of input data. To be compatible with other modules,
                the output data type is always ``float32``.
                It also can be a sequence of dtypes, each element corresponds to a key in ``keys``.
            allow_missing_keys: don't raise exception if key is missing.
        """
        super().__init__(keys, allow_missing_keys)
        self.key_dst = key_dst
        self.mode = ensure_tuple_rep(mode, len(self.keys))
        self.padding_mode = ensure_tuple_rep(padding_mode, len(self.keys))
        self.align_corners = ensure_tuple_rep(align_corners, len(self.keys))
        self.dtype = ensure_tuple_rep(dtype, len(self.keys))
        self.resampler = ResampleToMatch()

    @LazyTransform.lazy_evaluation.setter  # type: ignore
    def lazy_evaluation(self, val: bool) -> None:
        self._lazy_evaluation = val
        self.resampler.lazy_evaluation = val

    def __call__(self, data: Mapping[Hashable, torch.Tensor]) -> dict[Hashable, torch.Tensor]:
        d = dict(data)
        for key, mode, padding_mode, align_corners, dtype in self.key_iterator(
            d, self.mode, self.padding_mode, self.align_corners, self.dtype
        ):
            d[key] = self.resampler(
                img=d[key],
                img_dst=d[self.key_dst],
                mode=mode,
                padding_mode=padding_mode,
                align_corners=align_corners,
                dtype=dtype,
            )
        return d

    def inverse(self, data: Mapping[Hashable, torch.Tensor]) -> dict[Hashable, torch.Tensor]:
        d = dict(data)
        for key in self.key_iterator(d):
            d[key] = self.resampler.inverse(d[key])
        return d


class Spacingd(MapTransform, InvertibleTransform, LazyTransform):
    """
    Dictionary-based wrapper of :py:class:`monai.transforms.Spacing`.

    This transform assumes the ``data`` dictionary has a key for the input
    data's metadata and contains `affine` field.  The key is formed by ``key_{meta_key_postfix}``.

    After resampling the input array, this transform will write the new affine
    to the `affine` field of metadata which is formed by ``key_{meta_key_postfix}``.

    see also:
        :py:class:`monai.transforms.Spacing`
    """

    backend = Spacing.backend

    def __init__(
        self,
        keys: KeysCollection,
        pixdim: Sequence[float] | float,
        diagonal: bool = False,
        mode: SequenceStr = GridSampleMode.BILINEAR,
        padding_mode: SequenceStr = GridSamplePadMode.BORDER,
        align_corners: Sequence[bool] | bool = False,
        dtype: Sequence[DtypeLike] | DtypeLike = np.float64,
        scale_extent: bool = False,
        recompute_affine: bool = False,
        min_pixdim: Sequence[float] | float | None = None,
        max_pixdim: Sequence[float] | float | None = None,
        allow_missing_keys: bool = False,
    ) -> None:
        """
        Args:
            pixdim: output voxel spacing. if providing a single number, will use it for the first dimension.
                items of the pixdim sequence map to the spatial dimensions of input image, if length
                of pixdim sequence is longer than image spatial dimensions, will ignore the longer part,
                if shorter, will pad with `1.0`.
                if the components of the `pixdim` are non-positive values, the transform will use the
                corresponding components of the original pixdim, which is computed from the `affine`
                matrix of input image.
            diagonal: whether to resample the input to have a diagonal affine matrix.
                If True, the input data is resampled to the following affine::

                    np.diag((pixdim_0, pixdim_1, pixdim_2, 1))

                This effectively resets the volume to the world coordinate system (RAS+ in nibabel).
                The original orientation, rotation, shearing are not preserved.

                If False, the axes orientation, orthogonal rotation and
                translations components from the original affine will be
                preserved in the target affine. This option will not flip/swap
                axes against the original ones.
            mode: {``"bilinear"``, ``"nearest"``} or spline interpolation order 0-5 (integers).
                Interpolation mode to calculate output values. Defaults to ``"bilinear"``.
                See also: https://pytorch.org/docs/stable/generated/torch.nn.functional.grid_sample.html
                When it's an integer, the numpy (cpu tensor)/cupy (cuda tensor) backends will be used
                and the value represents the order of the spline interpolation.
                See also: https://docs.scipy.org/doc/scipy/reference/generated/scipy.ndimage.map_coordinates.html
                It also can be a sequence, each element corresponds to a key in ``keys``.
            padding_mode: {``"zeros"``, ``"border"``, ``"reflection"``}
                Padding mode for outside grid values. Defaults to ``"border"``.
                See also: https://pytorch.org/docs/stable/generated/torch.nn.functional.grid_sample.html
                When `mode` is an integer, using numpy/cupy backends, this argument accepts
                {'reflect', 'grid-mirror', 'constant', 'grid-constant', 'nearest', 'mirror', 'grid-wrap', 'wrap'}.
                See also: https://docs.scipy.org/doc/scipy/reference/generated/scipy.ndimage.map_coordinates.html
                It also can be a sequence, each element corresponds to a key in ``keys``.
            align_corners: Geometrically, we consider the pixels of the input as squares rather than points.
                See also: https://pytorch.org/docs/stable/generated/torch.nn.functional.grid_sample.html
                It also can be a sequence of bool, each element corresponds to a key in ``keys``.
            dtype: data type for resampling computation. Defaults to ``float64`` for best precision.
                If None, use the data type of input data. To be compatible with other modules,
                the output data type is always ``float32``.
                It also can be a sequence of dtypes, each element corresponds to a key in ``keys``.
            scale_extent: whether the scale is computed based on the spacing or the full extent of voxels,
                default False. The option is ignored if output spatial size is specified when calling this transform.
                See also: :py:func:`monai.data.utils.compute_shape_offset`. When this is True, `align_corners`
                should be `True` because `compute_shape_offset` already provides the corner alignment shift/scaling.
            recompute_affine: whether to recompute affine based on the output shape. The affine computed
                analytically does not reflect the potential quantization errors in terms of the output shape.
                Set this flag to True to recompute the output affine based on the actual pixdim. Default to ``False``.
            min_pixdim: minimal input spacing to be resampled. If provided, input image with a larger spacing than this
                value will be kept in its original spacing (not be resampled to `pixdim`). Set it to `None` to use the
                value of `pixdim`. Default to `None`.
            max_pixdim: maximal input spacing to be resampled. If provided, input image with a smaller spacing than this
                value will be kept in its original spacing (not be resampled to `pixdim`). Set it to `None` to use the
                value of `pixdim`. Default to `None`.
            allow_missing_keys: don't raise exception if key is missing.

        """
        super().__init__(keys, allow_missing_keys)
        self.spacing_transform = Spacing(
            pixdim, diagonal=diagonal, recompute_affine=recompute_affine, min_pixdim=min_pixdim, max_pixdim=max_pixdim
        )
        self.mode = ensure_tuple_rep(mode, len(self.keys))
        self.padding_mode = ensure_tuple_rep(padding_mode, len(self.keys))
        self.align_corners = ensure_tuple_rep(align_corners, len(self.keys))
        self.dtype = ensure_tuple_rep(dtype, len(self.keys))
        self.scale_extent = ensure_tuple_rep(scale_extent, len(self.keys))

    @LazyTransform.lazy_evaluation.setter  # type: ignore
    def lazy_evaluation(self, val: bool) -> None:
        self._lazy_evaluation = val
        self.spacing_transform.lazy_evaluation = val

    def __call__(self, data: Mapping[Hashable, torch.Tensor]) -> dict[Hashable, torch.Tensor]:
        d: dict = dict(data)
        for key, mode, padding_mode, align_corners, dtype, scale_extent in self.key_iterator(
            d, self.mode, self.padding_mode, self.align_corners, self.dtype, self.scale_extent
        ):
            # resample array of each corresponding key
            d[key] = self.spacing_transform(
                data_array=d[key],
                mode=mode,
                padding_mode=padding_mode,
                align_corners=align_corners,
                dtype=dtype,
                scale_extent=scale_extent,
            )
        return d

    def inverse(self, data: Mapping[Hashable, NdarrayOrTensor]) -> dict[Hashable, NdarrayOrTensor]:
        d = dict(data)
        for key in self.key_iterator(d):
            d[key] = self.spacing_transform.inverse(cast(torch.Tensor, d[key]))
        return d


class Orientationd(MapTransform, InvertibleTransform, LazyTransform):
    """
    Dictionary-based wrapper of :py:class:`monai.transforms.Orientation`.

    This transform assumes the channel-first input format.
    In the case of using this transform for normalizing the orientations of images,
    it should be used before any anisotropic spatial transforms.
    """

    backend = Orientation.backend

    def __init__(
        self,
        keys: KeysCollection,
        axcodes: str | None = None,
        as_closest_canonical: bool = False,
        labels: Sequence[tuple[str, str]] | None = (("L", "R"), ("P", "A"), ("I", "S")),
        allow_missing_keys: bool = False,
    ) -> None:
        """
        Args:
            axcodes: N elements sequence for spatial ND input's orientation.
                e.g. axcodes='RAS' represents 3D orientation:
                (Left, Right), (Posterior, Anterior), (Inferior, Superior).
                default orientation labels options are: 'L' and 'R' for the first dimension,
                'P' and 'A' for the second, 'I' and 'S' for the third.
            as_closest_canonical: if True, load the image as closest to canonical axis format.
            labels: optional, None or sequence of (2,) sequences
                (2,) sequences are labels for (beginning, end) of output axis.
                Defaults to ``(('L', 'R'), ('P', 'A'), ('I', 'S'))``.
            allow_missing_keys: don't raise exception if key is missing.

        See Also:
            `nibabel.orientations.ornt2axcodes`.

        """
        super().__init__(keys, allow_missing_keys)
        self.ornt_transform = Orientation(axcodes=axcodes, as_closest_canonical=as_closest_canonical, labels=labels)

    @LazyTransform.lazy_evaluation.setter  # type: ignore
    def lazy_evaluation(self, val: bool) -> None:
        self._lazy_evaluation = val
        self.ornt_transform.lazy_evaluation = val

    def __call__(self, data: Mapping[Hashable, torch.Tensor]) -> dict[Hashable, torch.Tensor]:
        d: dict = dict(data)
        for key in self.key_iterator(d):
            d[key] = self.ornt_transform(d[key])
        return d

    def inverse(self, data: Mapping[Hashable, torch.Tensor]) -> dict[Hashable, torch.Tensor]:
        d = dict(data)
        for key in self.key_iterator(d):
            d[key] = self.ornt_transform.inverse(d[key])
        return d


class Rotate90d(MapTransform, InvertibleTransform, LazyTransform):
    """
    Dictionary-based wrapper of :py:class:`monai.transforms.Rotate90`.
    """

    backend = Rotate90.backend

    def __init__(
        self, keys: KeysCollection, k: int = 1, spatial_axes: tuple[int, int] = (0, 1), allow_missing_keys: bool = False
    ) -> None:
        """
        Args:
            k: number of times to rotate by 90 degrees.
            spatial_axes: 2 int numbers, defines the plane to rotate with 2 spatial axes.
                Default: (0, 1), this is the first two axis in spatial dimensions.
            allow_missing_keys: don't raise exception if key is missing.
        """
        super().__init__(keys, allow_missing_keys)
        self.rotator = Rotate90(k, spatial_axes)

    @LazyTransform.lazy_evaluation.setter  # type: ignore
    def lazy_evaluation(self, val: bool) -> None:
        self._lazy_evaluation = val
        self.rotator.lazy_evaluation = val

    def __call__(self, data: Mapping[Hashable, torch.Tensor]) -> dict[Hashable, torch.Tensor]:
        d = dict(data)
        for key in self.key_iterator(d):
            d[key] = self.rotator(d[key])
        return d

    def inverse(self, data: Mapping[Hashable, torch.Tensor]) -> dict[Hashable, torch.Tensor]:
        d = dict(data)
        for key in self.key_iterator(d):
            d[key] = self.rotator.inverse(d[key])
        return d


class RandRotate90d(RandomizableTransform, MapTransform, InvertibleTransform, LazyTransform):
    """
    Dictionary-based version :py:class:`monai.transforms.RandRotate90`.
    With probability `prob`, input arrays are rotated by 90 degrees
    in the plane specified by `spatial_axes`.
    """

    backend = Rotate90.backend

    def __init__(
        self,
        keys: KeysCollection,
        prob: float = 0.1,
        max_k: int = 3,
        spatial_axes: tuple[int, int] = (0, 1),
        allow_missing_keys: bool = False,
    ) -> None:
        """
        Args:
            keys: keys of the corresponding items to be transformed.
                See also: :py:class:`monai.transforms.compose.MapTransform`
            prob: probability of rotating.
                (Default 0.1, with 10% probability it returns a rotated array.)
            max_k: number of rotations will be sampled from `np.random.randint(max_k) + 1`.
                (Default 3)
            spatial_axes: 2 int numbers, defines the plane to rotate with 2 spatial axes.
                Default: (0, 1), this is the first two axis in spatial dimensions.
            allow_missing_keys: don't raise exception if key is missing.
        """
        MapTransform.__init__(self, keys, allow_missing_keys)
        RandomizableTransform.__init__(self, prob)

        self.max_k = max_k
        self.spatial_axes = spatial_axes

        self._rand_k = 0

    def randomize(self, data: Any | None = None) -> None:
        self._rand_k = self.R.randint(self.max_k) + 1
        super().randomize(None)

    def __call__(self, data: Mapping[Hashable, torch.Tensor]) -> Mapping[Hashable, torch.Tensor]:
        self.randomize()
        d = dict(data)

        # FIXME: here we didn't use array version `RandRotate90` transform as others, because we need
        # to be compatible with the random status of some previous integration tests
        rotator = Rotate90(self._rand_k, self.spatial_axes)
        rotator.lazy_evaluation = self.lazy_evaluation
        for key in self.key_iterator(d):
            d[key] = rotator(d[key]) if self._do_transform else convert_to_tensor(d[key], track_meta=get_track_meta())
            self.push_transform(d[key], replace=True)
        return d

    def inverse(self, data: Mapping[Hashable, torch.Tensor]) -> dict[Hashable, torch.Tensor]:
        d = dict(data)
        for key in self.key_iterator(d):
            if not isinstance(d[key], MetaTensor):
                continue
            xform = self.pop_transform(d[key])
            if xform[TraceKeys.DO_TRANSFORM]:
                d[key] = Rotate90().inverse_transform(d[key], xform[TraceKeys.EXTRA_INFO])
        return d


class Resized(MapTransform, InvertibleTransform, LazyTransform):
    """
    Dictionary-based wrapper of :py:class:`monai.transforms.Resize`.

    Args:
        keys: keys of the corresponding items to be transformed.
            See also: :py:class:`monai.transforms.compose.MapTransform`
        spatial_size: expected shape of spatial dimensions after resize operation.
            if some components of the `spatial_size` are non-positive values, the transform will use the
            corresponding components of img size. For example, `spatial_size=(32, -1)` will be adapted
            to `(32, 64)` if the second spatial dimension size of img is `64`.
        size_mode: should be "all" or "longest", if "all", will use `spatial_size` for all the spatial dims,
            if "longest", rescale the image so that only the longest side is equal to specified `spatial_size`,
            which must be an int number in this case, keeping the aspect ratio of the initial image, refer to:
            https://albumentations.ai/docs/api_reference/augmentations/geometric/resize/
            #albumentations.augmentations.geometric.resize.LongestMaxSize.
        mode: {``"nearest"``, ``"nearest-exact"``, ``"linear"``, ``"bilinear"``, ``"bicubic"``, ``"trilinear"``, ``"area"``}
            The interpolation mode. Defaults to ``"area"``.
            See also: https://pytorch.org/docs/stable/generated/torch.nn.functional.interpolate.html
            It also can be a sequence of string, each element corresponds to a key in ``keys``.
        align_corners: This only has an effect when mode is
            'linear', 'bilinear', 'bicubic' or 'trilinear'. Default: None.
            See also: https://pytorch.org/docs/stable/generated/torch.nn.functional.interpolate.html
            It also can be a sequence of bool or None, each element corresponds to a key in ``keys``.
        anti_aliasing: bool
            Whether to apply a Gaussian filter to smooth the image prior
            to downsampling. It is crucial to filter when downsampling
            the image to avoid aliasing artifacts. See also ``skimage.transform.resize``
        anti_aliasing_sigma: {float, tuple of floats}, optional
            Standard deviation for Gaussian filtering used when anti-aliasing.
            By default, this value is chosen as (s - 1) / 2 where s is the
            downsampling factor, where s > 1. For the up-size case, s < 1, no
            anti-aliasing is performed prior to rescaling.
        dtype: data type for resampling computation. Defaults to ``float32``.
            If None, use the data type of input data.
        allow_missing_keys: don't raise exception if key is missing.
    """

    backend = Resize.backend

    def __init__(
        self,
        keys: KeysCollection,
        spatial_size: Sequence[int] | int,
        size_mode: str = "all",
        mode: SequenceStr = InterpolateMode.AREA,
        align_corners: Sequence[bool | None] | bool | None = None,
        anti_aliasing: Sequence[bool] | bool = False,
        anti_aliasing_sigma: Sequence[Sequence[float] | float | None] | Sequence[float] | float | None = None,
        dtype: Sequence[DtypeLike | torch.dtype] | DtypeLike | torch.dtype = np.float32,
        allow_missing_keys: bool = False,
    ) -> None:
        super().__init__(keys, allow_missing_keys)
        self.mode = ensure_tuple_rep(mode, len(self.keys))
        self.align_corners = ensure_tuple_rep(align_corners, len(self.keys))
        self.dtype = ensure_tuple_rep(dtype, len(self.keys))
        self.anti_aliasing = ensure_tuple_rep(anti_aliasing, len(self.keys))
        self.anti_aliasing_sigma = ensure_tuple_rep(anti_aliasing_sigma, len(self.keys))
        self.resizer = Resize(spatial_size=spatial_size, size_mode=size_mode)

    @LazyTransform.lazy_evaluation.setter  # type: ignore
    def lazy_evaluation(self, val: bool) -> None:
        self._lazy_evaluation = val
        self.resizer.lazy_evaluation = val

    def __call__(self, data: Mapping[Hashable, torch.Tensor]) -> dict[Hashable, torch.Tensor]:
        d = dict(data)
        for key, mode, align_corners, anti_aliasing, anti_aliasing_sigma, dtype in self.key_iterator(
            d, self.mode, self.align_corners, self.anti_aliasing, self.anti_aliasing_sigma, self.dtype
        ):
            d[key] = self.resizer(
                d[key],
                mode=mode,
                align_corners=align_corners,
                anti_aliasing=anti_aliasing,
                anti_aliasing_sigma=anti_aliasing_sigma,
                dtype=dtype,
            )
        return d

    def inverse(self, data: Mapping[Hashable, torch.Tensor]) -> dict[Hashable, torch.Tensor]:
        d = dict(data)
        for key in self.key_iterator(d):
            d[key] = self.resizer.inverse(d[key])
        return d


class Affined(MapTransform, InvertibleTransform, LazyTransform):
    """
    Dictionary-based wrapper of :py:class:`monai.transforms.Affine`.
    """

    backend = Affine.backend

    def __init__(
        self,
        keys: KeysCollection,
        rotate_params: Sequence[float] | float | None = None,
        shear_params: Sequence[float] | float | None = None,
        translate_params: Sequence[float] | float | None = None,
        scale_params: Sequence[float] | float | None = None,
        affine: NdarrayOrTensor | None = None,
        spatial_size: Sequence[int] | int | None = None,
        mode: SequenceStr = GridSampleMode.BILINEAR,
        padding_mode: SequenceStr = GridSamplePadMode.REFLECTION,
        device: torch.device | None = None,
        dtype: DtypeLike | torch.dtype = np.float32,
        align_corners: bool = True,
        allow_missing_keys: bool = False,
    ) -> None:
        """
        Args:
            keys: keys of the corresponding items to be transformed.
            rotate_params: a rotation angle in radians, a scalar for 2D image, a tuple of 3 floats for 3D.
                Defaults to no rotation.
            shear_params: shearing factors for affine matrix, take a 3D affine as example::

                [
                    [1.0, params[0], params[1], 0.0],
                    [params[2], 1.0, params[3], 0.0],
                    [params[4], params[5], 1.0, 0.0],
                    [0.0, 0.0, 0.0, 1.0],
                ]

                a tuple of 2 floats for 2D, a tuple of 6 floats for 3D. Defaults to no shearing.
            translate_params: a tuple of 2 floats for 2D, a tuple of 3 floats for 3D. Translation is in
                pixel/voxel relative to the center of the input image. Defaults to no translation.
            scale_params: scale factor for every spatial dims. a tuple of 2 floats for 2D,
                a tuple of 3 floats for 3D. Defaults to `1.0`.
            affine: if applied, ignore the params (`rotate_params`, etc.) and use the
                supplied matrix. Should be square with each side = num of image spatial
                dimensions + 1.
            spatial_size: output image spatial size.
                if `spatial_size` and `self.spatial_size` are not defined, or smaller than 1,
                the transform will use the spatial size of `img`.
                if some components of the `spatial_size` are non-positive values, the transform will use the
                corresponding components of img size. For example, `spatial_size=(32, -1)` will be adapted
                to `(32, 64)` if the second spatial dimension size of img is `64`.
            mode: {``"bilinear"``, ``"nearest"``} or spline interpolation order 0-5 (integers).
                Interpolation mode to calculate output values. Defaults to ``"bilinear"``.
                See also: https://pytorch.org/docs/stable/generated/torch.nn.functional.grid_sample.html
                When it's an integer, the numpy (cpu tensor)/cupy (cuda tensor) backends will be used
                and the value represents the order of the spline interpolation.
                See also: https://docs.scipy.org/doc/scipy/reference/generated/scipy.ndimage.map_coordinates.html
                It also can be a sequence, each element corresponds to a key in ``keys``.
            padding_mode: {``"zeros"``, ``"border"``, ``"reflection"``}
                Padding mode for outside grid values. Defaults to ``"reflection"``.
                See also: https://pytorch.org/docs/stable/generated/torch.nn.functional.grid_sample.html
                When `mode` is an integer, using numpy/cupy backends, this argument accepts
                {'reflect', 'grid-mirror', 'constant', 'grid-constant', 'nearest', 'mirror', 'grid-wrap', 'wrap'}.
                See also: https://docs.scipy.org/doc/scipy/reference/generated/scipy.ndimage.map_coordinates.html
                It also can be a sequence, each element corresponds to a key in ``keys``.
            device: device on which the tensor will be allocated.
            dtype: data type for resampling computation. Defaults to ``float32``.
                If ``None``, use the data type of input data. To be compatible with other modules,
                the output data type is always `float32`.
            align_corners: Defaults to True.
                See also: https://pytorch.org/docs/stable/generated/torch.nn.functional.grid_sample.html
            allow_missing_keys: don't raise exception if key is missing.

        See also:
            - :py:class:`monai.transforms.compose.MapTransform`
            - :py:class:`RandAffineGrid` for the random affine parameters configurations.

        """
        MapTransform.__init__(self, keys, allow_missing_keys)
        self.affine = Affine(
            rotate_params=rotate_params,
            shear_params=shear_params,
            translate_params=translate_params,
            scale_params=scale_params,
            affine=affine,
            spatial_size=spatial_size,
            device=device,
            dtype=dtype,  # type: ignore
        )
        self.mode = ensure_tuple_rep(mode, len(self.keys))
        self.padding_mode = ensure_tuple_rep(padding_mode, len(self.keys))

    @LazyTransform.lazy_evaluation.setter  # type: ignore
    def lazy_evaluation(self, val: bool) -> None:
        self._lazy_evaluation = val
        self.affine.lazy_evaluation = val

    def __call__(self, data: Mapping[Hashable, torch.Tensor]) -> dict[Hashable, torch.Tensor]:
        d = dict(data)
        for key, mode, padding_mode in self.key_iterator(d, self.mode, self.padding_mode):
            d[key], _ = self.affine(d[key], mode=mode, padding_mode=padding_mode)
        return d

    def inverse(self, data: Mapping[Hashable, torch.Tensor]) -> dict[Hashable, torch.Tensor]:
        d = dict(data)
        for key in self.key_iterator(d):
            d[key] = self.affine.inverse(d[key])
        return d


class RandAffined(RandomizableTransform, MapTransform, InvertibleTransform, LazyTransform):
    """
    Dictionary-based wrapper of :py:class:`monai.transforms.RandAffine`.
    """

    backend = RandAffine.backend

    def __init__(
        self,
        keys: KeysCollection,
        spatial_size: Sequence[int] | int | None = None,
        prob: float = 0.1,
        rotate_range: Sequence[tuple[float, float] | float] | float | None = None,
        shear_range: Sequence[tuple[float, float] | float] | float | None = None,
        translate_range: Sequence[tuple[float, float] | float] | float | None = None,
        scale_range: Sequence[tuple[float, float] | float] | float | None = None,
        mode: SequenceStr = GridSampleMode.BILINEAR,
        padding_mode: SequenceStr = GridSamplePadMode.REFLECTION,
        cache_grid: bool = False,
        device: torch.device | None = None,
        allow_missing_keys: bool = False,
    ) -> None:
        """
        Args:
            keys: keys of the corresponding items to be transformed.
            spatial_size: output image spatial size.
                if `spatial_size` and `self.spatial_size` are not defined, or smaller than 1,
                the transform will use the spatial size of `img`.
                if some components of the `spatial_size` are non-positive values, the transform will use the
                corresponding components of img size. For example, `spatial_size=(32, -1)` will be adapted
                to `(32, 64)` if the second spatial dimension size of img is `64`.
            prob: probability of returning a randomized affine grid.
                defaults to 0.1, with 10% chance returns a randomized grid.
            rotate_range: angle range in radians. If element `i` is a pair of (min, max) values, then
                `uniform[-rotate_range[i][0], rotate_range[i][1])` will be used to generate the rotation parameter
                for the `i`th spatial dimension. If not, `uniform[-rotate_range[i], rotate_range[i])` will be used.
                This can be altered on a per-dimension basis. E.g., `((0,3), 1, ...)`: for dim0, rotation will be
                in range `[0, 3]`, and for dim1 `[-1, 1]` will be used. Setting a single value will use `[-x, x]`
                for dim0 and nothing for the remaining dimensions.
            shear_range: shear range with format matching `rotate_range`, it defines the range to randomly select
                shearing factors(a tuple of 2 floats for 2D, a tuple of 6 floats for 3D) for affine matrix,
                take a 3D affine as example::

                    [
                        [1.0, params[0], params[1], 0.0],
                        [params[2], 1.0, params[3], 0.0],
                        [params[4], params[5], 1.0, 0.0],
                        [0.0, 0.0, 0.0, 1.0],
                    ]

            translate_range: translate range with format matching `rotate_range`, it defines the range to randomly
                select pixel/voxel to translate for every spatial dims.
            scale_range: scaling range with format matching `rotate_range`. it defines the range to randomly select
                the scale factor to translate for every spatial dims. A value of 1.0 is added to the result.
                This allows 0 to correspond to no change (i.e., a scaling of 1.0).
            mode: {``"bilinear"``, ``"nearest"``} or spline interpolation order 0-5 (integers).
                Interpolation mode to calculate output values. Defaults to ``"bilinear"``.
                See also: https://pytorch.org/docs/stable/generated/torch.nn.functional.grid_sample.html
                When it's an integer, the numpy (cpu tensor)/cupy (cuda tensor) backends will be used
                and the value represents the order of the spline interpolation.
                See also: https://docs.scipy.org/doc/scipy/reference/generated/scipy.ndimage.map_coordinates.html
                It also can be a sequence, each element corresponds to a key in ``keys``.
            padding_mode: {``"zeros"``, ``"border"``, ``"reflection"``}
                Padding mode for outside grid values. Defaults to ``"reflection"``.
                See also: https://pytorch.org/docs/stable/generated/torch.nn.functional.grid_sample.html
                When `mode` is an integer, using numpy/cupy backends, this argument accepts
                {'reflect', 'grid-mirror', 'constant', 'grid-constant', 'nearest', 'mirror', 'grid-wrap', 'wrap'}.
                See also: https://docs.scipy.org/doc/scipy/reference/generated/scipy.ndimage.map_coordinates.html
                It also can be a sequence, each element corresponds to a key in ``keys``.
            cache_grid: whether to cache the identity sampling grid.
                If the spatial size is not dynamically defined by input image, enabling this option could
                accelerate the transform.
            device: device on which the tensor will be allocated.
            allow_missing_keys: don't raise exception if key is missing.

        See also:
            - :py:class:`monai.transforms.compose.MapTransform`
            - :py:class:`RandAffineGrid` for the random affine parameters configurations.

        """
        MapTransform.__init__(self, keys, allow_missing_keys)
        RandomizableTransform.__init__(self, prob)
        self.rand_affine = RandAffine(
            prob=1.0,  # because probability handled in this class
            rotate_range=rotate_range,
            shear_range=shear_range,
            translate_range=translate_range,
            scale_range=scale_range,
            spatial_size=spatial_size,
            cache_grid=cache_grid,
            device=device,
        )
        self.mode = ensure_tuple_rep(mode, len(self.keys))
        self.padding_mode = ensure_tuple_rep(padding_mode, len(self.keys))

    @LazyTransform.lazy_evaluation.setter  # type: ignore
    def lazy_evaluation(self, val: bool) -> None:
        self._lazy_evaluation = val
        self.rand_affine.lazy_evaluation = val

    def set_random_state(self, seed: int | None = None, state: np.random.RandomState | None = None) -> RandAffined:
        self.rand_affine.set_random_state(seed, state)
        super().set_random_state(seed, state)
        return self

    def __call__(self, data: Mapping[Hashable, NdarrayOrTensor]) -> dict[Hashable, NdarrayOrTensor]:
        d = dict(data)
        first_key: Hashable = self.first_key(d)
        if first_key == ():
            out: dict[Hashable, NdarrayOrTensor] = convert_to_tensor(d, track_meta=get_track_meta())
            return out

        self.randomize(None)
        # all the keys share the same random Affine factor
        self.rand_affine.randomize()

        item = d[first_key]
        spatial_size = item.peek_pending_shape() if isinstance(item, MetaTensor) else item.shape[1:]

        sp_size = fall_back_tuple(self.rand_affine.spatial_size, spatial_size)
        # change image size or do random transform
        do_resampling = self._do_transform or (sp_size != ensure_tuple(spatial_size))
        # converting affine to tensor because the resampler currently only support torch backend
        grid = None
        if do_resampling:  # need to prepare grid
            grid = self.rand_affine.get_identity_grid(sp_size)
            if self._do_transform:  # add some random factors
                grid = self.rand_affine.rand_affine_grid(sp_size, grid=grid)

        for key, mode, padding_mode in self.key_iterator(d, self.mode, self.padding_mode):
            # do the transform
            if do_resampling:
                d[key] = self.rand_affine(d[key], mode=mode, padding_mode=padding_mode, grid=grid)  # type: ignore
            else:
                d[key] = convert_to_tensor(d[key], track_meta=get_track_meta(), dtype=torch.float32)
            self._do_transform = do_resampling  # TODO: unify self._do_transform and do_resampling
            self.push_transform(d[key], replace=True)
        return d

    def inverse(self, data: Mapping[Hashable, NdarrayOrTensor]) -> dict[Hashable, NdarrayOrTensor]:
        d = dict(data)
        for key in self.key_iterator(d):
            tr = self.pop_transform(d[key])
            if TraceKeys.EXTRA_INFO not in tr[TraceKeys.EXTRA_INFO]:
                continue
            do_resampling = tr[TraceKeys.EXTRA_INFO][TraceKeys.EXTRA_INFO]["do_resampling"]
            if do_resampling:
                d[key].applied_operations.append(tr[TraceKeys.EXTRA_INFO])  # type: ignore
                d[key] = self.rand_affine.inverse(d[key])  # type: ignore

        return d


class Rand2DElasticd(RandomizableTransform, MapTransform):
    """
    Dictionary-based wrapper of :py:class:`monai.transforms.Rand2DElastic`.
    """

    backend = Rand2DElastic.backend

    def __init__(
        self,
        keys: KeysCollection,
        spacing: tuple[float, float] | float,
        magnitude_range: tuple[float, float],
        spatial_size: tuple[int, int] | int | None = None,
        prob: float = 0.1,
        rotate_range: Sequence[tuple[float, float] | float] | float | None = None,
        shear_range: Sequence[tuple[float, float] | float] | float | None = None,
        translate_range: Sequence[tuple[float, float] | float] | float | None = None,
        scale_range: Sequence[tuple[float, float] | float] | float | None = None,
        mode: SequenceStr = GridSampleMode.BILINEAR,
        padding_mode: SequenceStr = GridSamplePadMode.REFLECTION,
        device: torch.device | None = None,
        allow_missing_keys: bool = False,
    ) -> None:
        """
        Args:
            keys: keys of the corresponding items to be transformed.
            spacing: distance in between the control points.
            magnitude_range: 2 int numbers, the random offsets will be generated from
                ``uniform[magnitude[0], magnitude[1])``.
            spatial_size: specifying output image spatial size [h, w].
                if `spatial_size` and `self.spatial_size` are not defined, or smaller than 1,
                the transform will use the spatial size of `img`.
                if some components of the `spatial_size` are non-positive values, the transform will use the
                corresponding components of img size. For example, `spatial_size=(32, -1)` will be adapted
                to `(32, 64)` if the second spatial dimension size of img is `64`.
            prob: probability of returning a randomized affine grid.
                defaults to 0.1, with 10% chance returns a randomized grid,
                otherwise returns a ``spatial_size`` centered area extracted from the input image.
            rotate_range: angle range in radians. If element `i` is a pair of (min, max) values, then
                `uniform[-rotate_range[i][0], rotate_range[i][1])` will be used to generate the rotation parameter
                for the `i`th spatial dimension. If not, `uniform[-rotate_range[i], rotate_range[i])` will be used.
                This can be altered on a per-dimension basis. E.g., `((0,3), 1, ...)`: for dim0, rotation will be
                in range `[0, 3]`, and for dim1 `[-1, 1]` will be used. Setting a single value will use `[-x, x]`
                for dim0 and nothing for the remaining dimensions.
            shear_range: shear range with format matching `rotate_range`, it defines the range to randomly select
                shearing factors(a tuple of 2 floats for 2D) for affine matrix, take a 2D affine as example::

                    [
                        [1.0, params[0], 0.0],
                        [params[1], 1.0, 0.0],
                        [0.0, 0.0, 1.0],
                    ]

            translate_range: translate range with format matching `rotate_range`, it defines the range to randomly
                select pixel to translate for every spatial dims.
            scale_range: scaling range with format matching `rotate_range`. it defines the range to randomly select
                the scale factor to translate for every spatial dims. A value of 1.0 is added to the result.
                This allows 0 to correspond to no change (i.e., a scaling of 1.0).
            mode: {``"bilinear"``, ``"nearest"``} or spline interpolation order 0-5 (integers).
                Interpolation mode to calculate output values. Defaults to ``"bilinear"``.
                See also: https://pytorch.org/docs/stable/generated/torch.nn.functional.grid_sample.html
                When it's an integer, the numpy (cpu tensor)/cupy (cuda tensor) backends will be used
                and the value represents the order of the spline interpolation.
                See also: https://docs.scipy.org/doc/scipy/reference/generated/scipy.ndimage.map_coordinates.html
                It also can be a sequence, each element corresponds to a key in ``keys``.
            padding_mode: {``"zeros"``, ``"border"``, ``"reflection"``}
                Padding mode for outside grid values. Defaults to ``"reflection"``.
                See also: https://pytorch.org/docs/stable/generated/torch.nn.functional.grid_sample.html
                When `mode` is an integer, using numpy/cupy backends, this argument accepts
                {'reflect', 'grid-mirror', 'constant', 'grid-constant', 'nearest', 'mirror', 'grid-wrap', 'wrap'}.
                See also: https://docs.scipy.org/doc/scipy/reference/generated/scipy.ndimage.map_coordinates.html
                It also can be a sequence, each element corresponds to a key in ``keys``.
            device: device on which the tensor will be allocated.
            allow_missing_keys: don't raise exception if key is missing.

        See also:
            - :py:class:`RandAffineGrid` for the random affine parameters configurations.
            - :py:class:`Affine` for the affine transformation parameters configurations.

        """
        MapTransform.__init__(self, keys, allow_missing_keys)
        RandomizableTransform.__init__(self, prob)
        self.rand_2d_elastic = Rand2DElastic(
            spacing=spacing,
            magnitude_range=magnitude_range,
            prob=1.0,  # because probability controlled by this class
            rotate_range=rotate_range,
            shear_range=shear_range,
            translate_range=translate_range,
            scale_range=scale_range,
            spatial_size=spatial_size,
            device=device,
        )
        self.mode = ensure_tuple_rep(mode, len(self.keys))
        self.padding_mode = ensure_tuple_rep(padding_mode, len(self.keys))

    def set_random_state(self, seed: int | None = None, state: np.random.RandomState | None = None) -> Rand2DElasticd:
        self.rand_2d_elastic.set_random_state(seed, state)
        super().set_random_state(seed, state)
        return self

    def __call__(self, data: Mapping[Hashable, NdarrayOrTensor]) -> dict[Hashable, NdarrayOrTensor]:
        d = dict(data)
        first_key: Hashable = self.first_key(d)

        if first_key == ():
            out: dict[Hashable, NdarrayOrTensor] = convert_to_tensor(d, track_meta=get_track_meta())
            return out

        self.randomize(None)
        device = self.rand_2d_elastic.device
        if device is None and isinstance(d[first_key], torch.Tensor):
            device = d[first_key].device  # type: ignore
            self.rand_2d_elastic.set_device(device)
        sp_size = fall_back_tuple(self.rand_2d_elastic.spatial_size, d[first_key].shape[1:])

        # all the keys share the same random elastic factor
        self.rand_2d_elastic.randomize(sp_size)

        if self._do_transform:
            grid = self.rand_2d_elastic.deform_grid(spatial_size=sp_size)
            grid = self.rand_2d_elastic.rand_affine_grid(grid=grid)
            grid = torch.nn.functional.interpolate(
                recompute_scale_factor=True,
                input=grid.unsqueeze(0),
                scale_factor=ensure_tuple_rep(self.rand_2d_elastic.deform_grid.spacing, 2),
                mode=InterpolateMode.BICUBIC.value,
                align_corners=False,
            )
            grid = CenterSpatialCrop(roi_size=sp_size)(grid[0])
        else:
            grid = cast(torch.Tensor, create_grid(spatial_size=sp_size, device=device, backend="torch"))

        for key, mode, padding_mode in self.key_iterator(d, self.mode, self.padding_mode):
            d[key] = self.rand_2d_elastic.resampler(d[key], grid, mode=mode, padding_mode=padding_mode)  # type: ignore
        return d


class Rand3DElasticd(RandomizableTransform, MapTransform):
    """
    Dictionary-based wrapper of :py:class:`monai.transforms.Rand3DElastic`.
    """

    backend = Rand3DElastic.backend

    def __init__(
        self,
        keys: KeysCollection,
        sigma_range: tuple[float, float],
        magnitude_range: tuple[float, float],
        spatial_size: tuple[int, int, int] | int | None = None,
        prob: float = 0.1,
        rotate_range: Sequence[tuple[float, float] | float] | float | None = None,
        shear_range: Sequence[tuple[float, float] | float] | float | None = None,
        translate_range: Sequence[tuple[float, float] | float] | float | None = None,
        scale_range: Sequence[tuple[float, float] | float] | float | None = None,
        mode: SequenceStr = GridSampleMode.BILINEAR,
        padding_mode: SequenceStr = GridSamplePadMode.REFLECTION,
        device: torch.device | None = None,
        allow_missing_keys: bool = False,
    ) -> None:
        """
        Args:
            keys: keys of the corresponding items to be transformed.
            sigma_range: a Gaussian kernel with standard deviation sampled from
                ``uniform[sigma_range[0], sigma_range[1])`` will be used to smooth the random offset grid.
            magnitude_range: the random offsets on the grid will be generated from
                ``uniform[magnitude[0], magnitude[1])``.
            spatial_size: specifying output image spatial size [h, w, d].
                if `spatial_size` and `self.spatial_size` are not defined, or smaller than 1,
                the transform will use the spatial size of `img`.
                if some components of the `spatial_size` are non-positive values, the transform will use the
                corresponding components of img size. For example, `spatial_size=(32, 32, -1)` will be adapted
                to `(32, 32, 64)` if the third spatial dimension size of img is `64`.
            prob: probability of returning a randomized affine grid.
                defaults to 0.1, with 10% chance returns a randomized grid,
                otherwise returns a ``spatial_size`` centered area extracted from the input image.
            rotate_range: angle range in radians. If element `i` is a pair of (min, max) values, then
                `uniform[-rotate_range[i][0], rotate_range[i][1])` will be used to generate the rotation parameter
                for the `i`th spatial dimension. If not, `uniform[-rotate_range[i], rotate_range[i])` will be used.
                This can be altered on a per-dimension basis. E.g., `((0,3), 1, ...)`: for dim0, rotation will be
                in range `[0, 3]`, and for dim1 `[-1, 1]` will be used. Setting a single value will use `[-x, x]`
                for dim0 and nothing for the remaining dimensions.
            shear_range: shear range with format matching `rotate_range`, it defines the range to randomly select
                shearing factors(a tuple of 6 floats for 3D) for affine matrix, take a 3D affine as example::

                    [
                        [1.0, params[0], params[1], 0.0],
                        [params[2], 1.0, params[3], 0.0],
                        [params[4], params[5], 1.0, 0.0],
                        [0.0, 0.0, 0.0, 1.0],
                    ]

            translate_range: translate range with format matching `rotate_range`, it defines the range to randomly
                select voxel to translate for every spatial dims.
            scale_range: scaling range with format matching `rotate_range`. it defines the range to randomly select
                the scale factor to translate for every spatial dims. A value of 1.0 is added to the result.
                This allows 0 to correspond to no change (i.e., a scaling of 1.0).
            mode: {``"bilinear"``, ``"nearest"``} or spline interpolation order 0-5 (integers).
                Interpolation mode to calculate output values. Defaults to ``"bilinear"``.
                See also: https://pytorch.org/docs/stable/generated/torch.nn.functional.grid_sample.html
                When it's an integer, the numpy (cpu tensor)/cupy (cuda tensor) backends will be used
                and the value represents the order of the spline interpolation.
                See also: https://docs.scipy.org/doc/scipy/reference/generated/scipy.ndimage.map_coordinates.html
                It also can be a sequence, each element corresponds to a key in ``keys``.
            padding_mode: {``"zeros"``, ``"border"``, ``"reflection"``}
                Padding mode for outside grid values. Defaults to ``"reflection"``.
                See also: https://pytorch.org/docs/stable/generated/torch.nn.functional.grid_sample.html
                When `mode` is an integer, using numpy/cupy backends, this argument accepts
                {'reflect', 'grid-mirror', 'constant', 'grid-constant', 'nearest', 'mirror', 'grid-wrap', 'wrap'}.
                See also: https://docs.scipy.org/doc/scipy/reference/generated/scipy.ndimage.map_coordinates.html
                It also can be a sequence, each element corresponds to a key in ``keys``.
            device: device on which the tensor will be allocated.
            allow_missing_keys: don't raise exception if key is missing.

        See also:
            - :py:class:`RandAffineGrid` for the random affine parameters configurations.
            - :py:class:`Affine` for the affine transformation parameters configurations.

        """
        MapTransform.__init__(self, keys, allow_missing_keys)
        RandomizableTransform.__init__(self, prob)
        self.rand_3d_elastic = Rand3DElastic(
            sigma_range=sigma_range,
            magnitude_range=magnitude_range,
            prob=1.0,  # because probability controlled by this class
            rotate_range=rotate_range,
            shear_range=shear_range,
            translate_range=translate_range,
            scale_range=scale_range,
            spatial_size=spatial_size,
            device=device,
        )
        self.mode = ensure_tuple_rep(mode, len(self.keys))
        self.padding_mode = ensure_tuple_rep(padding_mode, len(self.keys))

    def set_random_state(self, seed: int | None = None, state: np.random.RandomState | None = None) -> Rand3DElasticd:
        self.rand_3d_elastic.set_random_state(seed, state)
        super().set_random_state(seed, state)
        return self

    def __call__(self, data: Mapping[Hashable, torch.Tensor]) -> dict[Hashable, torch.Tensor]:
        d = dict(data)
        first_key: Hashable = self.first_key(d)

        if first_key == ():
            out: dict[Hashable, torch.Tensor] = convert_to_tensor(d, track_meta=get_track_meta())
            return out

        self.randomize(None)

        sp_size = fall_back_tuple(self.rand_3d_elastic.spatial_size, d[first_key].shape[1:])

        # all the keys share the same random elastic factor
        self.rand_3d_elastic.randomize(sp_size)

        device = self.rand_3d_elastic.device
        if device is None and isinstance(d[first_key], torch.Tensor):
            device = d[first_key].device
            self.rand_3d_elastic.set_device(device)
        grid = create_grid(spatial_size=sp_size, device=device, backend="torch")
        if self._do_transform:
            gaussian = GaussianFilter(spatial_dims=3, sigma=self.rand_3d_elastic.sigma, truncated=3.0).to(device)
            offset = torch.as_tensor(self.rand_3d_elastic.rand_offset, device=device).unsqueeze(0)
            grid[:3] += gaussian(offset)[0] * self.rand_3d_elastic.magnitude
            grid = self.rand_3d_elastic.rand_affine_grid(grid=grid)

        for key, mode, padding_mode in self.key_iterator(d, self.mode, self.padding_mode):
            d[key] = self.rand_3d_elastic.resampler(d[key], grid, mode=mode, padding_mode=padding_mode)  # type: ignore
        return d


class Flipd(MapTransform, InvertibleTransform, LazyTransform):
    """
    Dictionary-based wrapper of :py:class:`monai.transforms.Flip`.

    See `numpy.flip` for additional details.
    https://docs.scipy.org/doc/numpy/reference/generated/numpy.flip.html

    Args:
        keys: Keys to pick data for transformation.
        spatial_axis: Spatial axes along which to flip over. Default is None.
        allow_missing_keys: don't raise exception if key is missing.
    """

    backend = Flip.backend

    def __init__(
        self, keys: KeysCollection, spatial_axis: Sequence[int] | int | None = None, allow_missing_keys: bool = False
    ) -> None:
        super().__init__(keys, allow_missing_keys)
        self.flipper = Flip(spatial_axis=spatial_axis)

    @LazyTransform.lazy_evaluation.setter  # type: ignore
    def lazy_evaluation(self, val: bool):
        self.flipper.lazy_evaluation = val
        self._lazy_evaluation = val

    def __call__(self, data: Mapping[Hashable, torch.Tensor]) -> dict[Hashable, torch.Tensor]:
        d = dict(data)
        for key in self.key_iterator(d):
            d[key] = self.flipper(d[key])
        return d

    def inverse(self, data: Mapping[Hashable, torch.Tensor]) -> dict[Hashable, torch.Tensor]:
        d = dict(data)
        for key in self.key_iterator(d):
            d[key] = self.flipper.inverse(d[key])
        return d


class RandFlipd(RandomizableTransform, MapTransform, InvertibleTransform, LazyTransform):
    """
    Dictionary-based version :py:class:`monai.transforms.RandFlip`.

    See `numpy.flip` for additional details.
    https://docs.scipy.org/doc/numpy/reference/generated/numpy.flip.html

    Args:
        keys: Keys to pick data for transformation.
        prob: Probability of flipping.
        spatial_axis: Spatial axes along which to flip over. Default is None.
        allow_missing_keys: don't raise exception if key is missing.
    """

    backend = Flip.backend

    def __init__(
        self,
        keys: KeysCollection,
        prob: float = 0.1,
        spatial_axis: Sequence[int] | int | None = None,
        allow_missing_keys: bool = False,
    ) -> None:
        MapTransform.__init__(self, keys, allow_missing_keys)
        RandomizableTransform.__init__(self, prob)
        self.flipper = Flip(spatial_axis=spatial_axis)

    @LazyTransform.lazy_evaluation.setter  # type: ignore
    def lazy_evaluation(self, val: bool):
        self.flipper.lazy_evaluation = val
        self._lazy_evaluation = val

    def set_random_state(self, seed: int | None = None, state: np.random.RandomState | None = None) -> RandFlipd:
        super().set_random_state(seed, state)
        return self

    def __call__(self, data: Mapping[Hashable, torch.Tensor]) -> dict[Hashable, torch.Tensor]:
        d = dict(data)
        self.randomize(None)

        for key in self.key_iterator(d):
            if self._do_transform:
                d[key] = self.flipper(d[key])
            else:
                d[key] = convert_to_tensor(d[key], track_meta=get_track_meta())
            self.push_transform(d[key], replace=True)
        return d

    def inverse(self, data: Mapping[Hashable, torch.Tensor]) -> dict[Hashable, torch.Tensor]:
        d = dict(data)
        for key in self.key_iterator(d):
            xform = self.pop_transform(d[key])
            if not xform[TraceKeys.DO_TRANSFORM]:
                continue
            with self.flipper.trace_transform(False):
                d[key] = self.flipper(d[key])
        return d


class RandAxisFlipd(RandomizableTransform, MapTransform, InvertibleTransform, LazyTransform):
    """
    Dictionary-based version :py:class:`monai.transforms.RandAxisFlip`.

    See `numpy.flip` for additional details.
    https://docs.scipy.org/doc/numpy/reference/generated/numpy.flip.html

    Args:
        keys: Keys to pick data for transformation.
        prob: Probability of flipping.
        allow_missing_keys: don't raise exception if key is missing.

    """

    backend = RandAxisFlip.backend

    def __init__(self, keys: KeysCollection, prob: float = 0.1, allow_missing_keys: bool = False) -> None:
        MapTransform.__init__(self, keys, allow_missing_keys)
        RandomizableTransform.__init__(self, prob)
        self.flipper = RandAxisFlip(prob=1.0)

    @LazyTransform.lazy_evaluation.setter  # type: ignore
    def lazy_evaluation(self, val: bool):
        self.flipper.lazy_evaluation = val
        self._lazy_evaluation = val

    def set_random_state(self, seed: int | None = None, state: np.random.RandomState | None = None) -> RandAxisFlipd:
        super().set_random_state(seed, state)
        self.flipper.set_random_state(seed, state)
        return self

    def __call__(self, data: Mapping[Hashable, torch.Tensor]) -> dict[Hashable, torch.Tensor]:
        d = dict(data)
        first_key: Hashable = self.first_key(d)
        if first_key == ():
            return d

        self.randomize(None)

        # all the keys share the same random selected axis
        self.flipper.randomize(d[first_key])

        for key in self.key_iterator(d):
            if self._do_transform:
                d[key] = self.flipper(d[key], randomize=False)
            else:
                d[key] = convert_to_tensor(d[key], track_meta=get_track_meta())
            self.push_transform(d[key], replace=True)
        return d

    def inverse(self, data: Mapping[Hashable, torch.Tensor]) -> dict[Hashable, torch.Tensor]:
        d = dict(data)
        for key in self.key_iterator(d):
            xform = self.pop_transform(d[key])
            if xform[TraceKeys.DO_TRANSFORM]:
                d[key].applied_operations.append(xform[TraceKeys.EXTRA_INFO])  # type: ignore
                d[key] = self.flipper.inverse(d[key])
        return d


class Rotated(MapTransform, InvertibleTransform, LazyTransform):
    """
    Dictionary-based wrapper of :py:class:`monai.transforms.Rotate`.

    Args:
        keys: Keys to pick data for transformation.
        angle: Rotation angle(s) in radians.
        keep_size: If it is False, the output shape is adapted so that the
            input array is contained completely in the output.
            If it is True, the output shape is the same as the input. Default is True.
        mode: {``"bilinear"``, ``"nearest"``}
            Interpolation mode to calculate output values. Defaults to ``"bilinear"``.
            See also: https://pytorch.org/docs/stable/generated/torch.nn.functional.grid_sample.html
            It also can be a sequence of string, each element corresponds to a key in ``keys``.
        padding_mode: {``"zeros"``, ``"border"``, ``"reflection"``}
            Padding mode for outside grid values. Defaults to ``"border"``.
            See also: https://pytorch.org/docs/stable/generated/torch.nn.functional.grid_sample.html
            It also can be a sequence of string, each element corresponds to a key in ``keys``.
        align_corners: Defaults to False.
            See also: https://pytorch.org/docs/stable/generated/torch.nn.functional.grid_sample.html
            It also can be a sequence of bool, each element corresponds to a key in ``keys``.
        dtype: data type for resampling computation. Defaults to ``float32``.
            If None, use the data type of input data. To be compatible with other modules,
            the output data type is always ``float32``.
            It also can be a sequence of dtype or None, each element corresponds to a key in ``keys``.
        allow_missing_keys: don't raise exception if key is missing.
    """

    backend = Rotate.backend

    def __init__(
        self,
        keys: KeysCollection,
        angle: Sequence[float] | float,
        keep_size: bool = True,
        mode: SequenceStr = GridSampleMode.BILINEAR,
        padding_mode: SequenceStr = GridSamplePadMode.BORDER,
        align_corners: Sequence[bool] | bool = False,
        dtype: Sequence[DtypeLike | torch.dtype] | DtypeLike | torch.dtype = np.float32,
        allow_missing_keys: bool = False,
    ) -> None:
        super().__init__(keys, allow_missing_keys)
        self.rotator = Rotate(angle=angle, keep_size=keep_size)

        self.mode = ensure_tuple_rep(mode, len(self.keys))
        self.padding_mode = ensure_tuple_rep(padding_mode, len(self.keys))
        self.align_corners = ensure_tuple_rep(align_corners, len(self.keys))
        self.dtype = ensure_tuple_rep(dtype, len(self.keys))

    @LazyTransform.lazy_evaluation.setter  # type: ignore
    def lazy_evaluation(self, val: bool):
        self.rotator.lazy_evaluation = val
        self._lazy_evaluation = val

    def __call__(self, data: Mapping[Hashable, torch.Tensor]) -> dict[Hashable, torch.Tensor]:
        d = dict(data)
        for key, mode, padding_mode, align_corners, dtype in self.key_iterator(
            d, self.mode, self.padding_mode, self.align_corners, self.dtype
        ):
            d[key] = self.rotator(
                d[key], mode=mode, padding_mode=padding_mode, align_corners=align_corners, dtype=dtype
            )
        return d

    def inverse(self, data: Mapping[Hashable, torch.Tensor]) -> dict[Hashable, torch.Tensor]:
        d = dict(data)
        for key in self.key_iterator(d):
            d[key] = self.rotator.inverse(d[key])
        return d


class RandRotated(RandomizableTransform, MapTransform, InvertibleTransform, LazyTransform):
    """
    Dictionary-based version :py:class:`monai.transforms.RandRotate`
    Randomly rotates the input arrays.

    Args:
        keys: Keys to pick data for transformation.
        range_x: Range of rotation angle in radians in the plane defined by the first and second axes.
            If single number, angle is uniformly sampled from (-range_x, range_x).
        range_y: Range of rotation angle in radians in the plane defined by the first and third axes.
            If single number, angle is uniformly sampled from (-range_y, range_y). only work for 3D data.
        range_z: Range of rotation angle in radians in the plane defined by the second and third axes.
            If single number, angle is uniformly sampled from (-range_z, range_z). only work for 3D data.
        prob: Probability of rotation.
        keep_size: If it is False, the output shape is adapted so that the
            input array is contained completely in the output.
            If it is True, the output shape is the same as the input. Default is True.
        mode: {``"bilinear"``, ``"nearest"``}
            Interpolation mode to calculate output values. Defaults to ``"bilinear"``.
            See also: https://pytorch.org/docs/stable/generated/torch.nn.functional.grid_sample.html
            It also can be a sequence of string, each element corresponds to a key in ``keys``.
        padding_mode: {``"zeros"``, ``"border"``, ``"reflection"``}
            Padding mode for outside grid values. Defaults to ``"border"``.
            See also: https://pytorch.org/docs/stable/generated/torch.nn.functional.grid_sample.html
            It also can be a sequence of string, each element corresponds to a key in ``keys``.
        align_corners: Defaults to False.
            See also: https://pytorch.org/docs/stable/generated/torch.nn.functional.interpolate.html
            It also can be a sequence of bool, each element corresponds to a key in ``keys``.
        dtype: data type for resampling computation. Defaults to ``float64`` for best precision.
            If None, use the data type of input data. To be compatible with other modules,
            the output data type is always ``float32``.
            It also can be a sequence of dtype or None, each element corresponds to a key in ``keys``.
        allow_missing_keys: don't raise exception if key is missing.
    """

    backend = RandRotate.backend

    def __init__(
        self,
        keys: KeysCollection,
        range_x: tuple[float, float] | float = 0.0,
        range_y: tuple[float, float] | float = 0.0,
        range_z: tuple[float, float] | float = 0.0,
        prob: float = 0.1,
        keep_size: bool = True,
        mode: SequenceStr = GridSampleMode.BILINEAR,
        padding_mode: SequenceStr = GridSamplePadMode.BORDER,
        align_corners: Sequence[bool] | bool = False,
        dtype: Sequence[DtypeLike | torch.dtype] | DtypeLike | torch.dtype = np.float32,
        allow_missing_keys: bool = False,
    ) -> None:
        MapTransform.__init__(self, keys, allow_missing_keys)
        RandomizableTransform.__init__(self, prob)
        self.rand_rotate = RandRotate(range_x=range_x, range_y=range_y, range_z=range_z, prob=1.0, keep_size=keep_size)
        self.mode = ensure_tuple_rep(mode, len(self.keys))
        self.padding_mode = ensure_tuple_rep(padding_mode, len(self.keys))
        self.align_corners = ensure_tuple_rep(align_corners, len(self.keys))
        self.dtype = ensure_tuple_rep(dtype, len(self.keys))

    @LazyTransform.lazy_evaluation.setter  # type: ignore
    def lazy_evaluation(self, val: bool):
        self.rand_rotate.lazy_evaluation = val
        self._lazy_evaluation = val

    def set_random_state(self, seed: int | None = None, state: np.random.RandomState | None = None) -> RandRotated:
        super().set_random_state(seed, state)
        self.rand_rotate.set_random_state(seed, state)
        return self

    def __call__(self, data: Mapping[Hashable, torch.Tensor]) -> dict[Hashable, torch.Tensor]:
        d = dict(data)
        self.randomize(None)

        # all the keys share the same random rotate angle
        self.rand_rotate.randomize()
        for key, mode, padding_mode, align_corners, dtype in self.key_iterator(
            d, self.mode, self.padding_mode, self.align_corners, self.dtype
        ):
            if self._do_transform:
                d[key] = self.rand_rotate(
                    d[key],
                    mode=mode,
                    padding_mode=padding_mode,
                    align_corners=align_corners,
                    dtype=dtype,
                    randomize=False,
                )
            else:
                d[key] = convert_to_tensor(d[key], track_meta=get_track_meta(), dtype=torch.float32)
            self.push_transform(d[key], replace=True)
        return d

    def inverse(self, data: Mapping[Hashable, torch.Tensor]) -> dict[Hashable, torch.Tensor]:
        d = dict(data)
        for key in self.key_iterator(d):
            xform = self.pop_transform(d[key])
            if xform[TraceKeys.DO_TRANSFORM]:
                d[key].applied_operations.append(xform[TraceKeys.EXTRA_INFO])  # type: ignore
                d[key] = self.rand_rotate.inverse(d[key])
        return d


class Zoomd(MapTransform, InvertibleTransform, LazyTransform):
    """
    Dictionary-based wrapper of :py:class:`monai.transforms.Zoom`.

    Args:
        keys: Keys to pick data for transformation.
        zoom: The zoom factor along the spatial axes.
            If a float, zoom is the same for each spatial axis.
            If a sequence, zoom should contain one value for each spatial axis.
        mode: {``"nearest"``, ``"nearest-exact"``, ``"linear"``, ``"bilinear"``, ``"bicubic"``, ``"trilinear"``, ``"area"``}
            The interpolation mode. Defaults to ``"area"``.
            See also: https://pytorch.org/docs/stable/generated/torch.nn.functional.interpolate.html
            It also can be a sequence of string, each element corresponds to a key in ``keys``.
        padding_mode: available modes for numpy array:{``"constant"``, ``"edge"``, ``"linear_ramp"``, ``"maximum"``,
            ``"mean"``, ``"median"``, ``"minimum"``, ``"reflect"``, ``"symmetric"``, ``"wrap"``, ``"empty"``}
            available modes for PyTorch Tensor: {``"constant"``, ``"reflect"``, ``"replicate"``, ``"circular"``}.
            One of the listed string values or a user supplied function. Defaults to ``"edge"``.
            The mode to pad data after zooming.
            See also: https://numpy.org/doc/1.18/reference/generated/numpy.pad.html
            https://pytorch.org/docs/stable/generated/torch.nn.functional.pad.html
        align_corners: This only has an effect when mode is
            'linear', 'bilinear', 'bicubic' or 'trilinear'. Default: None.
            See also: https://pytorch.org/docs/stable/generated/torch.nn.functional.interpolate.html
            It also can be a sequence of bool or None, each element corresponds to a key in ``keys``.
        dtype: data type for resampling computation. Defaults to ``float32``.
            If None, use the data type of input data.
        keep_size: Should keep original size (pad if needed), default is True.
        allow_missing_keys: don't raise exception if key is missing.
        kwargs: other arguments for the `np.pad` or `torch.pad` function.
            note that `np.pad` treats channel dimension as the first dimension.

    """

    backend = Zoom.backend

    def __init__(
        self,
        keys: KeysCollection,
        zoom: Sequence[float] | float,
        mode: SequenceStr = InterpolateMode.AREA,
        padding_mode: SequenceStr = NumpyPadMode.EDGE,
        align_corners: Sequence[bool | None] | bool | None = None,
        dtype: Sequence[DtypeLike | torch.dtype] | DtypeLike | torch.dtype = np.float32,
        keep_size: bool = True,
        allow_missing_keys: bool = False,
        **kwargs,
    ) -> None:
        super().__init__(keys, allow_missing_keys)
        self.mode = ensure_tuple_rep(mode, len(self.keys))
        self.padding_mode = ensure_tuple_rep(padding_mode, len(self.keys))
        self.align_corners = ensure_tuple_rep(align_corners, len(self.keys))
        self.dtype = ensure_tuple_rep(dtype, len(self.keys))
        self.zoomer = Zoom(zoom=zoom, keep_size=keep_size, **kwargs)

    @LazyTransform.lazy_evaluation.setter  # type: ignore
    def lazy_evaluation(self, val: bool):
        self.zoomer.lazy_evaluation = val
        self._lazy_evaluation = val

    def __call__(self, data: Mapping[Hashable, torch.Tensor]) -> dict[Hashable, torch.Tensor]:
        d = dict(data)
        for key, mode, padding_mode, align_corners, dtype in self.key_iterator(
            d, self.mode, self.padding_mode, self.align_corners, self.dtype
        ):
            d[key] = self.zoomer(d[key], mode=mode, padding_mode=padding_mode, align_corners=align_corners, dtype=dtype)
        return d

    def inverse(self, data: Mapping[Hashable, torch.Tensor]) -> dict[Hashable, torch.Tensor]:
        d = dict(data)
        for key in self.key_iterator(d):
            d[key] = self.zoomer.inverse(d[key])
        return d


class RandZoomd(RandomizableTransform, MapTransform, InvertibleTransform, LazyTransform):
    """
    Dict-based version :py:class:`monai.transforms.RandZoom`.

    Args:
        keys: Keys to pick data for transformation.
        prob: Probability of zooming.
        min_zoom: Min zoom factor. Can be float or sequence same size as image.
            If a float, select a random factor from `[min_zoom, max_zoom]` then apply to all spatial dims
            to keep the original spatial shape ratio.
            If a sequence, min_zoom should contain one value for each spatial axis.
            If 2 values provided for 3D data, use the first value for both H & W dims to keep the same zoom ratio.
        max_zoom: Max zoom factor. Can be float or sequence same size as image.
            If a float, select a random factor from `[min_zoom, max_zoom]` then apply to all spatial dims
            to keep the original spatial shape ratio.
            If a sequence, max_zoom should contain one value for each spatial axis.
            If 2 values provided for 3D data, use the first value for both H & W dims to keep the same zoom ratio.
        mode: {``"nearest"``, ``"nearest-exact"``, ``"linear"``, ``"bilinear"``, ``"bicubic"``, ``"trilinear"``, ``"area"``}
            The interpolation mode. Defaults to ``"area"``.
            See also: https://pytorch.org/docs/stable/generated/torch.nn.functional.interpolate.html
            It also can be a sequence of string, each element corresponds to a key in ``keys``.
        padding_mode: available modes for numpy array:{``"constant"``, ``"edge"``, ``"linear_ramp"``, ``"maximum"``,
            ``"mean"``, ``"median"``, ``"minimum"``, ``"reflect"``, ``"symmetric"``, ``"wrap"``, ``"empty"``}
            available modes for PyTorch Tensor: {``"constant"``, ``"reflect"``, ``"replicate"``, ``"circular"``}.
            One of the listed string values or a user supplied function. Defaults to ``"edge"``.
            The mode to pad data after zooming.
            See also: https://numpy.org/doc/1.18/reference/generated/numpy.pad.html
            https://pytorch.org/docs/stable/generated/torch.nn.functional.pad.html
        align_corners: This only has an effect when mode is
            'linear', 'bilinear', 'bicubic' or 'trilinear'. Default: None.
            See also: https://pytorch.org/docs/stable/generated/torch.nn.functional.interpolate.html
            It also can be a sequence of bool or None, each element corresponds to a key in ``keys``.
        keep_size: Should keep original size (pad if needed), default is True.
        allow_missing_keys: don't raise exception if key is missing.
        kwargs: other args for `np.pad` API, note that `np.pad` treats channel dimension as the first dimension.
            more details: https://numpy.org/doc/1.18/reference/generated/numpy.pad.html

    """

    backend = RandZoom.backend

    def __init__(
        self,
        keys: KeysCollection,
        prob: float = 0.1,
        min_zoom: Sequence[float] | float = 0.9,
        max_zoom: Sequence[float] | float = 1.1,
        mode: SequenceStr = InterpolateMode.AREA,
        padding_mode: SequenceStr = NumpyPadMode.EDGE,
        align_corners: Sequence[bool | None] | bool | None = None,
        keep_size: bool = True,
        allow_missing_keys: bool = False,
        **kwargs,
    ) -> None:
        MapTransform.__init__(self, keys, allow_missing_keys)
        RandomizableTransform.__init__(self, prob)
        self.rand_zoom = RandZoom(prob=1.0, min_zoom=min_zoom, max_zoom=max_zoom, keep_size=keep_size, **kwargs)
        self.mode = ensure_tuple_rep(mode, len(self.keys))
        self.padding_mode = ensure_tuple_rep(padding_mode, len(self.keys))
        self.align_corners = ensure_tuple_rep(align_corners, len(self.keys))

    @LazyTransform.lazy_evaluation.setter  # type: ignore
    def lazy_evaluation(self, val: bool):
        self.rand_zoom.lazy_evaluation = val
        self._lazy_evaluation = val

    def set_random_state(self, seed: int | None = None, state: np.random.RandomState | None = None) -> RandZoomd:
        super().set_random_state(seed, state)
        self.rand_zoom.set_random_state(seed, state)
        return self

    def __call__(self, data: Mapping[Hashable, torch.Tensor]) -> dict[Hashable, torch.Tensor]:
        d = dict(data)
        first_key: Hashable = self.first_key(d)
        if first_key == ():
            out: dict[Hashable, torch.Tensor] = convert_to_tensor(d, track_meta=get_track_meta())
            return out

        self.randomize(None)

        # all the keys share the same random zoom factor
        self.rand_zoom.randomize(d[first_key])

        for key, mode, padding_mode, align_corners in self.key_iterator(
            d, self.mode, self.padding_mode, self.align_corners
        ):
            if self._do_transform:
                d[key] = self.rand_zoom(
                    d[key], mode=mode, padding_mode=padding_mode, align_corners=align_corners, randomize=False
                )
            else:
                d[key] = convert_to_tensor(d[key], track_meta=get_track_meta(), dtype=torch.float32)
            self.push_transform(d[key], replace=True)
        return d

    def inverse(self, data: Mapping[Hashable, torch.Tensor]) -> dict[Hashable, torch.Tensor]:
        d = dict(data)
        for key in self.key_iterator(d):
            xform = self.pop_transform(d[key])
            if xform[TraceKeys.DO_TRANSFORM]:
                d[key].applied_operations.append(xform[TraceKeys.EXTRA_INFO])  # type: ignore
                d[key] = self.rand_zoom.inverse(d[key])
        return d


class GridDistortiond(MapTransform):
    """
    Dictionary-based wrapper of :py:class:`monai.transforms.GridDistortion`.
    """

    backend = GridDistortion.backend

    def __init__(
        self,
        keys: KeysCollection,
        num_cells: tuple[int] | int,
        distort_steps: list[tuple],
        mode: str = GridSampleMode.BILINEAR,
        padding_mode: str = GridSamplePadMode.BORDER,
        device: torch.device | None = None,
        allow_missing_keys: bool = False,
    ) -> None:
        """
        Args:
            keys: keys of the corresponding items to be transformed.
            num_cells: number of grid cells on each dimension.
            distort_steps: This argument is a list of tuples, where each tuple contains the distort steps of the
                corresponding dimensions (in the order of H, W[, D]). The length of each tuple equals to `num_cells + 1`.
                Each value in the tuple represents the distort step of the related cell.
            mode: {``"bilinear"``, ``"nearest"``} or spline interpolation order 0-5 (integers).
                Interpolation mode to calculate output values. Defaults to ``"bilinear"``.
                See also: https://pytorch.org/docs/stable/generated/torch.nn.functional.grid_sample.html
                When it's an integer, the numpy (cpu tensor)/cupy (cuda tensor) backends will be used
                and the value represents the order of the spline interpolation.
                See also: https://docs.scipy.org/doc/scipy/reference/generated/scipy.ndimage.map_coordinates.html
                It also can be a sequence, each element corresponds to a key in ``keys``.
            padding_mode: {``"zeros"``, ``"border"``, ``"reflection"``}
                Padding mode for outside grid values. Defaults to ``"border"``.
                See also: https://pytorch.org/docs/stable/generated/torch.nn.functional.grid_sample.html
                When `mode` is an integer, using numpy/cupy backends, this argument accepts
                {'reflect', 'grid-mirror', 'constant', 'grid-constant', 'nearest', 'mirror', 'grid-wrap', 'wrap'}.
                See also: https://docs.scipy.org/doc/scipy/reference/generated/scipy.ndimage.map_coordinates.html
                It also can be a sequence, each element corresponds to a key in ``keys``.
            device: device on which the tensor will be allocated.
            allow_missing_keys: don't raise exception if key is missing.

        """
        super().__init__(keys, allow_missing_keys)
        self.grid_distortion = GridDistortion(num_cells=num_cells, distort_steps=distort_steps, device=device)
        self.mode = ensure_tuple_rep(mode, len(self.keys))
        self.padding_mode = ensure_tuple_rep(padding_mode, len(self.keys))

    def __call__(self, data: Mapping[Hashable, torch.Tensor]) -> dict[Hashable, torch.Tensor]:
        d = dict(data)
        for key, mode, padding_mode in self.key_iterator(d, self.mode, self.padding_mode):
            d[key] = self.grid_distortion(d[key], mode=mode, padding_mode=padding_mode)
        return d


class RandGridDistortiond(RandomizableTransform, MapTransform):
    """
    Dictionary-based wrapper of :py:class:`monai.transforms.RandGridDistortion`.
    """

    backend = RandGridDistortion.backend

    def __init__(
        self,
        keys: KeysCollection,
        num_cells: tuple[int] | int = 5,
        prob: float = 0.1,
        distort_limit: tuple[float, float] | float = (-0.03, 0.03),
        mode: str = GridSampleMode.BILINEAR,
        padding_mode: str = GridSamplePadMode.BORDER,
        device: torch.device | None = None,
        allow_missing_keys: bool = False,
    ) -> None:
        """
        Args:
            keys: keys of the corresponding items to be transformed.
            num_cells: number of grid cells on each dimension.
            prob: probability of returning a randomized grid distortion transform. Defaults to 0.1.
            distort_limit: range to randomly distort.
                If single number, distort_limit is picked from (-distort_limit, distort_limit).
                Defaults to (-0.03, 0.03).
            mode: {``"bilinear"``, ``"nearest"``} or spline interpolation order 0-5 (integers).
                Interpolation mode to calculate output values. Defaults to ``"bilinear"``.
                See also: https://pytorch.org/docs/stable/generated/torch.nn.functional.grid_sample.html
                When it's an integer, the numpy (cpu tensor)/cupy (cuda tensor) backends will be used
                and the value represents the order of the spline interpolation.
                See also: https://docs.scipy.org/doc/scipy/reference/generated/scipy.ndimage.map_coordinates.html
                It also can be a sequence, each element corresponds to a key in ``keys``.
            padding_mode: {``"zeros"``, ``"border"``, ``"reflection"``}
                Padding mode for outside grid values. Defaults to ``"border"``.
                See also: https://pytorch.org/docs/stable/generated/torch.nn.functional.grid_sample.html
                When `mode` is an integer, using numpy/cupy backends, this argument accepts
                {'reflect', 'grid-mirror', 'constant', 'grid-constant', 'nearest', 'mirror', 'grid-wrap', 'wrap'}.
                See also: https://docs.scipy.org/doc/scipy/reference/generated/scipy.ndimage.map_coordinates.html
                It also can be a sequence, each element corresponds to a key in ``keys``.
            device: device on which the tensor will be allocated.
            allow_missing_keys: don't raise exception if key is missing.

        """
        MapTransform.__init__(self, keys, allow_missing_keys)
        RandomizableTransform.__init__(self, prob)
        self.rand_grid_distortion = RandGridDistortion(
            num_cells=num_cells, prob=1.0, distort_limit=distort_limit, device=device
        )
        self.mode = ensure_tuple_rep(mode, len(self.keys))
        self.padding_mode = ensure_tuple_rep(padding_mode, len(self.keys))

    def set_random_state(
        self, seed: int | None = None, state: np.random.RandomState | None = None
    ) -> RandGridDistortiond:
        super().set_random_state(seed, state)
        self.rand_grid_distortion.set_random_state(seed, state)
        return self

    def __call__(self, data: Mapping[Hashable, torch.Tensor]) -> dict[Hashable, torch.Tensor]:
        d = dict(data)
        self.randomize(None)
        if not self._do_transform:
            out: dict[Hashable, torch.Tensor] = convert_to_tensor(d, track_meta=get_track_meta())
            return out

        first_key: Hashable = self.first_key(d)
        if first_key == ():
            out = convert_to_tensor(d, track_meta=get_track_meta())
            return out

        self.rand_grid_distortion.randomize(d[first_key].shape[1:])

        for key, mode, padding_mode in self.key_iterator(d, self.mode, self.padding_mode):
            d[key] = self.rand_grid_distortion(d[key], mode=mode, padding_mode=padding_mode, randomize=False)
        return d


class GridSplitd(MapTransform, MultiSampleTrait):
    """
    Split the image into patches based on the provided grid in 2D.

    Args:
        keys: keys of the corresponding items to be transformed.
        grid: a tuple define the shape of the grid upon which the image is split. Defaults to (2, 2)
        size: a tuple or an integer that defines the output patch sizes,
            or a dictionary that define it separately for each key, like {"image": 3, "mask", (2, 2)}.
            If it's an integer, the value will be repeated for each dimension.
            The default is None, where the patch size will be inferred from the grid shape.
        allow_missing_keys: don't raise exception if key is missing.

    Note: This transform currently support only image with two spatial dimensions.
    """

    backend = GridSplit.backend

    def __init__(
        self,
        keys: KeysCollection,
        grid: tuple[int, int] = (2, 2),
        size: int | tuple[int, int] | dict[Hashable, int | tuple[int, int] | None] | None = None,
        allow_missing_keys: bool = False,
    ):
        super().__init__(keys, allow_missing_keys)
        self.grid = grid
        self.size = size if isinstance(size, dict) else {key: size for key in self.keys}
        self.splitter = GridSplit(grid=grid)

    def __call__(self, data: Mapping[Hashable, NdarrayOrTensor]) -> list[dict[Hashable, NdarrayOrTensor]]:
        d = dict(data)
        n_outputs = np.prod(self.grid)
        output: list[dict[Hashable, NdarrayOrTensor]] = [dict(d) for _ in range(n_outputs)]
        for key in self.key_iterator(d):
            result = self.splitter(d[key], self.size[key])
            for i in range(n_outputs):
                output[i][key] = result[i]
        return output


class GridPatchd(MapTransform, MultiSampleTrait):
    """
    Extract all the patches sweeping the entire image in a row-major sliding-window manner with possible overlaps.
    It can sort the patches and return all or a subset of them.

    Args:
        keys: keys of the corresponding items to be transformed.
        patch_size: size of patches to generate slices for, 0 or None selects whole dimension
        offset: starting position in the array, default is 0 for each dimension.
            np.random.randint(0, patch_size, 2) creates random start between 0 and `patch_size` for a 2D image.
        num_patches: number of patches to return. Defaults to None, which returns all the available patches.
        overlap: amount of overlap between patches in each dimension. Default to 0.0.
        sort_fn: when `num_patches` is provided, it determines if keep patches with highest values (`"max"`),
            lowest values (`"min"`), or in their default order (`None`). Default to None.
        threshold: a value to keep only the patches whose sum of intensities are less than the threshold.
            Defaults to no filtering.
        pad_mode: refer to NumpyPadMode and PytorchPadMode. If None, no padding will be applied. Defaults to ``"constant"``.
        allow_missing_keys: don't raise exception if key is missing.
        pad_kwargs: other arguments for the `np.pad` or `torch.pad` function.

    Returns:
        a list of dictionaries, each of which contains the all the original key/value with the values for `keys`
            replaced by the patches. It also add the following new keys:

            "patch_location": the starting location of the patch in the image,
            "patch_size": size of the extracted patch
            "num_patches": total number of patches in the image
            "offset": the amount of offset for the patches in the image (starting position of upper left patch)
    """

    backend = GridPatch.backend

    def __init__(
        self,
        keys: KeysCollection,
        patch_size: Sequence[int],
        offset: Sequence[int] | None = None,
        num_patches: int | None = None,
        overlap: float = 0.0,
        sort_fn: str | None = None,
        threshold: float | None = None,
        pad_mode: str = PytorchPadMode.CONSTANT,
        allow_missing_keys: bool = False,
        **pad_kwargs,
    ):
        super().__init__(keys, allow_missing_keys)
        self.patcher = GridPatch(
            patch_size=patch_size,
            offset=offset,
            num_patches=num_patches,
            overlap=overlap,
            sort_fn=sort_fn,
            threshold=threshold,
            pad_mode=pad_mode,
            **pad_kwargs,
        )

    def __call__(self, data: Mapping[Hashable, NdarrayOrTensor]) -> dict[Hashable, NdarrayOrTensor]:
        d = dict(data)
        for key in self.key_iterator(d):
            d[key] = self.patcher(d[key])
        return d


class RandGridPatchd(RandomizableTransform, MapTransform, MultiSampleTrait):
    """
    Extract all the patches sweeping the entire image in a row-major sliding-window manner with possible overlaps,
    and with random offset for the minimal corner of the image, (0,0) for 2D and (0,0,0) for 3D.
    It can sort the patches and return all or a subset of them.

    Args:
        keys: keys of the corresponding items to be transformed.
        patch_size: size of patches to generate slices for, 0 or None selects whole dimension
        min_offset: the minimum range of starting position to be selected randomly. Defaults to 0.
        max_offset: the maximum range of starting position to be selected randomly.
            Defaults to image size modulo patch size.
        num_patches: number of patches to return. Defaults to None, which returns all the available patches.
        overlap: the amount of overlap of neighboring patches in each dimension (a value between 0.0 and 1.0).
            If only one float number is given, it will be applied to all dimensions. Defaults to 0.0.
        sort_fn: when `num_patches` is provided, it determines if keep patches with highest values (`"max"`),
            lowest values (`"min"`), or in their default order (`None`). Default to None.
        threshold: a value to keep only the patches whose sum of intensities are less than the threshold.
            Defaults to no filtering.
        pad_mode: refer to NumpyPadMode and PytorchPadMode. If None, no padding will be applied. Defaults to ``"constant"``.
        allow_missing_keys: don't raise exception if key is missing.
        pad_kwargs: other arguments for the `np.pad` or `torch.pad` function.

    Returns:
        a list of dictionaries, each of which contains the all the original key/value with the values for `keys`
            replaced by the patches. It also add the following new keys:

            "patch_location": the starting location of the patch in the image,
            "patch_size": size of the extracted patch
            "num_patches": total number of patches in the image
            "offset": the amount of offset for the patches in the image (starting position of the first patch)

    """

    backend = RandGridPatch.backend

    def __init__(
        self,
        keys: KeysCollection,
        patch_size: Sequence[int],
        min_offset: Sequence[int] | int | None = None,
        max_offset: Sequence[int] | int | None = None,
        num_patches: int | None = None,
        overlap: float = 0.0,
        sort_fn: str | None = None,
        threshold: float | None = None,
        pad_mode: str = PytorchPadMode.CONSTANT,
        allow_missing_keys: bool = False,
        **pad_kwargs,
    ):
        MapTransform.__init__(self, keys, allow_missing_keys)
        self.patcher = RandGridPatch(
            patch_size=patch_size,
            min_offset=min_offset,
            max_offset=max_offset,
            num_patches=num_patches,
            overlap=overlap,
            sort_fn=sort_fn,
            threshold=threshold,
            pad_mode=pad_mode,
            **pad_kwargs,
        )

    def set_random_state(self, seed: int | None = None, state: np.random.RandomState | None = None) -> RandGridPatchd:
        super().set_random_state(seed, state)
        self.patcher.set_random_state(seed, state)
        return self

    def __call__(self, data: Mapping[Hashable, NdarrayOrTensor]) -> dict[Hashable, NdarrayOrTensor]:
        d = dict(data)
        # All the keys share the same random noise
        for key in self.key_iterator(d):
            self.patcher.randomize(d[key])
            break
        for key in self.key_iterator(d):
            d[key] = self.patcher(d[key], randomize=False)
        return d


SpatialResampleD = SpatialResampleDict = SpatialResampled
ResampleToMatchD = ResampleToMatchDict = ResampleToMatchd
SpacingD = SpacingDict = Spacingd
OrientationD = OrientationDict = Orientationd
Rotate90D = Rotate90Dict = Rotate90d
RandRotate90D = RandRotate90Dict = RandRotate90d
ResizeD = ResizeDict = Resized
AffineD = AffineDict = Affined
RandAffineD = RandAffineDict = RandAffined
Rand2DElasticD = Rand2DElasticDict = Rand2DElasticd
Rand3DElasticD = Rand3DElasticDict = Rand3DElasticd
FlipD = FlipDict = Flipd
RandFlipD = RandFlipDict = RandFlipd
GridDistortionD = GridDistortionDict = GridDistortiond
RandGridDistortionD = RandGridDistortionDict = RandGridDistortiond
RandAxisFlipD = RandAxisFlipDict = RandAxisFlipd
RotateD = RotateDict = Rotated
RandRotateD = RandRotateDict = RandRotated
ZoomD = ZoomDict = Zoomd
RandZoomD = RandZoomDict = RandZoomd
GridSplitD = GridSplitDict = GridSplitd
GridPatchD = GridPatchDict = GridPatchd
RandGridPatchD = RandGridPatchDict = RandGridPatchd<|MERGE_RESOLUTION|>--- conflicted
+++ resolved
@@ -53,12 +53,8 @@
     SpatialResample,
     Zoom,
 )
-<<<<<<< HEAD
+from monai.transforms.traits import MultiSampleTrait
 from monai.transforms.transform import LazyTransform, MapTransform, RandomizableTransform
-=======
-from monai.transforms.traits import MultiSampleTrait
-from monai.transforms.transform import MapTransform, RandomizableTransform
->>>>>>> 94e9e178
 from monai.transforms.utils import create_grid
 from monai.utils import (
     GridSampleMode,
