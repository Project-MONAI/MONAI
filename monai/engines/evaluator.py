# Copyright 2020 MONAI Consortium
# Licensed under the Apache License, Version 2.0 (the "License");
# you may not use this file except in compliance with the License.
# You may obtain a copy of the License at
#     http://www.apache.org/licenses/LICENSE-2.0
# Unless required by applicable law or agreed to in writing, software
# distributed under the License is distributed on an "AS IS" BASIS,
# WITHOUT WARRANTIES OR CONDITIONS OF ANY KIND, either express or implied.
# See the License for the specific language governing permissions and
# limitations under the License.

from typing import Optional, Callable

import torch
from monai.inferers.inferer import SimpleInferer
from ignite.metrics import Metric
from ignite.engine import Engine
from .workflow import Workflow
from .utils import default_prepare_batch
from .utils import CommonKeys as Keys


class Evaluator(Workflow):
    """
    Base class for all kinds of evaluators, inherits from Workflow.

    Args:
        device (torch.device): an object representing the device on which to run.
        val_data_loader (torch.DataLoader): Ignite engine use data_loader to run, must be torch.DataLoader.
        prepare_batch (Callable): function to parse image and label for current iteration.
        iteration_update (Callable): the callable function for every iteration, expect to accept `engine`
            and `batchdata` as input parameters. if not provided, use `self._iteration()` instead.
        post_transform (Transform): execute additional transformation for the model output data.
            Typically, several Tensor based transforms composed by `Compose`.
        key_val_metric (ignite.metric): compute metric when every iteration completed, and save average value to
            engine.state.metrics when epoch completed. key_val_metric is the main metric to compare and save the
            checkpoint into files.
        additional_metrics (dict): more Ignite metrics that also attach to Ignite Engine.
        val_handlers (list): every handler is a set of Ignite Event-Handlers, must have `attach` function, like:
            CheckpointHandler, StatsHandler, SegmentationSaver, etc.

    """

    def __init__(
        self,
        device: torch.device,
        val_data_loader,
<<<<<<< HEAD
        prepare_batch=default_prepare_batch,
        iteration_update=None,
        post_transform=None,
        key_val_metric=None,
=======
        prepare_batch: Callable = default_prepare_batch,
        iteration_update: Optional[Callable] = None,
        key_val_metric: Optional[Metric] = None,
>>>>>>> da800411
        additional_metrics=None,
        val_handlers=None,
    ):
        super().__init__(
            device=device,
            max_epochs=1,
            amp=False,
            data_loader=val_data_loader,
            prepare_batch=prepare_batch,
            iteration_update=iteration_update,
            post_transform=post_transform,
            key_metric=key_val_metric,
            additional_metrics=additional_metrics,
            handlers=val_handlers,
        )

    def run(self, global_epoch: int = 1):
        """
        Execute validation/evaluation based on Ignite Engine.

        Args:
            global_epoch (int): the overall epoch if during a training. evaluator engine can get it from trainer.

        """
        # init env value for current validation process
        self.state.max_epochs = global_epoch
        self.state.epoch = global_epoch - 1
        self.state.iteration = 0
        super().run()

    def get_validation_stats(self):
        return {
            "best_validation_metric": self.state.best_metric,
            "best_validation_epoch": self.state.best_metric_epoch,
        }


class SupervisedEvaluator(Evaluator):
    """
    Standard supervised evaluation method with image and label(optional), inherits from evaluator and Workflow.

    Args:
        device (torch.device): an object representing the device on which to run.
        val_data_loader (torch.DataLoader): Ignite engine use data_loader to run, must be torch.DataLoader.
        network (Network): use the network to run model forward.
        prepare_batch (Callable): function to parse image and label for current iteration.
        iteration_update (Callable): the callable function for every iteration, expect to accept `engine`
            and `batchdata` as input parameters. if not provided, use `self._iteration()` instead.
        inferer (Inferer): inference method that execute model forward on input data, like: SlidingWindow, etc.
        post_transform (Transform): execute additional transformation for the model output data.
            Typically, several Tensor based transforms composed by `Compose`.
        key_val_metric (ignite.metric): compute metric when every iteration completed, and save average value to
            engine.state.metrics when epoch completed. key_val_metric is the main metric to compare and save the
            checkpoint into files.
        additional_metrics (dict): more Ignite metrics that also attach to Ignite Engine.
        val_handlers (list): every handler is a set of Ignite Event-Handlers, must have `attach` function, like:
            CheckpointHandler, StatsHandler, SegmentationSaver, etc.

    """

    def __init__(
        self,
        device: torch.device,
        val_data_loader,
        network,
        prepare_batch: Callable = default_prepare_batch,
        iteration_update: Optional[Callable] = None,
        inferer=SimpleInferer(),
        post_transform=None,
        key_val_metric=None,
        additional_metrics=None,
        val_handlers=None,
    ):
        super().__init__(
            device=device,
            val_data_loader=val_data_loader,
            prepare_batch=prepare_batch,
            iteration_update=iteration_update,
            post_transform=post_transform,
            key_val_metric=key_val_metric,
            additional_metrics=additional_metrics,
            val_handlers=val_handlers,
        )

        self.network = network
        self.inferer = inferer

    def _iteration(self, engine: Engine, batchdata):
        """
        callback function for the Supervised Evaluation processing logic of 1 iteration in Ignite Engine.

        Args:
            engine (ignite.engine): Ignite Engine, it can be a trainer, validator or evaluator.
            batchdata (TransformContext, ndarray): input data for this iteration.

        """
        if batchdata is None:
            raise ValueError("must provide batch data for current iteration.")
        inputs, targets = self.prepare_batch(batchdata)
        inputs = inputs.to(engine.state.device)
        if targets is not None:
            targets = targets.to(engine.state.device)

        # execute forward computation
        self.network.eval()
        with torch.no_grad():
            predictions = self.inferer(inputs, self.network)

        return {Keys.PRED: predictions, Keys.LABEL: targets, Keys.INFO: None}<|MERGE_RESOLUTION|>--- conflicted
+++ resolved
@@ -45,16 +45,10 @@
         self,
         device: torch.device,
         val_data_loader,
-<<<<<<< HEAD
-        prepare_batch=default_prepare_batch,
-        iteration_update=None,
-        post_transform=None,
-        key_val_metric=None,
-=======
         prepare_batch: Callable = default_prepare_batch,
         iteration_update: Optional[Callable] = None,
+        post_transform=None,
         key_val_metric: Optional[Metric] = None,
->>>>>>> da800411
         additional_metrics=None,
         val_handlers=None,
     ):
