# Copyright (c) MONAI Consortium
# Licensed under the Apache License, Version 2.0 (the "License");
# you may not use this file except in compliance with the License.
# You may obtain a copy of the License at
#     http://www.apache.org/licenses/LICENSE-2.0
# Unless required by applicable law or agreed to in writing, software
# distributed under the License is distributed on an "AS IS" BASIS,
# WITHOUT WARRANTIES OR CONDITIONS OF ANY KIND, either express or implied.
# See the License for the specific language governing permissions and
# limitations under the License.
from __future__ import annotations

import os
import shutil
from pathlib import Path
from typing import Any, Optional, Union

import numpy as np
import torch
from torch.backends import cudnn

from monai.data.meta_tensor import MetaTensor
from monai.utils import optional_import

join, _ = optional_import("batchgenerators.utilities.file_and_folder_operations", name="join")
load_json, _ = optional_import("batchgenerators.utilities.file_and_folder_operations", name="load_json")

__all__ = [
    "get_nnunet_trainer",
    "get_nnunet_monai_predictor",
    "get_network_from_nnunet_plans",
    "convert_nnunet_to_monai_bundle",
    "convert_monai_bundle_to_nnunet",
    "ModelnnUNetWrapper",
]


def get_nnunet_trainer(
    dataset_name_or_id: Union[str, int],
    configuration: str,
    fold: Union[int, str],
    trainer_class_name: str = "nnUNetTrainer",
    plans_identifier: str = "nnUNetPlans",
    use_compressed_data: bool = False,
    continue_training: bool = False,
    only_run_validation: bool = False,
    disable_checkpointing: bool = False,
    device: str = "cuda",
    pretrained_model: Optional[str] = None,
) -> Any:  # type: ignore
    """
    Get the nnUNet trainer instance based on the provided configuration.
    The returned nnUNet trainer can be used to initialize the SupervisedTrainer for training, including the network,
    optimizer, loss function, DataLoader, etc.

    Example::

        from monai.apps import SupervisedTrainer
        from monai.bundle.nnunet import get_nnunet_trainer

        dataset_name_or_id = 'Task009_Spleen'
        fold = 0
        configuration = '3d_fullres'
        nnunet_trainer = get_nnunet_trainer(dataset_name_or_id, configuration, fold)

        trainer = SupervisedTrainer(
            device=nnunet_trainer.device,
            max_epochs=nnunet_trainer.num_epochs,
            train_data_loader=nnunet_trainer.dataloader_train,
            network=nnunet_trainer.network,
            optimizer=nnunet_trainer.optimizer,
            loss_function=nnunet_trainer.loss_function,
            epoch_length=nnunet_trainer.num_iterations_per_epoch,
        )

    Parameters
    ----------
    dataset_name_or_id : Union[str, int]
        The name or ID of the dataset to be used.
    configuration : str
        The configuration name for the training.
    fold : Union[int, str]
        The fold number or 'all' for cross-validation.
    trainer_class_name : str, optional
        The class name of the trainer to be used. Default is 'nnUNetTrainer'.
<<<<<<< HEAD
        For a complete list of supported trainers, check: 
=======
        For a complete list of supported trainers:
>>>>>>> aff9cbef
        https://github.com/MIC-DKFZ/nnUNet/tree/master/nnunetv2/training/nnUNetTrainer/variants
    plans_identifier : str, optional
        Identifier for the plans to be used. Default is 'nnUNetPlans'.
    use_compressed_data : bool, optional
        Whether to use compressed data. Default is False.
    continue_training : bool, optional
        Whether to continue training from a checkpoint. Default is False.
    only_run_validation : bool, optional
        Whether to only run validation. Default is False.
    disable_checkpointing : bool, optional
        Whether to disable checkpointing. Default is False.
    device : str, optional
        The device to be used for training. Default is 'cuda'.
    pretrained_model : Optional[str], optional
        Path to the pretrained model file.

    Returns
    -------
    nnunet_trainer : object
        The nnUNet trainer instance.
    """
    # From nnUNet/nnunetv2/run/run_training.py#run_training
    if isinstance(fold, str):
        if fold != "all":
            try:
                fold = int(fold)
            except ValueError as e:
                print(
                    f'Unable to convert given value for fold to int: {fold}. fold must bei either "all" or an integer!'
                )
                raise e

    from nnunetv2.run.run_training import get_trainer_from_args, maybe_load_checkpoint

    nnunet_trainer = get_trainer_from_args(
        str(dataset_name_or_id),
        configuration,
        fold,
        trainer_class_name,
        plans_identifier,
        use_compressed_data,
        device=torch.device(device),
    )
    if disable_checkpointing:
        nnunet_trainer.disable_checkpointing = disable_checkpointing

    assert not (continue_training and only_run_validation), "Cannot set --c and --val flag at the same time. Dummy."

    maybe_load_checkpoint(nnunet_trainer, continue_training, only_run_validation)
    nnunet_trainer.on_train_start()  # Added to Initialize Trainer
    if torch.cuda.is_available():
        cudnn.deterministic = False
        cudnn.benchmark = True

    if pretrained_model is not None:
        state_dict = torch.load(pretrained_model)
        if "network_weights" in state_dict:
            nnunet_trainer.network._orig_mod.load_state_dict(state_dict["network_weights"])
    return nnunet_trainer


class ModelnnUNetWrapper(torch.nn.Module):
    """
    A wrapper class for nnUNet model integration with MONAI framework.
    The wrapper can be use to integrate the nnUNet Bundle within MONAI framework for inference.

    Parameters
    ----------
    predictor : nnUNetPredictor
        The nnUNet predictor object used for inference.
    model_folder : Union[str, Path]
        The folder path where the model and related files are stored.
    model_name : str, optional
        The name of the model file, by default "model.pt".

    Attributes
    ----------
    predictor : nnUNetPredictor
        The nnUNet predictor object used for inference.
    network_weights : torch.nn.Module
        The network weights of the model.

    Notes
    -----
    This class integrates nnUNet model with MONAI framework by loading necessary configurations,
    restoring network architecture, and setting up the predictor for inference.
    """

    def __init__(self, predictor: object, model_folder: Union[str, Path], model_name: str = "model.pt"):  # type: ignore
        super().__init__()
        self.predictor = predictor

        model_training_output_dir = model_folder

        from nnunetv2.utilities.plans_handling.plans_handler import PlansManager

        # Block Added from nnUNet/nnunetv2/inference/predict_from_raw_data.py#nnUNetPredictor
        dataset_json = load_json(join(Path(model_training_output_dir).parent, "dataset.json"))
        plans = load_json(join(Path(model_training_output_dir).parent, "plans.json"))
        plans_manager = PlansManager(plans)

        parameters = []

        checkpoint = torch.load(
            join(Path(model_training_output_dir).parent, "nnunet_checkpoint.pth"), map_location=torch.device("cpu")
        )
        trainer_name = checkpoint["trainer_name"]
        configuration_name = checkpoint["init_args"]["configuration"]
        inference_allowed_mirroring_axes = (
            checkpoint["inference_allowed_mirroring_axes"]
            if "inference_allowed_mirroring_axes" in checkpoint.keys()
            else None
        )
        if Path(model_training_output_dir).joinpath(model_name).is_file():
            monai_checkpoint = torch.load(join(model_training_output_dir, model_name), map_location=torch.device("cpu"))
            if "network_weights" in monai_checkpoint.keys():
                parameters.append(monai_checkpoint["network_weights"])
            else:
                parameters.append(monai_checkpoint)

        configuration_manager = plans_manager.get_configuration(configuration_name)
        import nnunetv2
        from nnunetv2.utilities.find_class_by_name import recursive_find_python_class
        from nnunetv2.utilities.label_handling.label_handling import determine_num_input_channels

        num_input_channels = determine_num_input_channels(plans_manager, configuration_manager, dataset_json)
        trainer_class = recursive_find_python_class(
            join(nnunetv2.__path__[0], "training", "nnUNetTrainer"), trainer_name, "nnunetv2.training.nnUNetTrainer"
        )
        if trainer_class is None:
            raise RuntimeError(
                f"Unable to locate trainer class {trainer_name} in nnunetv2.training.nnUNetTrainer. "
                f"Please place it there (in any .py file)!"
            )
        network = trainer_class.build_network_architecture(
            configuration_manager.network_arch_class_name,
            configuration_manager.network_arch_init_kwargs,
            configuration_manager.network_arch_init_kwargs_req_import,
            num_input_channels,
            plans_manager.get_label_manager(dataset_json).num_segmentation_heads,
            enable_deep_supervision=False,
        )

        predictor.plans_manager = plans_manager  # type: ignore
        predictor.configuration_manager = configuration_manager  # type: ignore
        predictor.list_of_parameters = parameters  # type: ignore
        predictor.network = network  # type: ignore
        predictor.dataset_json = dataset_json  # type: ignore
        predictor.trainer_name = trainer_name  # type: ignore
        predictor.allowed_mirroring_axes = inference_allowed_mirroring_axes  # type: ignore
        predictor.label_manager = plans_manager.get_label_manager(dataset_json)  # type: ignore
        if ("nnUNet_compile" in os.environ.keys()) and (os.environ["nnUNet_compile"].lower() in ("true", "1", "t")):
            print("Using torch.compile")
        # End Block
        self.network_weights = self.predictor.network  # type: ignore

    def forward(self, x: MetaTensor) -> MetaTensor:
        """
        Forward pass for the nnUNet model.

        Args:
            x (MetaTensor): Input tensor. If the input is a tuple,
                it is assumed to be a decollated batch (list of tensors). Otherwise, it is assumed to be a collated batch.

        Returns:
            MetaTensor: The output tensor with the same metadata as the input.

        Raises:
            TypeError: If the input is not a torch.Tensor or a tuple of MetaTensors.

        Notes:
            - If the input is a tuple, the filenames are extracted from the metadata of each tensor in the tuple.
            - If the input is a collated batch, the filenames are extracted from the metadata of the input tensor.
            - The filenames are used to generate predictions using the nnUNet predictor.
            - The predictions are converted to torch tensors, with added batch and channel dimensions.
            - The output tensor is concatenated along the batch dimension and returned as a MetaTensor with the same metadata.
        """
        if isinstance(x, MetaTensor):
            if "pixdim" in x.meta:
                properties_or_list_of_properties = {"spacing": x.meta["pixdim"][0][1:4].numpy().tolist()}
            elif "affine" in x.meta:
                spacing = [
                    abs(x.meta["affine"][0][0].item()),
                    abs(x.meta["affine"][1][1].item()),
                    abs(x.meta["affine"][2][2].item()),
                ]
                properties_or_list_of_properties = {"spacing": spacing}
            else:
                properties_or_list_of_properties = {"spacing": [1.0, 1.0, 1.0]}
        else:
            raise TypeError("Input must be a MetaTensor or a tuple of MetaTensors.")

        image_or_list_of_images = x.cpu().numpy()[0, :]

        # input_files should be a list of file paths, one per modality
        prediction_output = self.predictor.predict_from_list_of_npy_arrays(  # type: ignore
            image_or_list_of_images,
            None,
            properties_or_list_of_properties,
            truncated_ofname=None,
            save_probabilities=False,
            num_processes=2,
            num_processes_segmentation_export=2,
        )
        # prediction_output is a list of numpy arrays, with dimensions (H, W, D), output from ArgMax

        out_tensors = []
        for out in prediction_output:  # Add batch and channel dimensions
            out_tensors.append(torch.from_numpy(np.expand_dims(np.expand_dims(out, 0), 0)))
        out_tensor = torch.cat(out_tensors, 0)  # Concatenate along batch dimension

        return MetaTensor(out_tensor, meta=x.meta)


def get_nnunet_monai_predictor(model_folder: Union[str, Path], model_name: str = "model.pt") -> ModelnnUNetWrapper:
    """
    Initializes and returns a `nnUNetMONAIModelWrapper` containing the corresponding `nnUNetPredictor`.
    The model folder should contain the following files, created during training:

        - dataset.json: from the nnUNet results folder
        - plans.json: from the nnUNet results folder
        - nnunet_checkpoint.pth: The nnUNet checkpoint file, containing the nnUNet training configuration
        - model.pt: The checkpoint file containing the model weights.

    The returned wrapper object can be used for inference with MONAI framework:

    Example::

        from monai.bundle.nnunet import get_nnunet_monai_predictor

        model_folder = 'path/to/monai_bundle/model'
        model_name = 'model.pt'
        wrapper = get_nnunet_monai_predictor(model_folder, model_name)

        # Perform inference
        input_data = ...
        output = wrapper(input_data)


    Parameters
    ----------
    model_folder : Union[str, Path]
        The folder where the model is stored.
    model_name : str, optional
        The name of the model file, by default "model.pt".

    Returns
    -------
    ModelnnUNetWrapper
        A wrapper object that contains the nnUNetPredictor and the loaded model.
    """

    from nnunetv2.inference.predict_from_raw_data import nnUNetPredictor

    predictor = nnUNetPredictor(
        tile_step_size=0.5,
        use_gaussian=True,
        use_mirroring=False,
        device=torch.device("cuda", 0),
        verbose=False,
        verbose_preprocessing=False,
        allow_tqdm=True,
    )
    # initializes the network architecture, loads the checkpoint
    wrapper = ModelnnUNetWrapper(predictor, model_folder, model_name)
    return wrapper


def convert_nnunet_to_monai_bundle(nnunet_config: dict, bundle_root_folder: str, fold: int = 0) -> None:
    """
    Convert nnUNet model checkpoints and configuration to MONAI bundle format.

    Parameters
    ----------
    nnunet_config : dict
        Configuration dictionary for nnUNet, containing keys such as 'dataset_name_or_id', 'nnunet_configuration',
        'nnunet_trainer', and 'nnunet_plans'.
    bundle_root_folder : str
        Root folder where the MONAI bundle will be saved.
    fold : int, optional
        Fold number of the nnUNet model to be converted, by default 0.

    Returns
    -------
    None
    """

    nnunet_trainer = "nnUNetTrainer"
    nnunet_plans = "nnUNetPlans"
    nnunet_configuration = "3d_fullres"

    if "nnunet_trainer" in nnunet_config:
        nnunet_trainer = nnunet_config["nnunet_trainer"]

    if "nnunet_plans" in nnunet_config:
        nnunet_plans = nnunet_config["nnunet_plans"]

    if "nnunet_configuration" in nnunet_config:
        nnunet_configuration = nnunet_config["nnunet_configuration"]

    from nnunetv2.utilities.dataset_name_id_conversion import maybe_convert_to_dataset_name

    dataset_name = maybe_convert_to_dataset_name(nnunet_config["dataset_name_or_id"])
    nnunet_model_folder = Path(os.environ["nnUNet_results"]).joinpath(
        dataset_name, f"{nnunet_trainer}__{nnunet_plans}__{nnunet_configuration}"
    )

    nnunet_checkpoint_final = torch.load(Path(nnunet_model_folder).joinpath(f"fold_{fold}", "checkpoint_final.pth"))
    nnunet_checkpoint_best = torch.load(Path(nnunet_model_folder).joinpath(f"fold_{fold}", "checkpoint_best.pth"))

    nnunet_checkpoint = {}
    nnunet_checkpoint["inference_allowed_mirroring_axes"] = nnunet_checkpoint_final["inference_allowed_mirroring_axes"]
    nnunet_checkpoint["init_args"] = nnunet_checkpoint_final["init_args"]
    nnunet_checkpoint["trainer_name"] = nnunet_checkpoint_final["trainer_name"]

    torch.save(nnunet_checkpoint, Path(bundle_root_folder).joinpath("models", "nnunet_checkpoint.pth"))

    Path(bundle_root_folder).joinpath("models", f"fold_{fold}").mkdir(parents=True, exist_ok=True)
    monai_last_checkpoint = {}
    monai_last_checkpoint["network_weights"] = nnunet_checkpoint_final["network_weights"]
    torch.save(monai_last_checkpoint, Path(bundle_root_folder).joinpath("models", f"fold_{fold}", "model.pt"))

    monai_best_checkpoint = {}
    monai_best_checkpoint["network_weights"] = nnunet_checkpoint_best["network_weights"]
    torch.save(monai_best_checkpoint, Path(bundle_root_folder).joinpath("models", f"fold_{fold}", "best_model.pt"))

    if not os.path.exists(os.path.join(bundle_root_folder, "models", "plans.json")):
        shutil.copy(
            Path(nnunet_model_folder).joinpath("plans.json"), Path(bundle_root_folder).joinpath("models", "plans.json")
        )

    if not os.path.exists(os.path.join(bundle_root_folder, "models", "dataset.json")):
        shutil.copy(
            Path(nnunet_model_folder).joinpath("dataset.json"),
            Path(bundle_root_folder).joinpath("models", "dataset.json"),
        )


def get_network_from_nnunet_plans(
    plans_file: str,
    dataset_file: str,
    configuration: str,
    model_ckpt: Optional[str] = None,
    model_key_in_ckpt: str = "model",
) -> Union[torch.nn.Module, Any]:
    """
    Load and initialize a nnUNet network based on nnUNet plans and configuration.

    Parameters
    ----------
    plans_file : str
        Path to the JSON file containing the nnUNet plans.
    dataset_file : str
        Path to the JSON file containing the dataset information.
    configuration : str
        The configuration name to be used from the plans.
    model_ckpt : Optional[str], optional
        Path to the model checkpoint file. If None, the network is returned without loading weights (default is None).
    model_key_in_ckpt : str, optional
        The key in the checkpoint file that contains the model state dictionary (default is "model").

    Returns
    -------
    network : torch.nn.Module
        The initialized neural network, with weights loaded if `model_ckpt` is provided.
    """
    from batchgenerators.utilities.file_and_folder_operations import load_json
    from nnunetv2.utilities.get_network_from_plans import get_network_from_plans
    from nnunetv2.utilities.label_handling.label_handling import determine_num_input_channels
    from nnunetv2.utilities.plans_handling.plans_handler import PlansManager

    plans = load_json(plans_file)
    dataset_json = load_json(dataset_file)

    plans_manager = PlansManager(plans)
    configuration_manager = plans_manager.get_configuration(configuration)
    num_input_channels = determine_num_input_channels(plans_manager, configuration_manager, dataset_json)
    label_manager = plans_manager.get_label_manager(dataset_json)

    enable_deep_supervision = True

    network = get_network_from_plans(
        configuration_manager.network_arch_class_name,
        configuration_manager.network_arch_init_kwargs,
        configuration_manager.network_arch_init_kwargs_req_import,
        num_input_channels,
        label_manager.num_segmentation_heads,
        allow_init=True,
        deep_supervision=enable_deep_supervision,
    )

    if model_ckpt is None:
        return network
    else:
        state_dict = torch.load(model_ckpt)
        network.load_state_dict(state_dict[model_key_in_ckpt])
        return network


def convert_monai_bundle_to_nnunet(nnunet_config: dict, bundle_root_folder: str, fold: int = 0) -> None:
    """
    Convert a MONAI bundle to nnU-Net format.

    Parameters
    ----------
    nnunet_config : dict
        Configuration dictionary for nnU-Net. Expected keys are:
        - "dataset_name_or_id": str, name or ID of the dataset.
        - "nnunet_trainer": str, optional, name of the nnU-Net trainer (default is "nnUNetTrainer").
        - "nnunet_plans": str, optional, name of the nnU-Net plans (default is "nnUNetPlans").
    bundle_root_folder : str
        Path to the root folder of the MONAI bundle.
    fold : int, optional
        Fold number for cross-validation (default is 0).

    Returns
    -------
    None
    """
    from odict import odict

    nnunet_trainer: str = "nnUNetTrainer"
    nnunet_plans: str = "nnUNetPlans"

    if "nnunet_trainer" in nnunet_config:
        nnunet_trainer = nnunet_config["nnunet_trainer"]

    if "nnunet_plans" in nnunet_config:
        nnunet_plans = nnunet_config["nnunet_plans"]

    from nnunetv2.training.logging.nnunet_logger import nnUNetLogger
    from nnunetv2.utilities.dataset_name_id_conversion import maybe_convert_to_dataset_name

    def subfiles(
        folder: Union[str, Path], prefix: Optional[str] = None, suffix: Optional[str] = None, sort: bool = True
    ) -> list[str]:
        res = [
            i.name
            for i in Path(folder).iterdir()
            if i.is_file()
            and (prefix is None or i.name.startswith(prefix))
            and (suffix is None or i.name.endswith(suffix))
        ]
        if sort:
            res.sort()
        return res

    nnunet_model_folder: Path = Path(os.environ["nnUNet_results"]).joinpath(
        maybe_convert_to_dataset_name(nnunet_config["dataset_name_or_id"]),
        f"{nnunet_trainer}__{nnunet_plans}__3d_fullres",
    )

    nnunet_preprocess_model_folder: Path = Path(os.environ["nnUNet_preprocessed"]).joinpath(
        maybe_convert_to_dataset_name(nnunet_config["dataset_name_or_id"])
    )

    Path(nnunet_model_folder).joinpath(f"fold_{fold}").mkdir(parents=True, exist_ok=True)

    nnunet_checkpoint: dict = torch.load(f"{bundle_root_folder}/models/nnunet_checkpoint.pth")
    latest_checkpoints: list[str] = subfiles(
        Path(bundle_root_folder).joinpath("models", f"fold_{fold}"), prefix="checkpoint_epoch", sort=True
    )
    epochs: list[int] = []
    for latest_checkpoint in latest_checkpoints:
        epochs.append(int(latest_checkpoint[len("checkpoint_epoch=") : -len(".pt")]))

    epochs.sort()
    final_epoch: int = epochs[-1]
    monai_last_checkpoint: dict = torch.load(
        f"{bundle_root_folder}/models/fold_{fold}/checkpoint_epoch={final_epoch}.pt"
    )

    best_checkpoints: list[str] = subfiles(
        Path(bundle_root_folder).joinpath("models", f"fold_{fold}"), prefix="checkpoint_key_metric", sort=True
    )
    key_metrics: list[str] = []
    for best_checkpoint in best_checkpoints:
        key_metrics.append(str(best_checkpoint[len("checkpoint_key_metric=") : -len(".pt")]))

    key_metrics.sort()
    best_key_metric: str = key_metrics[-1]
    monai_best_checkpoint: dict = torch.load(
        f"{bundle_root_folder}/models/fold_{fold}/checkpoint_key_metric={best_key_metric}.pt"
    )

    nnunet_checkpoint["optimizer_state"] = monai_last_checkpoint["optimizer_state"]

    nnunet_checkpoint["network_weights"] = odict()

    for key in monai_last_checkpoint["network_weights"]:
        nnunet_checkpoint["network_weights"][key] = monai_last_checkpoint["network_weights"][key]

    nnunet_checkpoint["current_epoch"] = final_epoch
    nnunet_checkpoint["logging"] = nnUNetLogger().get_checkpoint()
    nnunet_checkpoint["_best_ema"] = 0
    nnunet_checkpoint["grad_scaler_state"] = None

    torch.save(nnunet_checkpoint, Path(nnunet_model_folder).joinpath(f"fold_{fold}", "checkpoint_final.pth"))

    nnunet_checkpoint["network_weights"] = odict()

    nnunet_checkpoint["optimizer_state"] = monai_best_checkpoint["optimizer_state"]

    for key in monai_best_checkpoint["network_weights"]:
        nnunet_checkpoint["network_weights"][key] = monai_best_checkpoint["network_weights"][key]

    torch.save(nnunet_checkpoint, Path(nnunet_model_folder).joinpath(f"fold_{fold}", "checkpoint_best.pth"))

    if not os.path.exists(os.path.join(nnunet_model_folder, "dataset.json")):
        shutil.copy(f"{bundle_root_folder}/models/dataset.json", nnunet_model_folder)
    if not os.path.exists(os.path.join(nnunet_model_folder, "plans.json")):
        shutil.copy(f"{bundle_root_folder}/models/plans.json", nnunet_model_folder)
    if not os.path.exists(os.path.join(nnunet_model_folder, "dataset_fingerprint.json")):
        shutil.copy(f"{nnunet_preprocess_model_folder}/dataset_fingerprint.json", nnunet_model_folder)
    if not os.path.exists(os.path.join(nnunet_model_folder, "nnunet_checkpoint.pth")):
        shutil.copy(f"{bundle_root_folder}/models/nnunet_checkpoint.pth", nnunet_model_folder)<|MERGE_RESOLUTION|>--- conflicted
+++ resolved
@@ -83,11 +83,7 @@
         The fold number or 'all' for cross-validation.
     trainer_class_name : str, optional
         The class name of the trainer to be used. Default is 'nnUNetTrainer'.
-<<<<<<< HEAD
-        For a complete list of supported trainers, check: 
-=======
-        For a complete list of supported trainers:
->>>>>>> aff9cbef
+        For a complete list of supported trainers, check:
         https://github.com/MIC-DKFZ/nnUNet/tree/master/nnunetv2/training/nnUNetTrainer/variants
     plans_identifier : str, optional
         Identifier for the plans to be used. Default is 'nnUNetPlans'.
