--- conflicted
+++ resolved
@@ -45,11 +45,7 @@
         # in the example $@my_dims + 1 is an expression, which adds 1 to the value of @my_dims
         parser = ConfigParser(config)
 
-<<<<<<< HEAD
-        # get/set configuration content
-=======
         # get/set the configuration source content
->>>>>>> f0c9a487
         print(parser["my_net"]["<args>"]["in_channels"])  # original input channels 1
         parser["my_net"]["<args>"]["in_channels"] = 4  # change input channels to 4
         print(parser["my_net"]["<args>"]["in_channels"])
@@ -59,11 +55,7 @@
         net = parser.get_parsed_content("my_net", instantiate=True)
         print(net)
 
-<<<<<<< HEAD
-        # also support to get the configuration content of parsed `ConfigItem`
-=======
         # also support to get the parsed `ConfigItem` content, but do not instantiate the components
->>>>>>> f0c9a487
         trainer = parser.get_parsed_content("trainer", instantiate=False)
         print(trainer)
 
@@ -219,17 +211,11 @@
 
             - If the item is ``ConfigComponent`` and ``instantiate=True``, the result is the instance.
             - If the item is ``ConfigExpression`` and ``eval_expr=True``, the result is the evaluated output.
-<<<<<<< HEAD
             - Else, the result is the configuration content of `ConfigItem`.
 
         Note that the configuration content of every `ConfigItem` is decoupled from the config source of parser
         during parsing.
-=======
-            - Else the result is the configurtion content of `ConfigItem`.
-
-        Note that the configuration content in every `ConfigItem` is decoupled from the configuration
-        source during parsing.
->>>>>>> f0c9a487
+
 
         Args:
             id: id of the ``ConfigItem``, ``"#"`` in id are interpreted as special characters to
