# Copyright (c) MONAI Consortium
# Licensed under the Apache License, Version 2.0 (the "License");
# you may not use this file except in compliance with the License.
# You may obtain a copy of the License at
#     http://www.apache.org/licenses/LICENSE-2.0
# Unless required by applicable law or agreed to in writing, software
# distributed under the License is distributed on an "AS IS" BASIS,
# WITHOUT WARRANTIES OR CONDITIONS OF ANY KIND, either express or implied.
# See the License for the specific language governing permissions and
# limitations under the License.

import os
import shutil
import subprocess
from copy import deepcopy
from time import sleep
<<<<<<< HEAD
from typing import Any, Dict, List, Optional, Tuple, Union, cast
=======
from typing import Any, Dict, List, Optional, Union
>>>>>>> 6fa4bce1

import numpy as np
import torch

from monai.apps.auto3dseg.bundle_gen import BundleGen
from monai.apps.auto3dseg.data_analyzer import DataAnalyzer
from monai.apps.auto3dseg.ensemble_builder import (
    AlgoEnsemble,
    AlgoEnsembleBestByFold,
    AlgoEnsembleBestN,
    AlgoEnsembleBuilder,
)
from monai.apps.auto3dseg.hpo_gen import NNIGen
from monai.apps.auto3dseg.utils import export_bundle_algo_history, import_bundle_algo_history
from monai.apps.utils import get_logger
from monai.auto3dseg.utils import algo_to_pickle
from monai.bundle import ConfigParser
from monai.transforms import SaveImage
from monai.utils.enums import AlgoEnsembleKeys
from monai.utils.module import look_up_option, optional_import

logger = get_logger(module_name=__name__)

nni, has_nni = optional_import("nni")


class AutoRunner:
    """
    An interface for handling Auto3Dseg with minimal inputs and understanding of the internal states in Auto3Dseg.
    The users can run the Auto3Dseg with default settings in one line of code. They can also customize the advanced
    features Auto3Dseg in a few additional lines. Examples of customization include

        - change cross-validation folds
        - change training/prediction parameters
        - change ensemble methods
        - automatic hyperparameter optimization.

    The output of the interface is a directory that contains

        - data statistics analysis report
        - algorithm definition files (scripts, configs, pickle objects) and training results (checkpoints, accuracies)
        - the predictions on the testing datasets from the final algorithm ensemble
        - a copy of the input arguments in form of YAML
        - cached intermediate results

    Args:
        work_dir: working directory to save the intermediate and final results.
        input: the configuration dictionary or the file path to the configuration in form of YAML.
            The configuration should contain datalist, dataroot, modality, multigpu, and class_names info.
        algos: optionally specify algorithms to use.  If a dictionary, must be in the form
            {"algname": dict(_target_="algname.scripts.algo.AlgnameAlgo", template_path="algname"), ...}
            If a list or a string, defines a subset of names of the algorithms to use, e.g. 'segresnet' or
            ['segresnet', 'dints'] out of the full set of algorithm templates provided by templates_path_or_url.
            Defaults to None, to use all available algorithms.
        analyze: on/off switch to run DataAnalyzer and generate a datastats report. Defaults to None, to automatically
            decide based on cache, and run data analysis only if we have not completed this step yet.
        algo_gen: on/off switch to run AlgoGen and generate templated BundleAlgos. Defaults to None, to automatically
            decide based on cache, and run algorithm folders generation only if we have not completed this step yet.
        train: on/off switch to run training and generate algorithm checkpoints. Defaults to None, to automatically
            decide based on cache, and run training only if we have not completed this step yet.
        hpo: use hyperparameter optimization (HPO) in the training phase. Users can provide a list of
            hyper-parameter and a search will be performed to investigate the algorithm performances.
        hpo_backend: a string that indicates the backend of the HPO. Currently, only NNI Grid-search mode
            is supported
        ensemble: on/off switch to run model ensemble and use the ensemble to predict outputs in testing
            datasets.
        not_use_cache: if the value is True, it will ignore all cached results in data analysis,
            algorithm generation, or training, and start the pipeline from scratch.
        templates_path_or_url: the folder with the algorithm templates or a url. If None provided, the default template
            zip url will be downloaded and extracted into the work_dir.
        kwargs: image writing parameters for the ensemble inference. The kwargs format follows the SaveImage
            transform. For more information, check https://docs.monai.io/en/stable/transforms.html#saveimage.


    Examples:
        - User can use the one-liner to start the Auto3Dseg workflow

        .. code-block:: bash

            python -m monai.apps.auto3dseg AutoRunner run --input \
            '{"modality": "ct", "datalist": "dl.json", "dataroot": "/dr", "multigpu": true, "class_names": ["A", "B"]}'

        - User can also save the input dictionary as a input YAML file and use the following one-liner

        .. code-block:: bash

            python -m monai.apps.auto3dseg AutoRunner run --input=./input.yaml

        - User can specify work_dir and data source config input and run AutoRunner:

        .. code-block:: python

            work_dir = "./work_dir"
            input = "path_to_yaml_data_cfg"
            runner = AutoRunner(work_dir=work_dir, input=input)
            runner.run()

        - User can specify a subset of algorithms to use and run AutoRunner:

        .. code-block:: python

            work_dir = "./work_dir"
            input = "path_to_yaml_data_cfg"
            algos = ["segresnet", "dints"]
            runner = AutoRunner(work_dir=work_dir, input=input, algos=algos)
            runner.run()

        - User can specify a a local folder with algorithms templates and run AutoRunner:

        .. code-block:: python

            work_dir = "./work_dir"
            input = "path_to_yaml_data_cfg"
            algos = "segresnet"
            templates_path_or_url = "./local_path_to/algorithm_templates"
            runner = AutoRunner(work_dir=work_dir, input=input, algos=algos, templates_path_or_url=templates_path_or_url)
            runner.run()

        - User can specify training parameters by:

        .. code-block:: python

            input = "path_to_yaml_data_cfg"
            runner = AutoRunner(input=input)
            train_param = {
                "CUDA_VISIBLE_DEVICES": [0],
                "num_iterations": 8,
                "num_iterations_per_validation": 4,
                "num_images_per_batch": 2,
                "num_epochs": 2,
            }
            runner.set_training_params(params=train_param)  # 2 epochs
            runner.run()

        - User can specify the fold number of cross validation

        .. code-block:: python

            input = "path_to_yaml_data_cfg"
            runner = AutoRunner(input=input)
            runner.set_num_fold(n_fold = 2)
            runner.run()

        - User can specify the prediction parameters during algo ensemble inference:

        .. code-block:: python

            input = "path_to_yaml_data_cfg"
            pred_params = {
                'files_slices': slice(0,2),
                'mode': "vote",
                'sigmoid': True,
            }
            runner = AutoRunner(input=input)
            runner.set_prediction_params(params=pred_params)
            runner.run()

        - User can define a grid search space and use the HPO during training.

        .. code-block:: python

            input = "path_to_yaml_data_cfg"
            pred_param = {
                "CUDA_VISIBLE_DEVICES": [0],
                "num_iterations": 8,
                "num_iterations_per_validation": 4,
                "num_images_per_batch": 2,
                "num_epochs": 2,
            }
            runner = AutoRunner(input=input, hpo=True)
            runner.set_nni_search_space({"learning_rate": {"_type": "choice", "_value": [0.0001, 0.001, 0.01, 0.1]}})
            runner.run()

    Notes:
        Expected results in the work_dir as below::

            work_dir/
            ├── algorithm_templates # bundle algo templates (scripts/configs)
            ├── cache.yaml          # Autorunner will automatically cache results to save time
            ├── datastats.yaml      # datastats of the dataset
            ├── dints_0             # network scripts/configs/checkpoints and pickle object of the algo
            ├── ensemble_output     # the prediction of testing datasets from the ensemble of the algos
            ├── input.yaml          # copy of the input data source configs
            ├── segresnet_0         # network scripts/configs/checkpoints and pickle object of the algo
            ├── segresnet2d_0       # network scripts/configs/checkpoints and pickle object of the algo
            └── swinunetr_0         # network scripts/configs/checkpoints and pickle object of the algo

    """

    analyze_params: Optional[Dict]

    def __init__(
        self,
        work_dir: str = "./work_dir",
        input: Union[Dict[str, Any], str, None] = None,
        algos: Optional[Union[Dict, List, str]] = None,
        analyze: Optional[bool] = None,
        algo_gen: Optional[bool] = None,
        train: Optional[bool] = None,
        hpo: bool = False,
        hpo_backend: str = "nni",
        ensemble: bool = True,
        not_use_cache: bool = False,
        templates_path_or_url: Optional[str] = None,
        **kwargs,
    ):

        logger.info(f"AutoRunner using work directory {work_dir}")
        os.makedirs(work_dir, exist_ok=True)

        self.work_dir = os.path.abspath(work_dir)
        self.data_src_cfg_name = os.path.join(self.work_dir, "input.yaml")
        self.algos = algos
        self.templates_path_or_url = templates_path_or_url

        if input is None and os.path.isfile(self.data_src_cfg_name):
            input = self.data_src_cfg_name
            logger.info(f"Input config is not provided, using the default {input}")

        if isinstance(input, Dict):
            self.data_src_cfg = input
            ConfigParser.export_config_file(
                config=input, filepath=self.data_src_cfg_name, fmt="yaml", default_flow_style=None, sort_keys=False
            )
        elif isinstance(input, str) and os.path.isfile(input):
            self.data_src_cfg = ConfigParser.load_config_file(input)
            logger.info(f"Loading input config {input}")
            if input != self.data_src_cfg_name:
                shutil.copy(input, self.data_src_cfg_name)
        else:
            raise ValueError(f"{input} is not a valid file or dict")

        missing_keys = {"dataroot", "datalist", "modality"}.difference(self.data_src_cfg.keys())
        if len(missing_keys) > 0:
            raise ValueError(f"Config keys are missing {missing_keys}")

        self.dataroot = self.data_src_cfg["dataroot"]
        self.datalist_filename = self.data_src_cfg["datalist"]
        self.datastats_filename = os.path.join(self.work_dir, "datastats.yaml")

        self.not_use_cache = not_use_cache
        self.cache_filename = os.path.join(self.work_dir, "cache.yaml")
        self.cache = self.read_cache()
        self.export_cache()

        # determine if we need to analyze, algo_gen or train from cache, unless manually provided
        self.analyze = not self.cache["analyze"] if analyze is None else analyze
        self.algo_gen = not self.cache["algo_gen"] if algo_gen is None else algo_gen
        self.train = not self.cache["train"] if train is None else train
        self.ensemble = ensemble  # last step, no need to check

        # intermediate variables
        self.num_fold = 5
        self.ensemble_method_name = "AlgoEnsembleBestN"
        self.set_training_params()
        self.set_prediction_params()
        self.set_analyze_params()

        self.save_image = self.set_image_save_transform(kwargs)
        self.ensemble_method: AlgoEnsemble
        self.set_ensemble_method(self.ensemble_method_name)
        self.set_num_fold(num_fold=self.num_fold)

        # hpo
        if hpo_backend.lower() != "nni":
            raise NotImplementedError("HPOGen backend only supports NNI")
        self.hpo = hpo and has_nni
        self.set_hpo_params()
        self.search_space: Dict[str, Dict[str, Any]] = {}
        self.hpo_tasks = 0

    def read_cache(self):
        """
        Check if the intermediate result is cached after each step in the current working directory

        Returns:
            a dict of cache results. If not_use_cache is set to True, or there is no cache file in the
            working directory, the result will be ``empty_cache`` in which all ``has_cache`` keys are
            set to False.
        """

        empty_cache = {"analyze": False, "datastats": None, "algo_gen": False, "train": False}

        if self.not_use_cache or not os.path.isfile(self.cache_filename):
            return empty_cache

        cache = ConfigParser.load_config_file(self.cache_filename)

        for k, v in empty_cache.items():
            cache.setdefault(k, v)

        if cache["analyze"]:
            if not (isinstance(cache["datastats"], str) and os.path.isfile(cache["datastats"])):
                cache["analyze"] = False
                cache["datastats"] = None

        if cache["algo_gen"]:
            history = import_bundle_algo_history(self.work_dir, only_trained=False)
            if len(history) == 0:  # no saved algo_objects
                cache["algo_gen"] = False

        if cache["train"]:
            trained_history = import_bundle_algo_history(self.work_dir, only_trained=True)
            if len(trained_history) == 0:
                cache["train"] = False

        return cache

    def export_cache(self, **kwargs):
        """
        Save the cache state as ``cache.yaml`` in the working directory
        """
        self.cache.update(kwargs)
        ConfigParser.export_config_file(
            self.cache, self.cache_filename, fmt="yaml", default_flow_style=None, sort_keys=False
        )

    def set_num_fold(self, num_fold: int = 5):
        """
        Set the number of cross validation folds for all algos.

        Args:
            num_fold: a positive integer to define the number of folds.

        Notes:
            If the ensemble method is ``AlgoEnsembleBestByFold``, this function automatically updates the ``n_fold``
            parameter in the ``ensemble_method`` to avoid inconsistency between the training and the ensemble.
        """
        if num_fold <= 0:
            raise ValueError(f"num_fold is expected to be an integer greater than zero. Now it gets {num_fold}")
        self.num_fold = num_fold
        if self.ensemble_method_name == "AlgoEnsembleBestByFold":
            self.ensemble_method.n_fold = self.num_fold  # type: ignore

    def set_training_params(self, params: Optional[Dict[str, Any]] = None):
        """
        Set the training params for all algos.

        Args:
            params: a dict that defines the overriding key-value pairs during training. The overriding method
                is defined by the algo class.

        Examples:
            For BundleAlgo objects, the training parameter to shorten the training time to a few epochs can be
                {"num_iterations": 8, "num_iterations_per_validation": 4}

        """
        self.train_params = deepcopy(params) if params is not None else {}

    def set_prediction_params(self, params: Optional[Dict[str, Any]] = None):
        """
        Set the prediction params for all algos.

        Args:
            params: a dict that defines the overriding key-value pairs during prediction. The overriding method
                is defined by the algo class.

        Examples:

            For BundleAlgo objects, this set of param will specify the algo ensemble to only inference the first
                two files in the testing datalist {"file_slices": slice(0, 2)}

        """
        self.pred_params = deepcopy(params) if params is not None else {}

    def set_analyze_params(self, params: Optional[Dict[str, Any]] = None):
        """
        Set the data analysis extra params.

        Args:
            params: a dict that defines the overriding key-value pairs during training. The overriding method
                is defined by the algo class.

        Examples:
            For BundleAlgo objects, the training parameter to shorten the training time to a few epochs can be
                {"num_iterations": 8, "num_iterations_per_validation": 4}

        """
        if params is None:
            self.analyze_params = {"do_ccp": False, "device": "cuda"}
        else:
            self.analyze_params = deepcopy(params)

    def set_hpo_params(self, params: Optional[Dict[str, Any]] = None):
        """
        Set parameters for the HPO module and the algos before the training. It will attempt to (1) override bundle
        templates with the key-value pairs in ``params`` (2) change the config of the HPO module (e.g. NNI) if the
        key is found to be one of:

            - "trialCodeDirectory"
            - "trialGpuNumber"
            - "trialConcurrency"
            - "maxTrialNumber"
            - "maxExperimentDuration"
            - "tuner"
            - "trainingService"

        Args:
            params: a dict that defines the overriding key-value pairs during instantiation of the algo. For
                BundleAlgo, it will override the template config filling.
        """
        if params is None:
            self.hpo_params = self.train_params
        else:
            self.hpo_params = params

    def set_nni_search_space(self, search_space):
        """
        Set the search space for NNI parameter search.

        Args:
            search_space: hyper parameter search space in the form of dict. For more information, please check
                NNI documentation: https://nni.readthedocs.io/en/v2.2/Tutorial/SearchSpaceSpec.html .
        """
        value_combinations = 1
        for k, v in search_space.items():
            if "_value" not in v:
                raise ValueError(f"{search_space} key {k} value {v} has not _value")
            value_combinations *= len(v["_value"])

        self.search_space = search_space
        self.hpo_tasks = value_combinations

    def set_image_save_transform(self, kwargs):
        """
        Set the ensemble output transform.

        Args:
            kwargs: image writing parameters for the ensemble inference. The kwargs format follows SaveImage
                transform. For more information, check https://docs.monai.io/en/stable/transforms.html#saveimage .

        """

        if "output_dir" in kwargs:
            output_dir = kwargs.pop("output_dir")
        else:
            output_dir = os.path.join(self.work_dir, "ensemble_output")
            logger.info(f"The output_dir is not specified. {output_dir} will be used to save ensemble predictions")

        if not os.path.isdir(output_dir):
            os.makedirs(output_dir)
            logger.info(f"Directory {output_dir} is created to save ensemble predictions")

        self.output_dir = output_dir
        output_postfix = kwargs.pop("output_postfix", "ensemble")
        output_dtype = kwargs.pop("output_dtype", np.uint8)
        resample = kwargs.pop("resample", False)

        return SaveImage(
            output_dir=output_dir, output_postfix=output_postfix, output_dtype=output_dtype, resample=resample, **kwargs
        )

    def set_ensemble_method(self, ensemble_method_name: str = "AlgoEnsembleBestN", **kwargs):
        """
        Set the bundle ensemble method

        Args:
            ensemble_method_name: the name of the ensemble method. Only two methods are supported "AlgoEnsembleBestN"
                and "AlgoEnsembleBestByFold".
            kwargs: the keyword arguments used to define the ensemble method. Currently only ``n_best`` for
                ``AlgoEnsembleBestN`` is supported.

        """
        self.ensemble_method_name = look_up_option(
            ensemble_method_name, supported=["AlgoEnsembleBestN", "AlgoEnsembleBestByFold"]
        )
        if self.ensemble_method_name == "AlgoEnsembleBestN":
            n_best = kwargs.pop("n_best", False)
            n_best = 2 if not n_best else n_best
            self.ensemble_method = AlgoEnsembleBestN(n_best=n_best)
        elif self.ensemble_method_name == "AlgoEnsembleBestByFold":
            self.ensemble_method = AlgoEnsembleBestByFold(n_fold=self.num_fold)
        else:
            raise NotImplementedError(f"Ensemble method {self.ensemble_method_name} is not implemented.")

    def _train_algo_in_sequence(self, history: List[Dict[str, Any]]):
        """
        Train the Algos in a sequential scheme. The order of training is randomized.

        Args:
            history: the history of generated Algos. It is a list of dicts. Each element has the task name
                (e.g. "dints_0" for dints network in fold 0) as the key and the algo object as the value.
                After the training, the algo object with the ``best_metric`` will be saved as a pickle file.

        Note:
            The final results of the model training will be written to all the generated algorithm's output
            folders under the working directory. The results include the model checkpoints, a
            progress.yaml, accuracies in CSV and a pickle file of the Algo object.
        """
        for task in history:
            for _, algo in task.items():
                algo.train(self.train_params)
                acc = algo.get_score()
                algo_to_pickle(algo, template_path=algo.template_path, best_metrics=acc)

    def _train_algo_in_nni(self, history):
        """
        Train the Algos using HPO.

        Args:
            history: the history of generated Algos. It is a list of dicts. Each element has the task name
                (e.g. "dints_0" for dints network in fold 0) as the key and the algo object as the value.
                After the training, the algo object with the ``best_metric`` will be saved as a pickle file.

        Note:
            The final results of the model training will not be written to all the previously generated
            algorithm's output folders. Instead, HPO will generate a new algo during the searching, and
            the new algo will be saved under the working directory with a different format of the name.
            For example, if the searching space has "learning_rate", the result of HPO will be written to
            a folder name with original task name and the param (e.g. "dints_0_learning_rate_0.001").
            The results include the model checkpoints, a progress.yaml, accuracies in CSV and a pickle
            file of the Algo object.

        """
        default_nni_config = {
            "trialCodeDirectory": ".",
            "trialGpuNumber": torch.cuda.device_count(),
            "trialConcurrency": 1,
            "maxTrialNumber": 10,
            "maxExperimentDuration": "1h",
            "tuner": {"name": "GridSearch"},
            "trainingService": {"platform": "local", "useActiveGpu": True},
        }

        last_total_tasks = len(import_bundle_algo_history(self.work_dir, only_trained=True))
        for task in history:
            for name, algo in task.items():
                nni_gen = NNIGen(algo=algo, params=self.hpo_params)
                obj_filename = nni_gen.get_obj_filename()
                nni_config = deepcopy(default_nni_config)
                # override the default nni config with the same key in hpo_params
                for key in self.hpo_params:
                    if key in nni_config:
                        nni_config[key] = self.hpo_params[key]
                nni_config.update({"experimentName": name})
                nni_config.update({"search_space": self.search_space})
                trial_cmd = "python -m monai.apps.auto3dseg NNIGen run_algo " + obj_filename + " " + self.work_dir
                nni_config.update({"trialCommand": trial_cmd})
                nni_config_filename = os.path.abspath(os.path.join(self.work_dir, "nni_config.yaml"))
                ConfigParser.export_config_file(nni_config, nni_config_filename, fmt="yaml", default_flow_style=None)

                max_trial = min(self.hpo_tasks, cast(int, default_nni_config["maxTrialNumber"]))
                cmd = "nnictl create --config " + nni_config_filename + " --port 8088"
                subprocess.run(cmd.split(), check=True)

                n_trainings = len(import_bundle_algo_history(self.work_dir, only_trained=True))
                while n_trainings - last_total_tasks < max_trial:
                    sleep(1)
                    n_trainings = len(import_bundle_algo_history(self.work_dir, only_trained=True))

                cmd = "nnictl stop --all"
                subprocess.run(cmd.split(), check=True)
                logger.info(f"NNI completes HPO on {name}")
                last_total_tasks = n_trainings

    def run(self):
        """
        Run the AutoRunner pipeline
        """
        # step 1: data analysis
        if self.analyze and self.analyze_params is not None:
            logger.info("Running data analysis...")
            da = DataAnalyzer(
                self.datalist_filename, self.dataroot, output_path=self.datastats_filename, **self.analyze_params
            )
            da.get_all_case_stats()
            self.export_cache(analyze=True, datastats=self.datastats_filename)
        else:
            logger.info("Skipping data analysis...")

        # step 2: algorithm generation
        if self.algo_gen:

            if not os.path.isfile(self.datastats_filename):
                raise ValueError(
                    f"Could not find the datastats file {self.datastats_filename}. "
                    "Possibly the required data analysis step was not completed."
                )

            bundle_generator = BundleGen(
                algos=self.algos,
                algo_path=self.work_dir,
                templates_path_or_url=self.templates_path_or_url,
                data_stats_filename=self.datastats_filename,
                data_src_cfg_name=self.data_src_cfg_name,
            )

            bundle_generator.generate(self.work_dir, num_fold=self.num_fold)
            history = bundle_generator.get_history()
            export_bundle_algo_history(history)
            self.export_cache(algo_gen=True)
        else:
            logger.info("Skipping algorithm generation...")

        # step 3: algo training
        if self.train:
            history = import_bundle_algo_history(self.work_dir, only_trained=False)

            if len(history) == 0:
                raise ValueError(
                    f"Could not find training scripts in {self.work_dir}. "
                    "Possibly the required algorithms generation step was not completed."
                )

            if not self.hpo:
                self._train_algo_in_sequence(history)
            else:
                self._train_algo_in_nni(history)
            self.export_cache(train=True)
        else:
            logger.info("Skipping algorithm training...")

        # step 4: model ensemble and write the prediction to disks.
        if self.ensemble:
            history = import_bundle_algo_history(self.work_dir, only_trained=True)
            if len(history) == 0:
                raise ValueError(
                    f"Could not find the trained results in {self.work_dir}. "
                    "Possibly the required training step was not completed."
                )

            builder = AlgoEnsembleBuilder(history, self.data_src_cfg_name)
            builder.set_ensemble_method(self.ensemble_method)

            ensembler = builder.get_ensemble()
            preds = ensembler(pred_param=self.pred_params)
            if len(preds) > 0:
                print("Auto3Dseg picked the following networks to ensemble:")
                for algo in ensembler.get_algo_ensemble():
                    print(algo[AlgoEnsembleKeys.ID])

                for pred in preds:
                    self.save_image(pred)
                logger.info(f"Auto3Dseg ensemble prediction outputs are saved in {self.output_dir}.")

        logger.info("Auto3Dseg pipeline is complete successfully.")<|MERGE_RESOLUTION|>--- conflicted
+++ resolved
@@ -14,12 +14,7 @@
 import subprocess
 from copy import deepcopy
 from time import sleep
-<<<<<<< HEAD
-from typing import Any, Dict, List, Optional, Tuple, Union, cast
-=======
-from typing import Any, Dict, List, Optional, Union
->>>>>>> 6fa4bce1
-
+from typing import Any, Dict, List, Optional, Union, cast
 import numpy as np
 import torch
 
