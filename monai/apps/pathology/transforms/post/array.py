# Copyright (c) MONAI Consortium
# Licensed under the Apache License, Version 2.0 (the "License");
# you may not use this file except in compliance with the License.
# You may obtain a copy of the License at
#     http://www.apache.org/licenses/LICENSE-2.0
# Unless required by applicable law or agreed to in writing, software
# distributed under the License is distributed on an "AS IS" BASIS,
# WITHOUT WARRANTIES OR CONDITIONS OF ANY KIND, either express or implied.
# See the License for the specific language governing permissions and
# limitations under the License.

from typing import Callable, Sequence, Union, Optional

import numpy as np
import torch

from monai.config.type_definitions import NdarrayOrTensor
from monai.data.meta_obj import get_track_meta
from monai.networks.layers.simplelayers import GaussianFilter
from monai.transforms.post.array import Activations, AsDiscrete, RemoveSmallObjects, SobelGradients
from monai.transforms.transform import Transform
from monai.utils import TransformBackends, convert_to_numpy, optional_import
from monai.utils.type_conversion import convert_to_dst_type, convert_to_tensor

label, _ = optional_import("scipy.ndimage.measurements", name="label")
disk, _ = optional_import("skimage.morphology", name="disk")
opening, _ = optional_import("skimage.morphology", name="opening")
watershed, _ = optional_import("skimage.segmentation", name="watershed")

__all__ = ["CalculateInstanceSegmentationMap", "GenerateMask", "GenerateProbabilityMap", "GenerateDistanceMap", "GenerateMarkers"]


class CalculateInstanceSegmentationMap(Transform):
    """
    Use `skimage.segmentation.watershed` to get instance segmentation results from images.
    See: https://scikit-image.org/docs/stable/api/skimage.segmentation.html#skimage.segmentation.watershed.

    Args:
        connectivity: An array with the same number of dimensions as image whose non-zero elements indicate neighbors for connection.
            Following the scipy convention, default is a one-connected array of the dimension of the image.

    """

    backend = [TransformBackends.NUMPY]

    def __init__(self, connectivity: Optional[int] = 1) -> None:
        self.connectivity = connectivity

    def __call__(self, image: NdarrayOrTensor, mask: NdarrayOrTensor, markers: Optional[NdarrayOrTensor] = None) -> NdarrayOrTensor:
        """
        Args:
            image: image where the lowest value points are labeled first. Shape must be [1, H, W].
<<<<<<< HEAD
            mask: the same shape as image. Only points at which mask == True will be labeled.
            markers: The desired number of markers, or an array marking the basins with the values to be assigned in the label matrix. 
=======
            markers: The desired number of markers, or an array marking the basins with the values to be assigned in the label matrix.
>>>>>>> 10d9a959
                Zero means not a marker. If None (no markers given), the local minima of the image are used as markers. Shape must be [1, H, W].
        """

        image = convert_to_numpy(image)
        markers = convert_to_numpy(markers)
        mask = convert_to_numpy(mask)

        instance_seg = watershed(image, markers=markers, mask=mask, connectivity=self.connectivity)

        return convert_to_dst_type(instance_seg, image, dtype=np.uint8)[0]


class GenerateMask(Transform):
    """
<<<<<<< HEAD
    generate mask used in `watershed`. Only points at which mask == True will be labeled.
    
=======
    generate mask used in `watershed`.

>>>>>>> 10d9a959
    Args:
        softmax: if True, apply a softmax function to the prediction.
        sigmoid: if True, apply a sigmoid function to the prediction.
        threshold: if not None, threshold the float values to int number 0 or 1 with specified theashold.
        argmax: if True, execute argmax function on input data.
        remove_small_objects: whether need to remove some objects in the marker. Defaults to True.
        min_size: objects smaller than this size are removed if `remove_small_objects` is True. Defaults to 10.
    """

    backend = [TransformBackends.NUMPY]

    def __init__(
        self,
        softmax: bool = False,
        sigmoid: bool = False,
        threshold: Optional[float] = None,
        argmax: bool = False,
        remove_small_objects: bool = True,
        min_size: int = 10
    ) -> None:
        self.activations = Activations(sigmoid=sigmoid, softmax=softmax)
        self.asdiscrete = AsDiscrete(threshold=threshold, argmax=argmax)
        if remove_small_objects:
            self.remove_small_objects = RemoveSmallObjects(min_size=min_size)
        else:
            self.remove_small_objects = None  # type: ignore

    def __call__(self, prob_map: NdarrayOrTensor) -> NdarrayOrTensor:
        """
        Args:
            prob_map: probability map of segmentation, shape must be [C, H, W]
        """
        prob_map = convert_to_tensor(prob_map, track_meta=get_track_meta())

        pred = self.activations(prob_map)
        pred = self.asdiscrete(pred)

        pred = label(pred)[0]
        if self.remove_small_objects:
            pred = self.remove_small_objects(pred)
        pred[pred > 0] = 1

        return convert_to_dst_type(pred, prob_map, dtype=np.uint8)[0]


class GenerateProbabilityMap(Transform):
    """
    Generate foreground probability map by hover map. The more parts of the image that cannot be identified as foreground areas,
    the larger the grey scale value. The grey value of the instance's border will be larger.

    Args:
        kernel_size: the size of the Sobel kernel. Defaults to 21.
        remove_small_objects: whether need to remove some objects in segmentation results. Defaults to True.
        min_size: objects smaller than this size are removed if `remove_small_objects` is True. Defaults to 10.

    """

    backend = [TransformBackends.NUMPY]

    def __init__(
        self,
        kernel_size: int = 21,
        min_size: int = 10,
        remove_small_objects: bool = True,
    ) -> None:
        self.sobel_gradient =  SobelGradients(kernel_size=kernel_size)
        if remove_small_objects:
            self.remove_small_objects = RemoveSmallObjects(min_size=min_size)
        else:
            self.remove_small_objects = None  # type: ignore

    def __call__(self, mask, hover_map):
        """
        Args:
            mask: binarized segmentation result.  Shape must be [1, H, W].
            hover_map:  horizontal and vertical distances of nuclear pixels to their centres of mass. Shape must be [2, H, W].
                The first and second channel represent the horizontal and vertical maps respectively. For more details refer
                to papers: https://arxiv.org/abs/1812.06499.

        Return:
            Foreground probability map.
        """
        mask = convert_to_tensor(mask, track_meta=get_track_meta())
        hover_map = convert_to_tensor(hover_map, track_meta=get_track_meta())

        hover_h = hover_map[0:1, ...]
        hover_v = hover_map[1:2, ...]

        hover_h = (hover_h - np.min(hover_h)) / (np.max(hover_h) - np.min(hover_h))
        hover_v = (hover_v - np.min(hover_v)) / (np.max(hover_v) - np.min(hover_v))
        sobelh = self.sobel_gradient(hover_h)[0, ...]
        sobelv = self.sobel_gradient(hover_v)[1, ...]
        sobelh = 1 - (sobelh - np.min(sobelh)) / (np.max(sobelh) - np.min(sobelh))
        sobelv = 1 - (sobelv - np.min(sobelv)) / (np.max(sobelv) - np.min(sobelv))

        # combine the h & v values using max
        overall = np.maximum(sobelh, sobelv)
        overall = overall - (1 - mask)
        overall[overall < 0] = 0

        return convert_to_dst_type(overall, mask, dtype=np.float32)[0]


class GenerateDistanceMap(Transform):
    """
    Generate distance map.
    In general, the instance map is calculated from the distance to the background. Here, we use 1 - "foreground probability map" to
    generate the distance map. Nnuclei values form mountains so inverse to get basins.

    Args:
        sigma: std. Used in `GaussianFilter`. Could be a single value, or `spatial_dims` number of values. Defaults to 0.4.
        smooth_fn: execute smooth function on distance map. Defaults to None. You can specify "guassian" or other callable functions.
            If specify "guassian", `GaussianFilter` will applied on distance map.
    """

    backend = [TransformBackends.NUMPY]

    def __init__(
        self,
        sigma: Union[Sequence[float], float, Sequence[torch.Tensor], torch.Tensor] = 0.4,
        smooth_fn: Optional[Union[Callable, str]] = None,
    ) -> None:
        self.sigma = sigma
        self.smooth_fn = smooth_fn

    def __call__(self, mask: NdarrayOrTensor, foreground_prob_map: NdarrayOrTensor) -> NdarrayOrTensor:
        """
        Args:
            mask: binarized segmentation result. Shape must be [1, H, W].
            foreground_prob_map: foreground probability map. Shape must be [1, H, W].
        """
        mask = convert_to_tensor(mask, track_meta=get_track_meta())
        foreground_prob_map = convert_to_tensor(foreground_prob_map, track_meta=get_track_meta())

        distance_map = (1.0 - foreground_prob_map) * mask

        if self.smooth_fn == "gaussian":
            spatial_dim = len(distance_map.shape) - 1
            gaussian = GaussianFilter(spatial_dims=spatial_dim, sigma=self.sigma)
            distance_map = gaussian(distance_map.unsqueeze(0)).squeeze(0)
        elif callable(self.smooth_fn):
            distance_map = self.smooth_fn(distance_map)

        return convert_to_dst_type(-distance_map, mask, dtype=np.float32)[0]


class GenerateMarkers(Transform):
    """
    Generate markers used in `watershed`. Generally, The maximum of this distance (i.e., the minimum of the opposite of the distance)
    are chosen as markers and the flooding of basins from such markers separates the two instances along a watershed line.
    Here is the implementation from HoVerNet papar. For more details refer to papers: https://arxiv.org/abs/1812.06499.

    Args:
        threshold: threshold the float values of foreground probability map to int 0 or 1 with specified theashold.
            It turns uncertain area to 1 and other area to 0. Defaults to 0.4.
        radius: the radius of the disk-shaped footprint used in `opening`. Defaults to 2.
        min_size: objects smaller than this size are removed if `remove_small_objects` is True. Defaults to 10.
        remove_small_objects: whether need to remove some objects in the marker. Defaults to True.
        postprocess_fn: execute additional post transformation on marker. Defaults to None.

    """

    backend = [TransformBackends.NUMPY]

    def __init__(
        self,
        threshold: float = 0.4,
        radius: int = 2,
        min_size: int = 10,
        remove_small_objects: bool = True,
        postprocess_fn: Callable = None,
    ) -> None:
        self.threshold = threshold
        self.radius = radius
        self.postprocess_fn = postprocess_fn

        if remove_small_objects:
            self.remove_small_objects = RemoveSmallObjects(min_size=min_size)

    def __call__(self, mask: NdarrayOrTensor, foreground_prob_map: NdarrayOrTensor) -> NdarrayOrTensor:
        """
        Args:
            mask: binarized segmentation result. Shape must be [1, H, W].
            foreground_prob_map: foreground probability map. Shape must be [1, H, W].
        """
        mask = convert_to_tensor(mask, track_meta=get_track_meta())
        foreground_prob_map = convert_to_tensor(foreground_prob_map, track_meta=get_track_meta())

        foreground_prob_map = foreground_prob_map >= self.threshold  # uncertain area

        marker = mask - foreground_prob_map.astype(torch.uint8) # certain foreground
        marker[marker < 0] = 0
        if self.postprocess_fn:
            marker = self.postprocess_fn(marker)

        marker = opening(marker.squeeze(), disk(self.radius))
        marker = label(marker)[0]
        if self.remove_small_objects:
            marker = self.remove_small_objects(marker[None])

        return convert_to_dst_type(marker, mask, dtype=np.uint8)[0]<|MERGE_RESOLUTION|>--- conflicted
+++ resolved
@@ -50,12 +50,8 @@
         """
         Args:
             image: image where the lowest value points are labeled first. Shape must be [1, H, W].
-<<<<<<< HEAD
             mask: the same shape as image. Only points at which mask == True will be labeled.
             markers: The desired number of markers, or an array marking the basins with the values to be assigned in the label matrix. 
-=======
-            markers: The desired number of markers, or an array marking the basins with the values to be assigned in the label matrix.
->>>>>>> 10d9a959
                 Zero means not a marker. If None (no markers given), the local minima of the image are used as markers. Shape must be [1, H, W].
         """
 
@@ -70,13 +66,8 @@
 
 class GenerateMask(Transform):
     """
-<<<<<<< HEAD
     generate mask used in `watershed`. Only points at which mask == True will be labeled.
     
-=======
-    generate mask used in `watershed`.
-
->>>>>>> 10d9a959
     Args:
         softmax: if True, apply a softmax function to the prediction.
         sigmoid: if True, apply a sigmoid function to the prediction.
