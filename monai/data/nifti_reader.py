--- conflicted
+++ resolved
@@ -9,11 +9,7 @@
 # See the License for the specific language governing permissions and
 # limitations under the License.
 
-<<<<<<< HEAD
-from typing import Callable, Optional, Sequence, Union
-=======
-from typing import Callable, Optional, Sequence, Any
->>>>>>> 89f8a39a
+from typing import Callable, Optional, Sequence, Union, Any
 
 import numpy as np
 from torch.utils.data import Dataset
