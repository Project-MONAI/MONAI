--- conflicted
+++ resolved
@@ -1,8 +1,3 @@
-<<<<<<< HEAD
-from queue import Empty, Full, Queue
-from threading import Thread
-=======
-
 # Copyright 2020 MONAI Consortium
 # Licensed under the Apache License, Version 2.0 (the "License");
 # you may not use this file except in compliance with the License.
@@ -14,7 +9,8 @@
 # See the License for the specific language governing permissions and
 # limitations under the License.
 
->>>>>>> c49febdd
+from queue import Empty, Full, Queue
+from threading import Thread
 
 import monai
 from monai.data.streams import DataStream
