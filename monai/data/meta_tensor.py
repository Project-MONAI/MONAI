# Copyright (c) MONAI Consortium
# Licensed under the Apache License, Version 2.0 (the "License");
# you may not use this file except in compliance with the License.
# You may obtain a copy of the License at
#     http://www.apache.org/licenses/LICENSE-2.0
# Unless required by applicable law or agreed to in writing, software
# distributed under the License is distributed on an "AS IS" BASIS,
# WITHOUT WARRANTIES OR CONDITIONS OF ANY KIND, either express or implied.
# See the License for the specific language governing permissions and
# limitations under the License.

from __future__ import annotations

import functools
import warnings
from copy import deepcopy
from typing import Any, Sequence

import numpy as np
import torch

import monai
from monai.config.type_definitions import NdarrayTensor
from monai.data.meta_obj import MetaObj, get_track_meta
from monai.data.utils import affine_to_spacing, decollate_batch, list_data_collate, remove_extra_metadata
from monai.utils import look_up_option
from monai.utils.enums import LazyAttr, MetaKeys, PostFix, SpaceKeys
from monai.utils.type_conversion import convert_data_type, convert_to_dst_type, convert_to_numpy, convert_to_tensor

__all__ = ["MetaTensor"]


@functools.lru_cache(None)
def _get_named_tuple_like_type(func):
    if (
        hasattr(torch, "return_types")
        and hasattr(func, "__name__")
        and hasattr(torch.return_types, func.__name__)
        and isinstance(getattr(torch.return_types, func.__name__), type)
    ):
        return getattr(torch.return_types, func.__name__)
    return None


def _not_requiring_metadata(ret):
    return isinstance(ret, (int, str, bytes, torch.Size, torch.dtype, torch.device, np.ndarray)) or not (
        isinstance(ret, MetaTensor) or (isinstance(ret, Sequence) and any(isinstance(x, MetaTensor) for x in ret))
    )


class MetaTensor(MetaObj, torch.Tensor):
    """
    Class that inherits from both `torch.Tensor` and `MetaObj`, adding support for metadata.

    Metadata is stored in the form of a dictionary. Nested, an affine matrix will be
    stored. This should be in the form of `torch.Tensor`.

    Behavior should be the same as `torch.Tensor` aside from the extended
    meta functionality.

    Copying of information:

        * For `c = a + b`, then auxiliary data (e.g., metadata) will be copied from the
          first instance of `MetaTensor` if `a.is_batch` is False
          (For batched data, the metadata will be shallow copied for efficiency purposes).

    Example:
        .. code-block:: python

            import torch
            from monai.data import MetaTensor

            t = torch.tensor([1,2,3])
            affine = torch.as_tensor([[2,0,0,0],
                                      [0,2,0,0],
                                      [0,0,2,0],
                                      [0,0,0,1]], dtype=torch.float64)
            meta = {"some": "info"}
            m = MetaTensor(t, affine=affine, meta=meta)
            m2 = m + m
            assert isinstance(m2, MetaTensor)
            assert m2.meta["some"] == "info"
            assert torch.all(m2.affine == affine)

    Notes:
        - Requires pytorch 1.9 or newer for full compatibility.
        - Older versions of pytorch (<=1.8), `torch.jit.trace(net, im)` may
          not work if `im` is of type `MetaTensor`. This can be resolved with
          `torch.jit.trace(net, im.as_tensor())`.
        - For pytorch < 1.8, sharing `MetaTensor` instances across processes may not be supported.
        - For pytorch < 1.9, next(iter(meta_tensor)) returns a torch.Tensor.
          see: https://github.com/pytorch/pytorch/issues/54457
        - A warning will be raised if in the constructor `affine` is not `None` and
          `meta` already contains the key `affine`.
        - You can query whether the `MetaTensor` is a batch with the `is_batch` attribute.
        - With a batch of data, `batch[0]` will return the 0th image
          with the 0th metadata. When the batch dimension is non-singleton, e.g.,
          `batch[:, 0]`, `batch[..., -1]` and `batch[1:3]`, then all (or a subset in the
          last example) of the metadata will be returned, and `is_batch` will return `True`.
        - When creating a batch with this class, use `monai.data.DataLoader` as opposed
          to `torch.utils.data.DataLoader`, as this will take care of collating the
          metadata properly.
    """

    @staticmethod
    def __new__(
        cls,
        x,
        affine: torch.Tensor | None = None,
        meta: dict | None = None,
        applied_operations: list | None = None,
        *args,
        **kwargs,
    ) -> MetaTensor:
        _kwargs = {"device": kwargs.pop("device", None), "dtype": kwargs.pop("dtype", None)} if kwargs else {}
        return torch.as_tensor(x, *args, **_kwargs).as_subclass(cls)  # type: ignore

    def __init__(
        self,
        x,
        affine: torch.Tensor | None = None,
        meta: dict | None = None,
        applied_operations: list | None = None,
        *_args,
        **_kwargs,
    ) -> None:
        """
        Args:
            x: initial array for the MetaTensor. Can be a list, tuple, NumPy ndarray, scalar, and other types.
            affine: optional 4x4 array.
            meta: dictionary of metadata.
            applied_operations: list of previously applied operations on the MetaTensor,
                the list is typically maintained by `monai.transforms.TraceableTransform`.
                See also: :py:class:`monai.transforms.TraceableTransform`
            _args: additional args (currently not in use in this constructor).
            _kwargs: additional kwargs (currently not in use in this constructor).

        Note:
            If a `meta` dictionary is given, use it. Else, if `meta` exists in the input tensor `x`, use it.
            Else, use the default value. Similar for the affine, except this could come from
            four places, priority: `affine`, `meta["affine"]`, `x.affine`, `get_default_affine`.

        """
        super().__init__()
        # set meta
        if meta is not None:
            self.meta = meta
        elif isinstance(x, MetaObj):
            self.__dict__ = deepcopy(x.__dict__)
        # set the affine
        if affine is not None:
            if MetaKeys.AFFINE in self.meta:
                warnings.warn("Setting affine, but the applied meta contains an affine. This will be overwritten.")
            self.affine = affine
        elif MetaKeys.AFFINE in self.meta:
            # by using the setter function, we ensure it is converted to torch.Tensor if not already
            self.affine = self.meta[MetaKeys.AFFINE]
        else:
            self.affine = self.get_default_affine()
        # applied_operations
        if applied_operations is not None:
            self.applied_operations = applied_operations
        else:
            self.applied_operations = MetaObj.get_default_applied_operations()

        # if we are creating a new MetaTensor, then deep copy attributes
        if isinstance(x, torch.Tensor) and not isinstance(x, MetaTensor):
            self.copy_meta_from(self)

        if MetaKeys.SPACE not in self.meta:
            self.meta[MetaKeys.SPACE] = SpaceKeys.RAS  # defaulting to the right-anterior-superior space

    @staticmethod
    def update_meta(rets: Sequence, func, args, kwargs) -> Sequence:
        """
        Update the metadata from the output of `MetaTensor.__torch_function__`.

        The output of `torch.Tensor.__torch_function__` could be a single object or a
        sequence of them. Hence, in `MetaTensor.__torch_function__` we convert them to a
        list of not already, and then we loop across each element, processing metadata
        as necessary. For each element, if not of type `MetaTensor`, then nothing to do.

        Args:
            rets: the output from `torch.Tensor.__torch_function__`, which has been
                converted to a list in `MetaTensor.__torch_function__` if it wasn't
                already a `Sequence`.
            func: the torch function that was applied. Examples might be `torch.squeeze`
                or `torch.Tensor.__add__`. We need this since the metadata need to be
                treated differently if a batch of data is considered. For example,
                slicing (`torch.Tensor.__getitem__`) the ith element of the 0th
                dimension of a batch of data should return a ith tensor with the ith
                metadata.
            args: positional arguments that were passed to `func`.
            kwargs: keyword arguments that were passed to `func`.

        Returns:
            A sequence with the same number of elements as `rets`. For each element, if
            the input type was not `MetaTensor`, then no modifications will have been
            made. If global parameters have been set to false (e.g.,
            `not get_track_meta()`), then any `MetaTensor` will be converted to
            `torch.Tensor`. Else, metadata will be propagated as necessary (see
            :py:func:`MetaTensor._copy_meta`).
        """
        out = []
        metas = None
        is_batch = any(x.is_batch for x in MetaObj.flatten_meta_objs(args, kwargs.values()) if hasattr(x, "is_batch"))
        for idx, ret in enumerate(rets):
            # if not `MetaTensor`, nothing to do.
            if not isinstance(ret, MetaTensor):
                pass
            # if not tracking, convert to `torch.Tensor`.
            elif not get_track_meta():
                ret = ret.as_tensor()
            # else, handle the `MetaTensor` metadata.
            else:
                meta_args = MetaObj.flatten_meta_objs(args, kwargs.values())
                ret.is_batch = is_batch
                ret.copy_meta_from(meta_args, copy_attr=not is_batch)
                # the following is not implemented but the network arch may run into this case:
                # if func == torch.cat and any(m.is_batch if hasattr(m, "is_batch") else False for m in meta_args):
                #     raise NotImplementedError("torch.cat is not implemented for batch of MetaTensors.")

                # If we have a batch of data, then we need to be careful if a slice of
                # the data is returned. Depending on how the data are indexed, we return
                # some or all of the metadata, and the return object may or may not be a
                # batch of data (e.g., `batch[:,-1]` versus `batch[0]`).
                if is_batch:
                    # if indexing e.g., `batch[0]`
                    if func == torch.Tensor.__getitem__:
                        batch_idx = args[1]
                        if isinstance(batch_idx, Sequence):
                            batch_idx = batch_idx[0]
                        # if using e.g., `batch[:, -1]` or `batch[..., -1]`, then the
                        # first element will be `slice(None, None, None)` and `Ellipsis`,
                        # respectively. Don't need to do anything with the metadata.
                        if batch_idx not in (slice(None, None, None), Ellipsis, None) and idx == 0:
                            ret_meta = decollate_batch(args[0], detach=False)[batch_idx]
                            if isinstance(ret_meta, list) and ret_meta:  # e.g. batch[0:2], re-collate
                                try:
                                    ret_meta = list_data_collate(ret_meta)
                                except (TypeError, ValueError, RuntimeError, IndexError) as e:
                                    raise ValueError(
                                        "Inconsistent batched metadata dicts when slicing a batch of MetaTensors, "
                                        "please convert it into a torch Tensor using `x.as_tensor()` or "
                                        "a numpy array using `x.array`."
                                    ) from e
                            elif isinstance(ret_meta, MetaObj):  # e.g. `batch[0]` or `batch[0, 1]`, batch_idx is int
                                ret_meta.is_batch = False
                            if hasattr(ret_meta, "__dict__"):
                                ret.__dict__ = ret_meta.__dict__.copy()
                    # `unbind` is used for `next(iter(batch))`. Also for `decollate_batch`.
                    # But we only want to split the batch if the `unbind` is along the 0th
                    # dimension.
                    elif func == torch.Tensor.unbind:
                        if len(args) > 1:
                            dim = args[1]
                        elif "dim" in kwargs:
                            dim = kwargs["dim"]
                        else:
                            dim = 0
                        if dim == 0:
                            if metas is None:
                                metas = decollate_batch(args[0], detach=False)
                            ret.__dict__ = metas[idx].__dict__.copy()
                            ret.is_batch = False

            out.append(ret)
        # if the input was a tuple, then return it as a tuple
        return tuple(out) if isinstance(rets, tuple) else out

    @classmethod
    def __torch_function__(cls, func, types, args=(), kwargs=None) -> Any:
        """Wraps all torch functions."""
        if kwargs is None:
            kwargs = {}
        ret = super().__torch_function__(func, types, args, kwargs)
        # if `out` has been used as argument, metadata is not copied, nothing to do.
        # if "out" in kwargs:
        #     return ret
        if _not_requiring_metadata(ret):
            return ret
        if _get_named_tuple_like_type(func) is not None and isinstance(ret, _get_named_tuple_like_type(func)):
            # for torch.max(torch.tensor(1.0), dim=0), the return type is named-tuple like
            out_items = MetaTensor.update_meta(ret, func, args, kwargs)
            for idx in range(ret.n_fields):
                ret[idx].meta = out_items[idx].meta
                ret[idx].applied_operations = out_items[idx].applied_operations
            return ret
        # we might have 1 or multiple outputs. Might be MetaTensor, might be something
        # else (e.g., `__repr__` returns a string).
        # Convert to list (if necessary), process, and at end remove list if one was added.
        if not isinstance(ret, Sequence):
            ret = [ret]
            unpack = True
        else:
            unpack = False
        ret = MetaTensor.update_meta(ret, func, args, kwargs)
        return ret[0] if unpack else ret

    @staticmethod
    def _convert(x):
        if isinstance(x, (MetaTensor, torch.Tensor, tuple, list)):
            return convert_data_type(x, output_type=np.ndarray, wrap_sequence=False)[0]
        return x

    def __array_function__(self, func, types, args, kwargs):
        """for numpy Interoperability, so that we can compute ``np.sum(MetaTensor([1.0]))``."""
        try:
            if not func.__module__.startswith("numpy"):
                return NotImplemented
        except AttributeError:
            return NotImplemented
        _args = list(map(MetaTensor._convert, args))
        _kwargs = {k: MetaTensor._convert(v) for k, v in kwargs.items()}
        return func(*_args, **_kwargs)

    def __array_ufunc__(self, ufunc, method, *inputs, **kwargs):
        """
        For numpy interoperability, so that we can compute ``MetaTensor([1.0]) >= np.asarray([1.0])``.
        This is for pytorch > 1.8.
        """
        try:
            if not type(ufunc).__module__.startswith("numpy"):
                return NotImplemented
        except AttributeError:
            return NotImplemented
        if method != "__call__":
            return NotImplemented
        _inputs = map(MetaTensor._convert, inputs)
        _kwargs = {k: MetaTensor._convert(v) for k, v in kwargs.items()}
        if "out" in _kwargs:
            return NotImplemented  # not supported
        try:
            return getattr(ufunc, method)(*_inputs, **_kwargs)
        except AttributeError:
            return NotImplemented

    @staticmethod
    def get_default_affine(dtype=torch.float64) -> torch.Tensor:
        return torch.eye(4, device=torch.device("cpu"), dtype=dtype)

    def as_tensor(self) -> torch.Tensor:
        """
        Return the `MetaTensor` as a `torch.Tensor`.
        It is OS dependent as to whether this will be a deep copy or not.
        """
        return self.as_subclass(torch.Tensor)

    def get_array(self, output_type=np.ndarray, dtype=None, device=None, *_args, **_kwargs):
        """
        Returns a new array in `output_type`, the array shares the same underlying storage when the output is a
        numpy array. Changes to self tensor will be reflected in the ndarray and vice versa.

        Args:
            output_type: output type, see also: :py:func:`monai.utils.convert_data_type`.
            dtype: dtype of output data. Converted to correct library type (e.g.,
                `np.float32` is converted to `torch.float32` if output type is `torch.Tensor`).
                If left blank, it remains unchanged.
            device: if the output is a `torch.Tensor`, select device (if `None`, unchanged).
            _args: currently unused parameters.
            _kwargs: currently unused parameters.
        """
        return convert_data_type(self, output_type=output_type, dtype=dtype, device=device, wrap_sequence=True)[0]

    def set_array(self, src, non_blocking: bool = False, *_args, **_kwargs):
        """
        Copies the elements from src into self tensor and returns self.
        The src tensor must be broadcastable with the self tensor.
        It may be of a different data type or reside on a different device.

        See also: `https://pytorch.org/docs/stable/generated/torch.Tensor.copy_.html`

        Args:
            src: the source tensor to copy from.
            non_blocking: if True and this copy is between CPU and GPU, the copy may occur
                asynchronously with respect to the host. For other cases, this argument has no effect.
            _args: currently unused parameters.
            _kwargs:  currently unused parameters.
        """
        converted: torch.Tensor = convert_to_tensor(src, track_meta=False, wrap_sequence=True)
        try:
            return self.copy_(converted, non_blocking=non_blocking)
        except RuntimeError:  # skip the shape checking
            self.data = converted
            return self

    @property
    def array(self):
        """
        Returns a numpy array of ``self``. The array and ``self`` shares the same underlying storage if self is on cpu.
        Changes to ``self`` (it's a subclass of torch.Tensor) will be reflected in the ndarray and vice versa.
        If ``self`` is not on cpu, the call will move the array to cpu and then the storage is not shared.

        :getter: see also: :py:func:`MetaTensor.get_array()`
        :setter: see also: :py:func:`MetaTensor.set_array()`
        """
        return self.get_array()

    @array.setter
    def array(self, src) -> None:
        """A default setter using ``self.set_array()``"""
        self.set_array(src)

    def as_dict(self, key: str, output_type=torch.Tensor, dtype=None) -> dict:
        """
        Get the object as a dictionary for backwards compatibility.
        This method does not make a deep copy of the objects.

        Args:
            key: Base key to store main data. The key for the metadata will be determined using `PostFix`.
            output_type: `torch.Tensor` or `np.ndarray` for the main data.
            dtype: dtype of output data. Converted to correct library type (e.g.,
                `np.float32` is converted to `torch.float32` if output type is `torch.Tensor`).
                If left blank, it remains unchanged.

        Return:
            A dictionary consisting of three keys, the main data (stored under `key`) and the metadata.
        """
        if output_type not in (torch.Tensor, np.ndarray):
            raise ValueError(f"output_type must be torch.Tensor or np.ndarray, got {output_type}.")
        return {
            key: self.get_array(output_type=output_type, dtype=dtype),
            PostFix.meta(key): self.meta,
            PostFix.transforms(key): self.applied_operations,
        }

    def astype(self, dtype, device=None, *_args, **_kwargs):
        """
        Cast to ``dtype``, sharing data whenever possible.

        Args:
            dtype: dtypes such as np.float32, torch.float, "np.float32", float.
            device: the device if `dtype` is a torch data type.
            _args: additional args (currently unused).
            _kwargs: additional kwargs (currently unused).

        Returns:
            data array instance
        """
        if isinstance(dtype, str):
            mod_str, *dtype = dtype.split(".", 1)
            dtype = mod_str if not dtype else dtype[0]
        else:
            mod_str = getattr(dtype, "__module__", "torch")
        mod_str = look_up_option(mod_str, {"torch", "numpy", "np"}, default="numpy")

        out_type: type[torch.Tensor] | type[np.ndarray] | None
        if mod_str == "torch":
            out_type = torch.Tensor
        elif mod_str in ("numpy", "np"):
            out_type = np.ndarray
        else:
            out_type = None
        return self.get_array(output_type=out_type, dtype=dtype, device=device)

    @property
    def affine(self) -> torch.Tensor:
        """Get the affine. Defaults to ``torch.eye(4, dtype=torch.float64)``"""
        return self.meta.get(MetaKeys.AFFINE, self.get_default_affine())

    @affine.setter
    def affine(self, d: NdarrayTensor) -> None:
        """Set the affine."""
        self.meta[MetaKeys.AFFINE] = torch.as_tensor(d, device=torch.device("cpu"), dtype=torch.double)

    @property
    def pixdim(self):
        """Get the spacing"""
        if self.is_batch:
            return [affine_to_spacing(a) for a in self.affine]
        return affine_to_spacing(self.affine)

    def peek_pending_shape(self):
        """Get the currently expected spatial shape as if all the pending operations are executed."""
        res = None
        if self.pending_operations:
            res = self.pending_operations[-1].get(LazyAttr.SHAPE, None)
        # default to spatial shape (assuming channel-first input)
        return tuple(convert_to_numpy(self.shape, wrap_sequence=True).tolist()[1:]) if res is None else res

    def peek_pending_affine(self):
        res = self.affine
<<<<<<< HEAD
        r = len(res) - 1
        for p in self.pending_operations:
            next_matrix = convert_to_tensor(p.get(LazyAttr.AFFINE), dtype=torch.double)
            if next_matrix is None:
                continue
            res = convert_to_dst_type(res, next_matrix)[0]
            next_matrix = monai.data.utils.to_affine_nd(r, next_matrix)
=======
        for p in self.pending_operations:
            next_matrix = convert_to_tensor(p.get(LazyAttr.AFFINE))
            if next_matrix is None:
                continue
            res = convert_to_dst_type(res, next_matrix)[0]
>>>>>>> d44c7cbc
            res = monai.transforms.lazy.utils.combine_transforms(res, next_matrix)
        return res

    def peek_pending_rank(self):
        a = self.pending_operations[-1].get(LazyAttr.AFFINE, None) if self.pending_operations else self.affine
<<<<<<< HEAD
        return int(max(1, len(a) - 1))
=======
        return 1 if a is None else int(max(1, len(a) - 1))
>>>>>>> d44c7cbc

    def new_empty(self, size, dtype=None, device=None, requires_grad=False):
        """
        must be defined for deepcopy to work

        See:
            - https://pytorch.org/docs/stable/generated/torch.Tensor.new_empty.html#torch-tensor-new-empty
        """
        return type(self)(
            self.as_tensor().new_empty(size=size, dtype=dtype, device=device, requires_grad=requires_grad)
        )

    def clone(self):
        """returns a copy of the MetaTensor instance."""
        new_inst = MetaTensor(self.as_tensor().clone())
        new_inst.__dict__ = deepcopy(self.__dict__)
        return new_inst

    @staticmethod
    def ensure_torch_and_prune_meta(
        im: NdarrayTensor, meta: dict | None, simple_keys: bool = False, pattern: str | None = None, sep: str = "."
    ):
        """
        Convert the image to MetaTensor (when meta is not None). If `affine` is in the `meta` dictionary,
        convert that to `torch.Tensor`, too. Remove any superfluous metadata.

        Args:
            im: Input image (`np.ndarray` or `torch.Tensor`)
            meta: Metadata dictionary. When it's None, the metadata is not tracked, this method returns a torch.Tensor.
            simple_keys: whether to keep only a simple subset of metadata keys.
            pattern: combined with `sep`, a regular expression used to match and prune keys
                in the metadata (nested dictionary), default to None, no key deletion.
            sep: combined with `pattern`, used to match and delete keys in the metadata (nested dictionary).
                default is ".", see also :py:class:`monai.transforms.DeleteItemsd`.
                e.g. ``pattern=".*_code$", sep=" "`` removes any meta keys that ends with ``"_code"``.

        Returns:
            By default, a `MetaTensor` is returned.
            However, if `get_track_meta()` is `False` or meta=None, a `torch.Tensor` is returned.
        """
        img = convert_to_tensor(im, track_meta=get_track_meta() and meta is not None)  # potentially ascontiguousarray

        # if not tracking metadata, return `torch.Tensor`
        if not isinstance(img, MetaTensor):
            return img

        if meta is None:
            meta = {}

        # remove any superfluous metadata.
        if simple_keys:
            # ensure affine is of type `torch.Tensor`
            if MetaKeys.AFFINE in meta:
                meta[MetaKeys.AFFINE] = convert_to_tensor(meta[MetaKeys.AFFINE])  # bc-breaking
            remove_extra_metadata(meta)  # bc-breaking

        if pattern is not None:
            meta = monai.transforms.DeleteItemsd(keys=pattern, sep=sep, use_re=True)(meta)

        # return the `MetaTensor`
        if meta is None:
            meta = {}
        img.meta = meta
        if MetaKeys.AFFINE in meta:
            img.affine = meta[MetaKeys.AFFINE]  # this uses the affine property setter
        else:
            img.affine = MetaTensor.get_default_affine()
        return img

    def __repr__(self):
        """
        Prints a representation of the tensor identical to ``torch.Tensor.__repr__``.
        Use ``print_verbose`` for associated metadata.
        """
        return self.as_tensor().__repr__()

    def __str__(self):
        """
        Prints a representation of the tensor identical to ``torch.Tensor.__str__``.
        Use ``print_verbose`` for associated metadata.
        """
        return str(self.as_tensor())

    def print_verbose(self) -> None:
        """Verbose print with meta data."""
        print(self)
        if self.meta is not None:
            print(self.meta.__repr__())<|MERGE_RESOLUTION|>--- conflicted
+++ resolved
@@ -480,7 +480,6 @@
 
     def peek_pending_affine(self):
         res = self.affine
-<<<<<<< HEAD
         r = len(res) - 1
         for p in self.pending_operations:
             next_matrix = convert_to_tensor(p.get(LazyAttr.AFFINE), dtype=torch.double)
@@ -488,23 +487,12 @@
                 continue
             res = convert_to_dst_type(res, next_matrix)[0]
             next_matrix = monai.data.utils.to_affine_nd(r, next_matrix)
-=======
-        for p in self.pending_operations:
-            next_matrix = convert_to_tensor(p.get(LazyAttr.AFFINE))
-            if next_matrix is None:
-                continue
-            res = convert_to_dst_type(res, next_matrix)[0]
->>>>>>> d44c7cbc
             res = monai.transforms.lazy.utils.combine_transforms(res, next_matrix)
         return res
 
     def peek_pending_rank(self):
         a = self.pending_operations[-1].get(LazyAttr.AFFINE, None) if self.pending_operations else self.affine
-<<<<<<< HEAD
-        return int(max(1, len(a) - 1))
-=======
         return 1 if a is None else int(max(1, len(a) - 1))
->>>>>>> d44c7cbc
 
     def new_empty(self, size, dtype=None, device=None, requires_grad=False):
         """
