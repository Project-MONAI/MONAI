--- conflicted
+++ resolved
@@ -490,11 +490,7 @@
 
     def peek_pending_rank(self):
         a = self.pending_operations[-1].get(LazyAttr.AFFINE, None) if self.pending_operations else self.affine
-<<<<<<< HEAD
-        return int(max(1, len(a) - 1))
-=======
         return 1 if a is None else int(max(1, len(a) - 1))
->>>>>>> bf55f22c
 
     def new_empty(self, size, dtype=None, device=None, requires_grad=False):
         """
