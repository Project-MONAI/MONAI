--- conflicted
+++ resolved
@@ -485,11 +485,7 @@
         res = self.affine
         r = len(res) - 1
         for p in self.pending_operations:
-<<<<<<< HEAD
-            next_matrix = convert_to_tensor(p.get(LazyAttr.AFFINE), dtype=torch.double)
-=======
             next_matrix = convert_to_tensor(p.get(LazyAttr.AFFINE), dtype=torch.float64)
->>>>>>> d7a8774e
             if next_matrix is None:
                 continue
             res = convert_to_dst_type(res, next_matrix)[0]
