# Copyright (c) MONAI Consortium
# Licensed under the Apache License, Version 2.0 (the "License");
# you may not use this file except in compliance with the License.
# You may obtain a copy of the License at
#     http://www.apache.org/licenses/LICENSE-2.0
# Unless required by applicable law or agreed to in writing, software
# distributed under the License is distributed on an "AS IS" BASIS,
# WITHOUT WARRANTIES OR CONDITIONS OF ANY KIND, either express or implied.
# See the License for the specific language governing permissions and
# limitations under the License.

import warnings
from abc import ABC, abstractmethod
from pathlib import Path
from typing import TYPE_CHECKING, Any, Callable, Dict, List, Optional, Sequence, Tuple, Union

import numpy as np
from torch.utils.data._utils.collate import np_str_obj_array_pattern

from monai.config import DtypeLike, KeysCollection, PathLike
from monai.data.utils import correct_nifti_header_if_necessary, is_supported_format, orientation_ras_lps
from monai.utils import ensure_tuple, optional_import, require_pkg

if TYPE_CHECKING:
    import itk
    import nibabel as nib
    from nibabel.nifti1 import Nifti1Image
    from PIL import Image as PILImage

    has_itk = has_nib = has_pil = True
else:
    itk, has_itk = optional_import("itk", allow_namespace_pkg=True)
    nib, has_nib = optional_import("nibabel")
    Nifti1Image, _ = optional_import("nibabel.nifti1", name="Nifti1Image")
    PILImage, has_pil = optional_import("PIL.Image")

OpenSlide, _ = optional_import("openslide", name="OpenSlide")
CuImage, _ = optional_import("cucim", name="CuImage")
TiffFile, _ = optional_import("tifffile", name="TiffFile")

__all__ = ["ImageReader", "ITKReader", "NibabelReader", "NumpyReader", "PILReader"]


class ImageReader(ABC):
    """
    An abstract class defines APIs to load image files.

    Typical usage of an implementation of this class is:

    .. code-block:: python

        image_reader = MyImageReader()
        img_obj = image_reader.read(path_to_image)
        img_data, meta_data = image_reader.get_data(img_obj)

    - The `read` call converts image filenames into image objects,
    - The `get_data` call fetches the image data, as well as meta data.
    - A reader should implement `verify_suffix` with the logic of checking the input filename
      by the filename extensions.

    """

    @abstractmethod
    def verify_suffix(self, filename: Union[Sequence[PathLike], PathLike]) -> bool:
        """
        Verify whether the specified `filename` is supported by the current reader.
        This method should return True if the reader is able to read the format suggested by the
        `filename`.

        Args:
            filename: file name or a list of file names to read.
                if a list of files, verify all the suffixes.

        """
        raise NotImplementedError(f"Subclass {self.__class__.__name__} must implement this method.")

    @abstractmethod
    def read(self, data: Union[Sequence[PathLike], PathLike], **kwargs) -> Union[Sequence[Any], Any]:
        """
        Read image data from specified file or files.
        Note that it returns a data object or a sequence of data objects.

        Args:
            data: file name or a list of file names to read.
            kwargs: additional args for actual `read` API of 3rd party libs.

        """
        raise NotImplementedError(f"Subclass {self.__class__.__name__} must implement this method.")

    @abstractmethod
    def get_data(self, img) -> Tuple[np.ndarray, Dict]:
        """
        Extract data array and meta data from loaded image and return them.
        This function must return two objects, the first is a numpy array of image data,
        the second is a dictionary of meta data.

        Args:
            img: an image object loaded from an image file or a list of image objects.

        """
        raise NotImplementedError(f"Subclass {self.__class__.__name__} must implement this method.")


def _copy_compatible_dict(from_dict: Dict, to_dict: Dict):
    if not isinstance(to_dict, dict):
        raise ValueError(f"to_dict must be a Dict, got {type(to_dict)}.")
    if not to_dict:
        for key in from_dict:
            datum = from_dict[key]
            if isinstance(datum, np.ndarray) and np_str_obj_array_pattern.search(datum.dtype.str) is not None:
                continue
            to_dict[key] = datum
    else:
        affine_key, shape_key = "affine", "spatial_shape"
        if affine_key in from_dict and not np.allclose(from_dict[affine_key], to_dict[affine_key]):
            raise RuntimeError(
                "affine matrix of all images should be the same for channel-wise concatenation. "
                f"Got {from_dict[affine_key]} and {to_dict[affine_key]}."
            )
        if shape_key in from_dict and not np.allclose(from_dict[shape_key], to_dict[shape_key]):
            raise RuntimeError(
                "spatial_shape of all images should be the same for channel-wise concatenation. "
                f"Got {from_dict[shape_key]} and {to_dict[shape_key]}."
            )


def _stack_images(image_list: List, meta_dict: Dict):
    if len(image_list) <= 1:
        return image_list[0]
    if meta_dict.get("original_channel_dim", None) not in ("no_channel", None):
        channel_dim = int(meta_dict["original_channel_dim"])
        return np.concatenate(image_list, axis=channel_dim)
    # stack at a new first dim as the channel dim, if `'original_channel_dim'` is unspecified
    meta_dict["original_channel_dim"] = 0
    return np.stack(image_list, axis=0)


@require_pkg(pkg_name="itk")
class ITKReader(ImageReader):
    """
    Load medical images based on ITK library.
    All the supported image formats can be found at:
    https://github.com/InsightSoftwareConsortium/ITK/tree/master/Modules/IO
    The loaded data array will be in C order, for example, a 3D image NumPy
    array index order will be `CDWH`.

    Args:
        channel_dim: the channel dimension of the input image, default is None.
            This is used to set original_channel_dim in the meta data, EnsureChannelFirstD reads this field.
            If None, `original_channel_dim` will be either `no_channel` or `-1`.

                - Nifti file is usually "channel last", so there is no need to specify this argument.
                - PNG file usually has `GetNumberOfComponentsPerPixel()==3`, so there is no need to specify this argument.

        series_name: the name of the DICOM series if there are multiple ones.
            used when loading DICOM series.
        reverse_indexing: whether to use a reversed spatial indexing convention for the returned data array.
            If ``False``, the spatial indexing follows the numpy convention;
            otherwise, the spatial indexing convention is reversed to be compatible with ITK. Default is ``False``.
            This option does not affect the metadata.
        series_meta: whether to load the metadata of the DICOM series (using the metadata from the first slice).
            This flag is checked only when loading DICOM series. Default is ``False``.
        affine_lps_to_ras: whether to convert the affine matrix from "LPS" to "RAS". Defaults to ``True``.
            Set to ``True`` to be consistent with ``NibabelReader``, otherwise the affine matrix remains in the ITK convention.
        kwargs: additional args for `itk.imread` API. more details about available args:
            https://github.com/InsightSoftwareConsortium/ITK/blob/master/Wrapping/Generators/Python/itk/support/extras.py

    """

    def __init__(
        self,
        channel_dim: Optional[int] = None,
        series_name: str = "",
        reverse_indexing: bool = False,
        series_meta: bool = False,
        affine_lps_to_ras: bool = True,
        **kwargs,
    ):
        super().__init__()
        self.kwargs = kwargs
        self.channel_dim = channel_dim
        self.series_name = series_name
        self.reverse_indexing = reverse_indexing
        self.series_meta = series_meta
        self.affine_lps_to_ras = affine_lps_to_ras

    def verify_suffix(self, filename: Union[Sequence[PathLike], PathLike]) -> bool:
        """
        Verify whether the specified file or files format is supported by ITK reader.

        Args:
            filename: file name or a list of file names to read.
                if a list of files, verify all the suffixes.

        """
        return has_itk

    def read(self, data: Union[Sequence[PathLike], PathLike], **kwargs):
        """
        Read image data from specified file or files, it can read a list of images
        and stack them together as multi-channel data in `get_data()`.
        If passing directory path instead of file path, will treat it as DICOM images series and read.
        Note that the returned object is ITK image object or list of ITK image objects.

        Args:
            data: file name or a list of file names to read,
            kwargs: additional args for `itk.imread` API, will override `self.kwargs` for existing keys.
                More details about available args:
                https://github.com/InsightSoftwareConsortium/ITK/blob/master/Wrapping/Generators/Python/itkExtras.py

        """
        img_ = []

        filenames: Sequence[PathLike] = ensure_tuple(data)
        kwargs_ = self.kwargs.copy()
        kwargs_.update(kwargs)
        for name in filenames:
            name = f"{name}"
            if Path(name).is_dir():
                # read DICOM series
                # https://itk.org/ITKExamples/src/IO/GDCM/ReadDICOMSeriesAndWrite3DImage
                names_generator = itk.GDCMSeriesFileNames.New()
                names_generator.SetUseSeriesDetails(True)
                names_generator.AddSeriesRestriction("0008|0021")  # Series Date
                names_generator.SetDirectory(name)
                series_uid = names_generator.GetSeriesUIDs()

                if len(series_uid) < 1:
                    raise FileNotFoundError(f"no DICOMs in: {name}.")
                if len(series_uid) > 1:
                    warnings.warn(f"the directory: {name} contains more than one DICOM series.")
                series_identifier = series_uid[0] if not self.series_name else self.series_name
                name = names_generator.GetFileNames(series_identifier)

                _obj = itk.imread(name, **kwargs_)
                if self.series_meta:
                    _reader = itk.ImageSeriesReader.New(FileNames=name)
                    _reader.Update()
                    _meta = _reader.GetMetaDataDictionaryArray()
                    if len(_meta) > 0:
                        # TODO: using the first slice's meta. this could be improved to filter unnecessary tags.
                        _obj.SetMetaDataDictionary(_meta[0])
                img_.append(_obj)
            else:
                img_.append(itk.imread(name, **kwargs_))
        return img_ if len(filenames) > 1 else img_[0]

    def get_data(self, img):
        """
        Extract data array and meta data from loaded image and return them.
        This function returns two objects, first is numpy array of image data, second is dict of meta data.
        It constructs `affine`, `original_affine`, and `spatial_shape` and stores them in meta dict.
        When loading a list of files, they are stacked together at a new dimension as the first dimension,
        and the meta data of the first image is used to represent the output meta data.

        Args:
            img: an ITK image object loaded from an image file or a list of ITK image objects.

        """
        img_array: List[np.ndarray] = []
        compatible_meta: Dict = {}

        for i in ensure_tuple(img):
            data = self._get_array_data(i)
            img_array.append(data)
            header = self._get_meta_dict(i)
            header["original_affine"] = self._get_affine(i, self.affine_lps_to_ras)
            header["affine"] = header["original_affine"].copy()
            header["spatial_shape"] = self._get_spatial_shape(i)
            if self.channel_dim is None:  # default to "no_channel" or -1
                header["original_channel_dim"] = "no_channel" if len(data.shape) == len(header["spatial_shape"]) else -1
            else:
                header["original_channel_dim"] = self.channel_dim
            _copy_compatible_dict(header, compatible_meta)

        return _stack_images(img_array, compatible_meta), compatible_meta

    def _get_meta_dict(self, img) -> Dict:
        """
        Get all the meta data of the image and convert to dict type.

        Args:
            img: an ITK image object loaded from an image file.

        """
        img_meta_dict = img.GetMetaDataDictionary()
        meta_dict = {key: img_meta_dict[key] for key in img_meta_dict.GetKeys() if not key.startswith("ITK_")}

        meta_dict["spacing"] = np.asarray(img.GetSpacing())
        return meta_dict

    def _get_affine(self, img, lps_to_ras: bool = True):
        """
        Get or construct the affine matrix of the image, it can be used to correct
        spacing, orientation or execute spatial transforms.

        Args:
            img: an ITK image object loaded from an image file.
            lps_to_ras: whether to convert the affine matrix from "LPS" to "RAS". Defaults to True.

        """
        direction = itk.array_from_matrix(img.GetDirection())
        spacing = np.asarray(img.GetSpacing())
        origin = np.asarray(img.GetOrigin())

        direction = np.asarray(direction)
        sr = min(max(direction.shape[0], 1), 3)
        affine: np.ndarray = np.eye(sr + 1)
        affine[:sr, :sr] = direction[:sr, :sr] @ np.diag(spacing[:sr])
        affine[:sr, -1] = origin[:sr]
        if lps_to_ras:
            affine = orientation_ras_lps(affine)
        return affine

    def _get_spatial_shape(self, img):
        """
        Get the spatial shape of `img`.

        Args:
            img: an ITK image object loaded from an image file.

        """
        sr = itk.array_from_matrix(img.GetDirection()).shape[0]
        sr = max(min(sr, 3), 1)
        _size = list(itk.size(img))
        if self.channel_dim is not None:
            _size.pop(self.channel_dim)
        return np.asarray(_size[:sr])

    def _get_array_data(self, img):
        """
        Get the raw array data of the image, converted to Numpy array.

        Following PyTorch conventions, the returned array data has contiguous channels,
        e.g. for an RGB image, all red channel image pixels are contiguous in memory.
        The last axis of the returned array is the channel axis.

        See also:

            - https://github.com/InsightSoftwareConsortium/ITK/blob/v5.2.1/Modules/Bridge/NumPy/wrapping/PyBuffer.i.in

        Args:
            img: an ITK image object loaded from an image file.

        """
        np_img = itk.array_view_from_image(img, keep_axes=False)
        if img.GetNumberOfComponentsPerPixel() == 1:  # handling spatial images
            return np_img if self.reverse_indexing else np_img.T
        # handling multi-channel images
        return np_img if self.reverse_indexing else np.moveaxis(np_img.T, 0, -1)


@require_pkg(pkg_name="nibabel")
class NibabelReader(ImageReader):
    """
    Load NIfTI format images based on Nibabel library.

    Args:
        as_closest_canonical: if True, load the image as closest to canonical axis format.
        squeeze_non_spatial_dims: if True, non-spatial singletons will be squeezed, e.g. (256,256,1,3) -> (256,256,3)
        channel_dim: the channel dimension of the input image, default is None.
            this is used to set original_channel_dim in the meta data, EnsureChannelFirstD reads this field.
            if None, `original_channel_dim` will be either `no_channel` or `-1`.
            most Nifti files are usually "channel last", no need to specify this argument for them.
        dtype: dtype of the output data array when loading with Nibabel library.
        kwargs: additional args for `nibabel.load` API. more details about available args:
            https://github.com/nipy/nibabel/blob/master/nibabel/loadsave.py

    """

    def __init__(
        self,
        channel_dim: Optional[int] = None,
        as_closest_canonical: bool = False,
        squeeze_non_spatial_dims: bool = False,
        dtype: DtypeLike = np.float32,
        **kwargs,
    ):
        super().__init__()
        self.channel_dim = channel_dim
        self.as_closest_canonical = as_closest_canonical
        self.squeeze_non_spatial_dims = squeeze_non_spatial_dims
        self.dtype = dtype
        self.kwargs = kwargs

    def verify_suffix(self, filename: Union[Sequence[PathLike], PathLike]) -> bool:
        """
        Verify whether the specified file or files format is supported by Nibabel reader.

        Args:
            filename: file name or a list of file names to read.
                if a list of files, verify all the suffixes.

        """
        suffixes: Sequence[str] = ["nii", "nii.gz"]
        return has_nib and is_supported_format(filename, suffixes)

    def read(self, data: Union[Sequence[PathLike], PathLike], **kwargs):
        """
        Read image data from specified file or files, it can read a list of images
        and stack them together as multi-channel data in `get_data()`.
        Note that the returned object is Nibabel image object or list of Nibabel image objects.

        Args:
            data: file name or a list of file names to read.
            kwargs: additional args for `nibabel.load` API, will override `self.kwargs` for existing keys.
                More details about available args:
                https://github.com/nipy/nibabel/blob/master/nibabel/loadsave.py

        """
        img_: List[Nifti1Image] = []

        filenames: Sequence[PathLike] = ensure_tuple(data)
        kwargs_ = self.kwargs.copy()
        kwargs_.update(kwargs)
        for name in filenames:
            img = nib.load(name, **kwargs_)
            img = correct_nifti_header_if_necessary(img)
            img_.append(img)
        return img_ if len(filenames) > 1 else img_[0]

    def get_data(self, img):
        """
        Extract data array and meta data from loaded image and return them.
        This function returns two objects, first is numpy array of image data, second is dict of meta data.
        It constructs `affine`, `original_affine`, and `spatial_shape` and stores them in meta dict.
        When loading a list of files, they are stacked together at a new dimension as the first dimension,
        and the meta data of the first image is used to present the output meta data.

        Args:
            img: a Nibabel image object loaded from an image file or a list of Nibabel image objects.

        """
        img_array: List[np.ndarray] = []
        compatible_meta: Dict = {}

        for i in ensure_tuple(img):
            header = self._get_meta_dict(i)
            header["affine"] = self._get_affine(i)
            header["original_affine"] = self._get_affine(i)
            header["as_closest_canonical"] = self.as_closest_canonical
            if self.as_closest_canonical:
                i = nib.as_closest_canonical(i)
                header["affine"] = self._get_affine(i)
            header["spatial_shape"] = self._get_spatial_shape(i)
            data = self._get_array_data(i)
            if self.squeeze_non_spatial_dims:
                for d in range(len(data.shape), len(header["spatial_shape"]), -1):
                    if data.shape[d - 1] == 1:
                        data = data.squeeze(axis=d - 1)
            img_array.append(data)
            if self.channel_dim is None:  # default to "no_channel" or -1
                header["original_channel_dim"] = "no_channel" if len(data.shape) == len(header["spatial_shape"]) else -1
            else:
                header["original_channel_dim"] = self.channel_dim
            _copy_compatible_dict(header, compatible_meta)

        return _stack_images(img_array, compatible_meta), compatible_meta

    def _get_meta_dict(self, img) -> Dict:
        """
        Get the all the meta data of the image and convert to dict type.

        Args:
            img: a Nibabel image object loaded from an image file.

        """
        # swap to little endian as PyTorch doesn't support big endian
        try:
            header = img.header.as_byteswapped("<")
        except ValueError:
            header = img.header
        return dict(header)

    def _get_affine(self, img):
        """
        Get the affine matrix of the image, it can be used to correct
        spacing, orientation or execute spatial transforms.

        Args:
            img: a Nibabel image object loaded from an image file.

        """
        return np.array(img.affine, copy=True)

    def _get_spatial_shape(self, img):
        """
        Get the spatial shape of image data, it doesn't contain the channel dim.

        Args:
            img: a Nibabel image object loaded from an image file.

        """
        # swap to little endian as PyTorch doesn't support big endian
        try:
            header = img.header.as_byteswapped("<")
        except ValueError:
            header = img.header
        dim = header.get("dim", None)
        if dim is None:
            dim = header.get("dims")  # mgh format?
            dim = np.insert(dim, 0, 3)
        ndim = dim[0]
        size = list(dim[1:])
        if self.channel_dim is not None:
            size.pop(self.channel_dim)
        spatial_rank = max(min(ndim, 3), 1)
        return np.asarray(size[:spatial_rank])

    def _get_array_data(self, img):
        """
        Get the raw array data of the image, converted to Numpy array.

        Args:
            img: a Nibabel image object loaded from an image file.

        """
        _array = np.array(img.get_fdata(dtype=self.dtype))
        img.uncache()
        return _array


class NumpyReader(ImageReader):
    """
    Load NPY or NPZ format data based on Numpy library, they can be arrays or pickled objects.
    A typical usage is to load the `mask` data for classification task.
    It can load part of the npz file with specified `npz_keys`.

    Args:
        npz_keys: if loading npz file, only load the specified keys, if None, load all the items.
            stack the loaded items together to construct a new first dimension.
        channel_dim: if not None, explicitly specify the channel dim, otherwise, treat the array as no channel.
        kwargs: additional args for `numpy.load` API except `allow_pickle`. more details about available args:
            https://numpy.org/doc/stable/reference/generated/numpy.load.html

    """

    def __init__(self, npz_keys: Optional[KeysCollection] = None, channel_dim: Optional[int] = None, **kwargs):
        super().__init__()
        if npz_keys is not None:
            npz_keys = ensure_tuple(npz_keys)
        self.npz_keys = npz_keys
        self.channel_dim = channel_dim
        self.kwargs = kwargs

    def verify_suffix(self, filename: Union[Sequence[PathLike], PathLike]) -> bool:
        """
        Verify whether the specified file or files format is supported by Numpy reader.

        Args:
            filename: file name or a list of file names to read.
                if a list of files, verify all the suffixes.
        """
        suffixes: Sequence[str] = ["npz", "npy"]
        return is_supported_format(filename, suffixes)

    def read(self, data: Union[Sequence[PathLike], PathLike], **kwargs):
        """
        Read image data from specified file or files, it can read a list of data files
        and stack them together as multi-channel data in `get_data()`.
        Note that the returned object is Numpy array or list of Numpy arrays.

        Args:
            data: file name or a list of file names to read.
            kwargs: additional args for `numpy.load` API except `allow_pickle`, will override `self.kwargs` for existing keys.
                More details about available args:
                https://numpy.org/doc/stable/reference/generated/numpy.load.html

        """
        img_: List[Nifti1Image] = []

        filenames: Sequence[PathLike] = ensure_tuple(data)
        kwargs_ = self.kwargs.copy()
        kwargs_.update(kwargs)
        for name in filenames:
            img = np.load(name, allow_pickle=True, **kwargs_)
            if Path(name).name.endswith(".npz"):
                # load expected items from NPZ file
                npz_keys = [f"arr_{i}" for i in range(len(img))] if self.npz_keys is None else self.npz_keys
                for k in npz_keys:
                    img_.append(img[k])
            else:
                img_.append(img)

        return img_ if len(img_) > 1 else img_[0]

    def get_data(self, img):
        """
        Extract data array and meta data from loaded image and return them.
        This function returns two objects, first is numpy array of image data, second is dict of meta data.
        It constructs `affine`, `original_affine`, and `spatial_shape` and stores them in meta dict.
        When loading a list of files, they are stacked together at a new dimension as the first dimension,
        and the meta data of the first image is used to represent the output meta data.

        Args:
            img: a Numpy array loaded from a file or a list of Numpy arrays.

        """
        img_array: List[np.ndarray] = []
        compatible_meta: Dict = {}
        if isinstance(img, np.ndarray):
            img = (img,)

        for i in ensure_tuple(img):
            header = {}
            if isinstance(i, np.ndarray):
                # if `channel_dim` is None, can not detect the channel dim, use all the dims as spatial_shape
                spatial_shape = np.asarray(i.shape)
                if isinstance(self.channel_dim, int):
                    spatial_shape = np.delete(spatial_shape, self.channel_dim)
                header["spatial_shape"] = spatial_shape
            img_array.append(i)
            header["original_channel_dim"] = self.channel_dim if isinstance(self.channel_dim, int) else "no_channel"
            _copy_compatible_dict(header, compatible_meta)

        return _stack_images(img_array, compatible_meta), compatible_meta


@require_pkg(pkg_name="PIL")
class PILReader(ImageReader):
    """
    Load common 2D image format (supports PNG, JPG, BMP) file or files from provided path.

    Args:
        converter: additional function to convert the image data after `read()`.
            for example, use `converter=lambda image: image.convert("LA")` to convert image format.
        kwargs: additional args for `Image.open` API in `read()`, mode details about available args:
            https://pillow.readthedocs.io/en/stable/reference/Image.html#PIL.Image.open
    """

    def __init__(self, converter: Optional[Callable] = None, **kwargs):
        super().__init__()
        self.converter = converter
        self.kwargs = kwargs

    def verify_suffix(self, filename: Union[Sequence[PathLike], PathLike]) -> bool:
        """
        Verify whether the specified file or files format is supported by PIL reader.

        Args:
            filename: file name or a list of file names to read.
                if a list of files, verify all the suffixes.
        """
        suffixes: Sequence[str] = ["png", "jpg", "jpeg", "bmp"]
        return has_pil and is_supported_format(filename, suffixes)

    def read(self, data: Union[Sequence[PathLike], PathLike, np.ndarray], **kwargs):
        """
        Read image data from specified file or files, it can read a list of images
        and stack them together as multi-channel data in `get_data()`.
        Note that the returned object is PIL image or list of PIL image.

        Args:
            data: file name or a list of file names to read.
            kwargs: additional args for `Image.open` API in `read()`, will override `self.kwargs` for existing keys.
                Mode details about available args:
                https://pillow.readthedocs.io/en/stable/reference/Image.html#PIL.Image.open

        """
        img_: List[PILImage.Image] = []

        filenames: Sequence[PathLike] = ensure_tuple(data)
        kwargs_ = self.kwargs.copy()
        kwargs_.update(kwargs)
        for name in filenames:
            img = PILImage.open(name, **kwargs_)
            if callable(self.converter):
                img = self.converter(img)
            img_.append(img)

        return img_ if len(filenames) > 1 else img_[0]

    def get_data(self, img):
        """
        Extract data array and meta data from loaded image and return them.
        This function returns two objects, first is numpy array of image data, second is dict of meta data.
        It computes `spatial_shape` and stores it in meta dict.
        When loading a list of files, they are stacked together at a new dimension as the first dimension,
        and the meta data of the first image is used to represent the output meta data.
        Note that it will swap axis 0 and 1 after loading the array because the `HW` definition in PIL
        is different from other common medical packages.

        Args:
            img: a PIL Image object loaded from a file or a list of PIL Image objects.

        """
        img_array: List[np.ndarray] = []
        compatible_meta: Dict = {}

        for i in ensure_tuple(img):
            header = self._get_meta_dict(i)
            header["spatial_shape"] = self._get_spatial_shape(i)
            data = np.moveaxis(np.asarray(i), 0, 1)
            img_array.append(data)
            header["original_channel_dim"] = "no_channel" if len(data.shape) == len(header["spatial_shape"]) else -1
            _copy_compatible_dict(header, compatible_meta)

        return _stack_images(img_array, compatible_meta), compatible_meta

    def _get_meta_dict(self, img) -> Dict:
        """
        Get the all the meta data of the image and convert to dict type.
        Args:
            img: a PIL Image object loaded from an image file.

        """
        return {"format": img.format, "mode": img.mode, "width": img.width, "height": img.height}

    def _get_spatial_shape(self, img):
        """
        Get the spatial shape of image data, it doesn't contain the channel dim.
        Args:
            img: a PIL Image object loaded from an image file.
        """
<<<<<<< HEAD
        return np.asarray((img.width, img.height))
=======
        return np.asarray((img.width, img.height))


class WSIReader(ImageReader):
    """
    Read whole slide images and extract patches.

    Args:
        backend: backend library to load the images, available options: "cuCIM", "OpenSlide" and "TiffFile".
        level: the whole slide image level at which the image is extracted. (default=0)
            This is overridden if the level argument is provided in `get_data`.
        kwargs: additional args for backend reading API in `read()`, more details in `cuCIM`, `TiffFile`, `OpenSlide`:
            https://github.com/rapidsai/cucim/blob/v21.12.00/cpp/include/cucim/cuimage.h#L100.
            https://github.com/cgohlke/tifffile.
            https://openslide.org/api/python/#openslide.OpenSlide.

    Note:
        While "cuCIM" and "OpenSlide" backends both can load patches from large whole slide images
        without loading the entire image into memory, "TiffFile" backend needs to load the entire image into memory
        before extracting any patch; thus, memory consideration is needed when using "TiffFile" backend for
        patch extraction.

    """

    def __init__(self, backend: str = "OpenSlide", level: int = 0, **kwargs):
        super().__init__()
        self.backend = backend.lower()
        func = require_pkg(self.backend)(self._set_reader)
        self.wsi_reader = func(self.backend)
        self.level = level
        self.kwargs = kwargs

    @staticmethod
    def _set_reader(backend: str):
        if backend == "openslide":
            return OpenSlide
        if backend == "cucim":
            return CuImage
        if backend == "tifffile":
            return TiffFile
        raise ValueError("`backend` should be 'cuCIM', 'OpenSlide' or 'TiffFile'.")

    def verify_suffix(self, filename: Union[Sequence[PathLike], PathLike]) -> bool:
        """
        Verify whether the specified file or files format is supported by WSI reader.

        Args:
            filename: file name or a list of file names to read.
                if a list of files, verify all the suffixes.
        """
        return is_supported_format(filename, ["tif", "tiff"])

    def read(self, data: Union[Sequence[PathLike], PathLike, np.ndarray], **kwargs):
        """
        Read image data from given file or list of files.

        Args:
            data: file name or a list of file names to read.
            kwargs: additional args for backend reading API in `read()`, will override `self.kwargs` for existing keys.
                more details in `cuCIM`, `TiffFile`, `OpenSlide`:
                https://github.com/rapidsai/cucim/blob/v21.12.00/cpp/include/cucim/cuimage.h#L100.
                https://github.com/cgohlke/tifffile.
                https://openslide.org/api/python/#openslide.OpenSlide.

        Returns:
            image object or list of image objects

        """
        img_: List = []

        filenames: Sequence[PathLike] = ensure_tuple(data)
        kwargs_ = self.kwargs.copy()
        kwargs_.update(kwargs)
        for name in filenames:
            img = self.wsi_reader(name, **kwargs_)
            if self.backend == "openslide":
                img.shape = (img.dimensions[1], img.dimensions[0], 3)
            img_.append(img)

        return img_ if len(filenames) > 1 else img_[0]

    def get_data(
        self,
        img,
        location: Tuple[int, int] = (0, 0),
        size: Optional[Tuple[int, int]] = None,
        level: Optional[int] = None,
        dtype: DtypeLike = np.uint8,
        grid_shape: Tuple[int, int] = (1, 1),
        patch_size: Optional[Union[int, Tuple[int, int]]] = None,
    ):
        """
        Extract regions as numpy array from WSI image and return them.

        Args:
            img: a WSIReader image object loaded from a file, or list of CuImage objects
            location: (top, left) tuple giving the top left pixel in the level 0 reference frame,
            or list of tuples (default=(0, 0))
            size: (height, width) tuple giving the region size, or list of tuples (default to full image size)
            This is the size of image at the given level (`level`)
            level: the level number, or list of level numbers (default=0)
            dtype: the data type of output image
            grid_shape: (row, columns) tuple define a grid to extract patches on that
            patch_size: (height, width) the size of extracted patches at the given level
        """
        # Verify inputs
        if level is None:
            level = self.level
        max_level = self._get_max_level(img)
        if level > max_level:
            raise ValueError(f"The maximum level of this image is {max_level} while level={level} is requested)!")

        # Extract a region or the entire image
        region = self._extract_region(img, location=location, size=size, level=level, dtype=dtype)

        # Add necessary metadata
        metadata: Dict = {}
        metadata["spatial_shape"] = np.asarray(region.shape[:-1])
        metadata["original_channel_dim"] = -1

        # Make it channel first
        region = EnsureChannelFirst()(region, metadata)

        # Split into patches
        if patch_size is None:
            patches = region
        else:
            tuple_patch_size = ensure_tuple_rep(patch_size, 2)
            patches = self._extract_patches(
                region, patch_size=tuple_patch_size, grid_shape=grid_shape, dtype=dtype  # type: ignore
            )

        return patches, metadata

    def _get_max_level(self, img_obj):
        """
        Return the maximum number of levels in the whole slide image
        Args:
            img: the whole slide image object

        """
        if self.backend == "openslide":
            return img_obj.level_count - 1
        if self.backend == "cucim":
            return img_obj.resolutions["level_count"] - 1
        if self.backend == "tifffile":
            return len(img_obj.pages) - 1

    def _get_image_size(self, img, size, level, location):
        """
        Calculate the maximum region size for the given level and starting location (if size is None).
        Note that region size in OpenSlide and cuCIM are WxH (but the final image output would be HxW)
        """
        if size is not None:
            return size[::-1]

        max_size = []
        downsampling_factor = []
        if self.backend == "openslide":
            downsampling_factor = img.level_downsamples[level]
            max_size = img.level_dimensions[level]
        elif self.backend == "cucim":
            downsampling_factor = img.resolutions["level_downsamples"][level]
            max_size = img.resolutions["level_dimensions"][level]

        # subtract the top left corner of the patch (at given level) from maximum size
        location_at_level = (round(location[1] / downsampling_factor), round(location[0] / downsampling_factor))
        size = [max_size[i] - location_at_level[i] for i in range(len(max_size))]

        return size

    def _extract_region(
        self,
        img_obj,
        size: Optional[Tuple[int, int]],
        location: Tuple[int, int] = (0, 0),
        level: int = 0,
        dtype: DtypeLike = np.uint8,
    ):
        if self.backend == "tifffile":
            # Read the entire image
            if size is not None:
                raise ValueError(
                    f"TiffFile backend reads the entire image only, so size '{size}'' should not be provided!",
                    "For more flexibility or extracting regions, please use cuCIM or OpenSlide backend.",
                )
            if location != (0, 0):
                raise ValueError(
                    f"TiffFile backend reads the entire image only, so location '{location}' should not be provided!",
                    "For more flexibility and extracting regions, please use cuCIM or OpenSlide backend.",
                )
            region = img_obj.asarray(level=level)
        else:
            # Get region size to be extracted
            region_size = self._get_image_size(img_obj, size, level, location)
            # reverse the order of location's dimensions to become WxH (for cuCIM and OpenSlide)
            region_location = location[::-1]
            # Extract a region (or the entire image)
            region = img_obj.read_region(location=region_location, size=region_size, level=level)

        region = self.convert_to_rgb_array(region, dtype)
        return region

    def convert_to_rgb_array(self, raw_region, dtype: DtypeLike = np.uint8):
        """Convert to RGB mode and numpy array"""
        if self.backend == "openslide":
            # convert to RGB
            raw_region = raw_region.convert("RGB")

        # convert to numpy (if not already in numpy)
        raw_region = np.asarray(raw_region, dtype=dtype)

        # check if the image has three dimensions (2D + color)
        if raw_region.ndim != 3:
            raise ValueError(
                f"The input image dimension should be 3 but {raw_region.ndim} is given. "
                "`WSIReader` is designed to work only with 2D colored images."
            )

        # check if the color channel is 3 (RGB) or 4 (RGBA)
        if raw_region.shape[-1] not in [3, 4]:
            raise ValueError(
                f"There should be three or four color channels but {raw_region.shape[-1]} is given. "
                "`WSIReader` is designed to work only with 2D colored images."
            )

        # remove alpha channel if exist (RGBA)
        if raw_region.shape[-1] > 3:
            raw_region = raw_region[..., :3]

        return raw_region

    def _extract_patches(
        self,
        region: np.ndarray,
        grid_shape: Tuple[int, int] = (1, 1),
        patch_size: Optional[Tuple[int, int]] = None,
        dtype: DtypeLike = np.uint8,
    ):
        if patch_size is None and grid_shape == (1, 1):
            return region

        n_patches = grid_shape[0] * grid_shape[1]
        region_size = region.shape[1:]

        if patch_size is None:
            patch_size = (region_size[0] // grid_shape[0], region_size[1] // grid_shape[1])

        # split the region into patches on the grid and center crop them to patch size
        flat_patch_grid = np.zeros((n_patches, 3, patch_size[0], patch_size[1]), dtype=dtype)
        start_points = [
            np.round(region_size[i] * (0.5 + np.arange(grid_shape[i])) / grid_shape[i] - patch_size[i] / 2).astype(int)
            for i in range(2)
        ]
        idx = 0
        for y_start in start_points[1]:
            for x_start in start_points[0]:
                x_end = x_start + patch_size[0]
                y_end = y_start + patch_size[1]
                flat_patch_grid[idx] = region[:, x_start:x_end, y_start:y_end]
                idx += 1

        return flat_patch_grid
>>>>>>> ed70e11d
<|MERGE_RESOLUTION|>--- conflicted
+++ resolved
@@ -19,7 +19,8 @@
 
 from monai.config import DtypeLike, KeysCollection, PathLike
 from monai.data.utils import correct_nifti_header_if_necessary, is_supported_format, orientation_ras_lps
-from monai.utils import ensure_tuple, optional_import, require_pkg
+from monai.transforms.utility.array import EnsureChannelFirst
+from monai.utils import ensure_tuple, ensure_tuple_rep, optional_import, require_pkg
 
 if TYPE_CHECKING:
     import itk
@@ -38,7 +39,7 @@
 CuImage, _ = optional_import("cucim", name="CuImage")
 TiffFile, _ = optional_import("tifffile", name="TiffFile")
 
-__all__ = ["ImageReader", "ITKReader", "NibabelReader", "NumpyReader", "PILReader"]
+__all__ = ["ImageReader", "ITKReader", "NibabelReader", "NumpyReader", "PILReader", "WSIReader"]
 
 
 class ImageReader(ABC):
@@ -712,9 +713,6 @@
         Args:
             img: a PIL Image object loaded from an image file.
         """
-<<<<<<< HEAD
-        return np.asarray((img.width, img.height))
-=======
         return np.asarray((img.width, img.height))
 
 
@@ -977,5 +975,4 @@
                 flat_patch_grid[idx] = region[:, x_start:x_end, y_start:y_end]
                 idx += 1
 
-        return flat_patch_grid
->>>>>>> ed70e11d
+        return flat_patch_grid