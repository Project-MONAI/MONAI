--- conflicted
+++ resolved
@@ -730,18 +730,10 @@
         if patch_size is None:
             patches = region
         else:
-<<<<<<< HEAD
-            if isinstance(patch_size, int):
-                tuple_patch_size = (patch_size, patch_size)
-            patches = self._extract_patches(
-                region,
-                patch_size=tuple_patch_size,
-=======
             tuple_patch_size = ensure_tuple_rep(patch_size, 2)
             patches = self._extract_patches(
                 region,
                 patch_size=tuple_patch_size,  # type: ignore
->>>>>>> 1612ec3b
                 grid_shape=grid_shape,
                 dtype=dtype,
             )
@@ -758,20 +750,11 @@
     ):
         # reverse the order of dimensions for size and location to be compatible with image shape
         location = location[::-1]
-<<<<<<< HEAD
-        region = img_obj.read_region(location=location, size=size, level=level)
-        if self.reader_lib == "openslide":
-            region = region.convert("RGB")
-
-        # convert to numpy
-        region = np.asarray(region, dtype=dtype)
-=======
         if size is None:
             region = img_obj.read_region(location=location, level=level)
         else:
             size = size[::-1]
             region = img_obj.read_region(location=location, size=size, level=level)
->>>>>>> 1612ec3b
 
         region = self.convert_to_rgb_array(region, dtype)
         return region
