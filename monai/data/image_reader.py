# Copyright (c) MONAI Consortium
# Licensed under the Apache License, Version 2.0 (the "License");
# you may not use this file except in compliance with the License.
# You may obtain a copy of the License at
#     http://www.apache.org/licenses/LICENSE-2.0
# Unless required by applicable law or agreed to in writing, software
# distributed under the License is distributed on an "AS IS" BASIS,
# WITHOUT WARRANTIES OR CONDITIONS OF ANY KIND, either express or implied.
# See the License for the specific language governing permissions and
# limitations under the License.

import glob
import os
import warnings
from abc import ABC, abstractmethod
from dataclasses import dataclass
from pathlib import Path
from typing import TYPE_CHECKING, Any, Callable, Dict, Iterator, List, Optional, Sequence, Tuple, Union

import numpy as np
from torch.utils.data._utils.collate import np_str_obj_array_pattern

from monai.config import DtypeLike, KeysCollection, PathLike
from monai.data.utils import (
    affine_to_spacing,
    correct_nifti_header_if_necessary,
    is_supported_format,
    orientation_ras_lps,
)
from monai.transforms.utility.array import EnsureChannelFirst
<<<<<<< HEAD
from monai.utils import deprecated, ensure_tuple, ensure_tuple_rep, optional_import, require_pkg
=======
from monai.utils import MetaKeys, SpaceKeys, ensure_tuple, ensure_tuple_rep, optional_import, require_pkg
>>>>>>> ef05b243

if TYPE_CHECKING:
    import itk
    import nibabel as nib
    import nrrd
    import pydicom
    from nibabel.nifti1 import Nifti1Image
    from PIL import Image as PILImage

    has_nrrd = has_itk = has_nib = has_pil = has_pydicom = True
else:
    itk, has_itk = optional_import("itk", allow_namespace_pkg=True)
    nib, has_nib = optional_import("nibabel")
    Nifti1Image, _ = optional_import("nibabel.nifti1", name="Nifti1Image")
    PILImage, has_pil = optional_import("PIL.Image")
    pydicom, has_pydicom = optional_import("pydicom")
    nrrd, has_nrrd = optional_import("nrrd", allow_namespace_pkg=True)

OpenSlide, _ = optional_import("openslide", name="OpenSlide")
CuImage, _ = optional_import("cucim", name="CuImage")
TiffFile, _ = optional_import("tifffile", name="TiffFile")

__all__ = [
    "ImageReader",
    "ITKReader",
    "NibabelReader",
    "NumpyReader",
    "PILReader",
    "PydicomReader",
    "WSIReader",
    "NrrdReader",
]


class ImageReader(ABC):
    """
    An abstract class defines APIs to load image files.

    Typical usage of an implementation of this class is:

    .. code-block:: python

        image_reader = MyImageReader()
        img_obj = image_reader.read(path_to_image)
        img_data, meta_data = image_reader.get_data(img_obj)

    - The `read` call converts image filenames into image objects,
    - The `get_data` call fetches the image data, as well as metadata.
    - A reader should implement `verify_suffix` with the logic of checking the input filename
      by the filename extensions.

    """

    @abstractmethod
    def verify_suffix(self, filename: Union[Sequence[PathLike], PathLike]) -> bool:
        """
        Verify whether the specified `filename` is supported by the current reader.
        This method should return True if the reader is able to read the format suggested by the
        `filename`.

        Args:
            filename: file name or a list of file names to read.
                if a list of files, verify all the suffixes.

        """
        raise NotImplementedError(f"Subclass {self.__class__.__name__} must implement this method.")

    @abstractmethod
    def read(self, data: Union[Sequence[PathLike], PathLike], **kwargs) -> Union[Sequence[Any], Any]:
        """
        Read image data from specified file or files.
        Note that it returns a data object or a sequence of data objects.

        Args:
            data: file name or a list of file names to read.
            kwargs: additional args for actual `read` API of 3rd party libs.

        """
        raise NotImplementedError(f"Subclass {self.__class__.__name__} must implement this method.")

    @abstractmethod
    def get_data(self, img) -> Tuple[np.ndarray, Dict]:
        """
        Extract data array and metadata from loaded image and return them.
        This function must return two objects, the first is a numpy array of image data,
        the second is a dictionary of metadata.

        Args:
            img: an image object loaded from an image file or a list of image objects.

        """
        raise NotImplementedError(f"Subclass {self.__class__.__name__} must implement this method.")


def _copy_compatible_dict(from_dict: Dict, to_dict: Dict):
    if not isinstance(to_dict, dict):
        raise ValueError(f"to_dict must be a Dict, got {type(to_dict)}.")
    if not to_dict:
        for key in from_dict:
            datum = from_dict[key]
            if isinstance(datum, np.ndarray) and np_str_obj_array_pattern.search(datum.dtype.str) is not None:
                continue
            to_dict[key] = datum
    else:
        affine_key, shape_key = MetaKeys.AFFINE, MetaKeys.SPATIAL_SHAPE
        if affine_key in from_dict and not np.allclose(from_dict[affine_key], to_dict[affine_key]):
            raise RuntimeError(
                "affine matrix of all images should be the same for channel-wise concatenation. "
                f"Got {from_dict[affine_key]} and {to_dict[affine_key]}."
            )
        if shape_key in from_dict and not np.allclose(from_dict[shape_key], to_dict[shape_key]):
            raise RuntimeError(
                "spatial_shape of all images should be the same for channel-wise concatenation. "
                f"Got {from_dict[shape_key]} and {to_dict[shape_key]}."
            )


def _stack_images(image_list: List, meta_dict: Dict):
    if len(image_list) <= 1:
        return image_list[0]
    if meta_dict.get(MetaKeys.ORIGINAL_CHANNEL_DIM, None) not in ("no_channel", None):
        channel_dim = int(meta_dict[MetaKeys.ORIGINAL_CHANNEL_DIM])
        return np.concatenate(image_list, axis=channel_dim)
    # stack at a new first dim as the channel dim, if `'original_channel_dim'` is unspecified
    meta_dict[MetaKeys.ORIGINAL_CHANNEL_DIM] = 0
    return np.stack(image_list, axis=0)


@require_pkg(pkg_name="itk")
class ITKReader(ImageReader):
    """
    Load medical images based on ITK library.
    All the supported image formats can be found at:
    https://github.com/InsightSoftwareConsortium/ITK/tree/master/Modules/IO
    The loaded data array will be in C order, for example, a 3D image NumPy
    array index order will be `CDWH`.

    Args:
        channel_dim: the channel dimension of the input image, default is None.
            This is used to set original_channel_dim in the metadata, EnsureChannelFirstD reads this field.
            If None, `original_channel_dim` will be either `no_channel` or `-1`.

                - Nifti file is usually "channel last", so there is no need to specify this argument.
                - PNG file usually has `GetNumberOfComponentsPerPixel()==3`, so there is no need to specify this argument.

        series_name: the name of the DICOM series if there are multiple ones.
            used when loading DICOM series.
        reverse_indexing: whether to use a reversed spatial indexing convention for the returned data array.
            If ``False``, the spatial indexing follows the numpy convention;
            otherwise, the spatial indexing convention is reversed to be compatible with ITK. Default is ``False``.
            This option does not affect the metadata.
        series_meta: whether to load the metadata of the DICOM series (using the metadata from the first slice).
            This flag is checked only when loading DICOM series. Default is ``False``.
        affine_lps_to_ras: whether to convert the affine matrix from "LPS" to "RAS". Defaults to ``True``.
            Set to ``True`` to be consistent with ``NibabelReader``, otherwise the affine matrix remains in the ITK convention.
        kwargs: additional args for `itk.imread` API. more details about available args:
            https://github.com/InsightSoftwareConsortium/ITK/blob/master/Wrapping/Generators/Python/itk/support/extras.py

    """

    def __init__(
        self,
        channel_dim: Optional[int] = None,
        series_name: str = "",
        reverse_indexing: bool = False,
        series_meta: bool = False,
        affine_lps_to_ras: bool = True,
        **kwargs,
    ):
        super().__init__()
        self.kwargs = kwargs
        self.channel_dim = channel_dim
        self.series_name = series_name
        self.reverse_indexing = reverse_indexing
        self.series_meta = series_meta
        self.affine_lps_to_ras = affine_lps_to_ras

    def verify_suffix(self, filename: Union[Sequence[PathLike], PathLike]) -> bool:
        """
        Verify whether the specified file or files format is supported by ITK reader.

        Args:
            filename: file name or a list of file names to read.
                if a list of files, verify all the suffixes.

        """
        return has_itk

    def read(self, data: Union[Sequence[PathLike], PathLike], **kwargs):
        """
        Read image data from specified file or files, it can read a list of images
        and stack them together as multi-channel data in `get_data()`.
        If passing directory path instead of file path, will treat it as DICOM images series and read.
        Note that the returned object is ITK image object or list of ITK image objects.

        Args:
            data: file name or a list of file names to read,
            kwargs: additional args for `itk.imread` API, will override `self.kwargs` for existing keys.
                More details about available args:
                https://github.com/InsightSoftwareConsortium/ITK/blob/master/Wrapping/Generators/Python/itkExtras.py

        """
        img_ = []

        filenames: Sequence[PathLike] = ensure_tuple(data)
        kwargs_ = self.kwargs.copy()
        kwargs_.update(kwargs)
        for name in filenames:
            name = f"{name}"
            if Path(name).is_dir():
                # read DICOM series
                # https://itk.org/ITKExamples/src/IO/GDCM/ReadDICOMSeriesAndWrite3DImage
                names_generator = itk.GDCMSeriesFileNames.New()
                names_generator.SetUseSeriesDetails(True)
                names_generator.AddSeriesRestriction("0008|0021")  # Series Date
                names_generator.SetDirectory(name)
                series_uid = names_generator.GetSeriesUIDs()

                if len(series_uid) < 1:
                    raise FileNotFoundError(f"no DICOMs in: {name}.")
                if len(series_uid) > 1:
                    warnings.warn(f"the directory: {name} contains more than one DICOM series.")
                series_identifier = series_uid[0] if not self.series_name else self.series_name
                name = names_generator.GetFileNames(series_identifier)

                _obj = itk.imread(name, **kwargs_)
                if self.series_meta:
                    _reader = itk.ImageSeriesReader.New(FileNames=name)
                    _reader.Update()
                    _meta = _reader.GetMetaDataDictionaryArray()
                    if len(_meta) > 0:
                        # TODO: using the first slice's meta. this could be improved to filter unnecessary tags.
                        _obj.SetMetaDataDictionary(_meta[0])
                img_.append(_obj)
            else:
                img_.append(itk.imread(name, **kwargs_))
        return img_ if len(filenames) > 1 else img_[0]

    def get_data(self, img):
        """
        Extract data array and metadata from loaded image and return them.
        This function returns two objects, first is numpy array of image data, second is dict of metadata.
        It constructs `affine`, `original_affine`, and `spatial_shape` and stores them in meta dict.
        When loading a list of files, they are stacked together at a new dimension as the first dimension,
        and the metadata of the first image is used to represent the output metadata.

        Args:
            img: an ITK image object loaded from an image file or a list of ITK image objects.

        """
        img_array: List[np.ndarray] = []
        compatible_meta: Dict = {}

        for i in ensure_tuple(img):
            data = self._get_array_data(i)
            img_array.append(data)
            header = self._get_meta_dict(i)
            header[MetaKeys.ORIGINAL_AFFINE] = self._get_affine(i, self.affine_lps_to_ras)
            header[MetaKeys.SPACE] = SpaceKeys.RAS if self.affine_lps_to_ras else SpaceKeys.LPS
            header[MetaKeys.AFFINE] = header[MetaKeys.ORIGINAL_AFFINE].copy()
            header[MetaKeys.SPATIAL_SHAPE] = self._get_spatial_shape(i)
            if self.channel_dim is None:  # default to "no_channel" or -1
                header[MetaKeys.ORIGINAL_CHANNEL_DIM] = (
                    "no_channel" if len(data.shape) == len(header[MetaKeys.SPATIAL_SHAPE]) else -1
                )
            else:
                header[MetaKeys.ORIGINAL_CHANNEL_DIM] = self.channel_dim
            _copy_compatible_dict(header, compatible_meta)

        return _stack_images(img_array, compatible_meta), compatible_meta

    def _get_meta_dict(self, img) -> Dict:
        """
        Get all the metadata of the image and convert to dict type.

        Args:
            img: an ITK image object loaded from an image file.

        """
        img_meta_dict = img.GetMetaDataDictionary()
        meta_dict = {key: img_meta_dict[key] for key in img_meta_dict.GetKeys() if not key.startswith("ITK_")}

        meta_dict["spacing"] = np.asarray(img.GetSpacing())
        return meta_dict

    def _get_affine(self, img, lps_to_ras: bool = True):
        """
        Get or construct the affine matrix of the image, it can be used to correct
        spacing, orientation or execute spatial transforms.

        Args:
            img: an ITK image object loaded from an image file.
            lps_to_ras: whether to convert the affine matrix from "LPS" to "RAS". Defaults to True.

        """
        direction = itk.array_from_matrix(img.GetDirection())
        spacing = np.asarray(img.GetSpacing())
        origin = np.asarray(img.GetOrigin())

        direction = np.asarray(direction)
        sr = min(max(direction.shape[0], 1), 3)
        affine: np.ndarray = np.eye(sr + 1)
        affine[:sr, :sr] = direction[:sr, :sr] @ np.diag(spacing[:sr])
        affine[:sr, -1] = origin[:sr]
        if lps_to_ras:
            affine = orientation_ras_lps(affine)
        return affine

    def _get_spatial_shape(self, img):
        """
        Get the spatial shape of `img`.

        Args:
            img: an ITK image object loaded from an image file.

        """
        sr = itk.array_from_matrix(img.GetDirection()).shape[0]
        sr = max(min(sr, 3), 1)
        _size = list(itk.size(img))
        if self.channel_dim is not None:
            _size.pop(self.channel_dim)
        return np.asarray(_size[:sr])

    def _get_array_data(self, img):
        """
        Get the raw array data of the image, converted to Numpy array.

        Following PyTorch conventions, the returned array data has contiguous channels,
        e.g. for an RGB image, all red channel image pixels are contiguous in memory.
        The last axis of the returned array is the channel axis.

        See also:

            - https://github.com/InsightSoftwareConsortium/ITK/blob/v5.2.1/Modules/Bridge/NumPy/wrapping/PyBuffer.i.in

        Args:
            img: an ITK image object loaded from an image file.

        """
        np_img = itk.array_view_from_image(img, keep_axes=False)
        if img.GetNumberOfComponentsPerPixel() == 1:  # handling spatial images
            return np_img if self.reverse_indexing else np_img.T
        # handling multi-channel images
        return np_img if self.reverse_indexing else np.moveaxis(np_img.T, 0, -1)


@require_pkg(pkg_name="pydicom")
class PydicomReader(ImageReader):
    """
    Load medical images based on Pydicom library.
    All the supported image formats can be found at:
    https://dicom.nema.org/medical/dicom/current/output/chtml/part10/chapter_7.html

    PydicomReader is also able to load segmentations, if a dicom file contains tag: `SegmentSequence`, the reader
    will consider it as segmentation data, and to load it successfully, `PerFrameFunctionalGroupsSequence` is required
    for dicom file, and for each frame of dicom file, `SegmentIdentificationSequence` is required.
    This method refers to the Highdicom library.

    This class refers to:
    https://nipy.org/nibabel/dicom/dicom_orientation.html#dicom-affine-formula
    https://github.com/pydicom/contrib-pydicom/blob/master/input-output/pydicom_series.py
    https://highdicom.readthedocs.io/en/latest/usage.html#parsing-segmentation-seg-images

    Args:
        channel_dim: the channel dimension of the input image, default is None.
            This is used to set original_channel_dim in the metadata, EnsureChannelFirstD reads this field.
            If None, `original_channel_dim` will be either `no_channel` or `-1`.
        affine_lps_to_ras: whether to convert the affine matrix from "LPS" to "RAS". Defaults to ``True``.
            Set to ``True`` to be consistent with ``NibabelReader``,
            otherwise the affine matrix remains in the Dicom convention.
        swap_ij: whether to swap the first two spatial axes. Default to ``True``, so that the outputs
            are consistent with the other readers.
        prune_metadata: whether to prune the saved information in metadata. This argument is used for
            `get_data` function. If True, only items that are related to the affine matrix will be saved.
            Default to ``True``.
        label_dict: label of the dicom data. If provided, it will be used when loading segmentation data.
            Keys of the dict are the classes, and values are the corresponding class number. For example:
            for TCIA collection "C4KC-KiTS", it can be: {"Kidney": 0, "Renal Tumor": 1}.
        kwargs: additional args for `pydicom.dcmread` API. more details about available args:
            https://pydicom.github.io/pydicom/stable/reference/generated/pydicom.filereader.dcmread.html#pydicom.filereader.dcmread
            If the `get_data` function will be called
            (for example, when using this reader with `monai.transforms.LoadImage`), please ensure that the argument
            `stop_before_pixels` is `True`, and `specific_tags` covers all necessary tags, such as `PixelSpacing`,
            `ImagePositionPatient`, `ImageOrientationPatient` and all `pixel_array` related tags.
    """

    def __init__(
        self,
        channel_dim: Optional[int] = None,
        affine_lps_to_ras: bool = True,
        swap_ij: bool = True,
        prune_metadata: bool = True,
        label_dict: Optional[Dict] = None,
        **kwargs,
    ):
        super().__init__()
        self.kwargs = kwargs
        self.channel_dim = channel_dim
        self.affine_lps_to_ras = affine_lps_to_ras
        self.swap_ij = swap_ij
        self.prune_metadata = prune_metadata
        self.label_dict = label_dict

    def verify_suffix(self, filename: Union[Sequence[PathLike], PathLike]) -> bool:
        """
        Verify whether the specified file or files format is supported by Pydicom reader.

        Args:
            filename: file name or a list of file names to read.
                if a list of files, verify all the suffixes.

        """
        return has_pydicom

    def read(self, data: Union[Sequence[PathLike], PathLike], **kwargs):
        """
        Read image data from specified file or files, it can read a list of images
        and stack them together as multi-channel data in `get_data()`.
        If passing directory path instead of file path, will treat it as DICOM images series and read.

        Args:
            data: file name or a list of file names to read,
            kwargs: additional args for `pydicom.dcmread` API, will override `self.kwargs` for existing keys.

        Returns:
            If `data` represents a filename: return a pydicom dataset object.
            If `data` represents a list of filenames or a directory: return a list of pydicom dataset object.
            If `data` represents a list of directories: return a list of list of pydicom dataset object.

        """
        img_ = []

        filenames: Sequence[PathLike] = ensure_tuple(data)
        kwargs_ = self.kwargs.copy()
        kwargs_.update(kwargs)

        self.has_series = False

        for name in filenames:
            name = f"{name}"
            if Path(name).is_dir():
                # read DICOM series
                series_slcs = glob.glob(os.path.join(name, "*"))
                series_slcs = [slc for slc in series_slcs if "LICENSE" not in slc]
                slices = [pydicom.dcmread(fp=slc, **kwargs_) for slc in series_slcs]
                img_.append(slices if len(slices) > 1 else slices[0])
                if len(slices) > 1:
                    self.has_series = True
            else:
                ds = pydicom.dcmread(fp=name, **kwargs_)
                img_.append(ds)
        return img_ if len(filenames) > 1 else img_[0]

    def _combine_dicom_series(self, data):
        """
        Combine dicom series (a list of pydicom dataset objects). Their data arrays will be stacked together at a new
        dimension as the last dimension.

        The stack order depends on Instance Number. The metadata will be based on the
        first slice's metadata, and some new items will be added:

        "spacing": the new spacing of the stacked slices.
        "lastImagePositionPatient": `ImagePositionPatient` for the last slice, it will be used to achieve the affine
            matrix.
        "spatial_shape": the spatial shape of the stacked slices.

        Args:
            data: a list of pydicom dataset objects.
        Returns:
            a tuple that consisted with data array and metadata.
        """
        slices = []
        # for a dicom series
        for slc_ds in data:
            if hasattr(slc_ds, "InstanceNumber"):
                slices.append(slc_ds)
            else:
                warnings.warn(f"slice: {slc_ds.filename} does not have InstanceNumber tag, skip it.")
        slices = sorted(slices, key=lambda s: s.InstanceNumber)

        if len(slices) == 0:
            raise ValueError("the input does not have valid slices.")

        first_slice = slices[0]
        average_distance = 0.0
        first_array = self._get_array_data(first_slice)
        shape = first_array.shape
        spacing = getattr(first_slice, "PixelSpacing", (1.0, 1.0, 1.0))
        pos = getattr(first_slice, "ImagePositionPatient", (0.0, 0.0, 0.0))[2]
        stack_array = [first_array]
        for idx in range(1, len(slices)):
            slc_array = self._get_array_data(slices[idx])
            slc_shape = slc_array.shape
            slc_spacing = getattr(first_slice, "PixelSpacing", (1.0, 1.0, 1.0))
            slc_pos = getattr(first_slice, "ImagePositionPatient", (0.0, 0.0, float(idx)))[2]
            if spacing != slc_spacing:
                warnings.warn(f"the list contains slices that have different spacings {spacing} and {slc_spacing}.")
            if shape != slc_shape:
                warnings.warn(f"the list contains slices that have different shapes {shape} and {slc_shape}.")
            average_distance += abs(pos - slc_pos)
            pos = slc_pos
            stack_array.append(slc_array)

        if len(slices) > 1:
            average_distance /= len(slices) - 1
            spacing.append(average_distance)
            stack_array = np.stack(stack_array, axis=-1)
            stack_metadata = self._get_meta_dict(first_slice)
            stack_metadata["spacing"] = np.asarray(spacing)
            if hasattr(slices[-1], "ImagePositionPatient"):
                stack_metadata["lastImagePositionPatient"] = np.asarray(slices[-1].ImagePositionPatient)
            stack_metadata[MetaKeys.SPATIAL_SHAPE] = shape + (len(slices),)
        else:
            stack_array = stack_array[0]
            stack_metadata = self._get_meta_dict(first_slice)
            stack_metadata["spacing"] = np.asarray(spacing)
            stack_metadata[MetaKeys.SPATIAL_SHAPE] = shape

        return stack_array, stack_metadata

    def get_data(self, data):
        """
        Extract data array and metadata from loaded image and return them.
        This function returns two objects, first is numpy array of image data, second is dict of metadata.
        It constructs `affine`, `original_affine`, and `spatial_shape` and stores them in meta dict.
        For dicom series within the input, all slices will be stacked first,
        When loading a list of files (dicom file, or stacked dicom series), they are stacked together at a new
        dimension as the first dimension, and the metadata of the first image is used to represent the output metadata.

        To use this function, all pydicom dataset objects (if not segmentation data) should contain:
        `pixel_array`, `PixelSpacing`, `ImagePositionPatient` and `ImageOrientationPatient`.

        For segmentation data, we assume that the input is not a dicom series, and the object should contain
        `SegmentSequence` in order to identify it.
        In addition, tags (5200, 9229) and (5200, 9230) are required to achieve
        `PixelSpacing`, `ImageOrientationPatient` and `ImagePositionPatient`.

        Args:
            data: a pydicom dataset object, or a list of pydicom dataset objects, or a list of list of
                pydicom dataset objects.

        """

        dicom_data = []
        # combine dicom series if exists
        if self.has_series is True:
            # a list, all objects within a list belong to one dicom series
            if not isinstance(data[0], List):
                dicom_data.append(self._combine_dicom_series(data))
            # a list of list, each inner list represents a dicom series
            else:
                for series in data:
                    dicom_data.append(self._combine_dicom_series(series))
        else:
            # a single pydicom dataset object
            if not isinstance(data, List):
                data = [data]
            for d in data:
                if hasattr(d, "SegmentSequence"):
                    data_array, metadata = self._get_seg_data(d)
                else:
                    data_array = self._get_array_data(d)
                    metadata = self._get_meta_dict(d)
                    metadata[MetaKeys.SPATIAL_SHAPE] = data_array.shape
                dicom_data.append((data_array, metadata))

        img_array: List[np.ndarray] = []
        compatible_meta: Dict = {}

        for (data_array, metadata) in ensure_tuple(dicom_data):
            img_array.append(np.ascontiguousarray(np.swapaxes(data_array, 0, 1) if self.swap_ij else data_array))
            affine = self._get_affine(metadata, self.affine_lps_to_ras)
            metadata[MetaKeys.SPACE] = SpaceKeys.RAS if self.affine_lps_to_ras else SpaceKeys.LPS
            if self.swap_ij:
                affine = affine @ np.array([[0, 1, 0, 0], [1, 0, 0, 0], [0, 0, 1, 0], [0, 0, 0, 1]])
                sp_size = list(metadata[MetaKeys.SPATIAL_SHAPE])
                sp_size[0], sp_size[1] = sp_size[1], sp_size[0]
                metadata[MetaKeys.SPATIAL_SHAPE] = ensure_tuple(sp_size)
            metadata[MetaKeys.ORIGINAL_AFFINE] = affine
            metadata[MetaKeys.AFFINE] = affine.copy()
            if self.channel_dim is None:  # default to "no_channel" or -1
                metadata[MetaKeys.ORIGINAL_CHANNEL_DIM] = (
                    "no_channel" if len(data_array.shape) == len(metadata[MetaKeys.SPATIAL_SHAPE]) else -1
                )
            else:
                metadata[MetaKeys.ORIGINAL_CHANNEL_DIM] = self.channel_dim
            metadata["spacing"] = affine_to_spacing(
                metadata[MetaKeys.ORIGINAL_AFFINE], r=len(metadata[MetaKeys.SPATIAL_SHAPE])
            )

            _copy_compatible_dict(metadata, compatible_meta)

        return _stack_images(img_array, compatible_meta), compatible_meta

    def _get_meta_dict(self, img) -> Dict:
        """
        Get all the metadata of the image and convert to dict type.

        Args:
            img: a Pydicom dataset object.

        """

        metadata = img.to_json_dict()

        if self.prune_metadata:
            prune_metadata = {}
            for key in ["00200037", "00200032", "52009229", "52009230"]:
                if key in metadata.keys():
                    prune_metadata[key] = metadata[key]
            return prune_metadata

        # always remove Pixel Data "7FE00008" or "7FE00009" or "7FE00010"
        # always remove Data Set Trailing Padding "FFFCFFFC"
        for key in ["7FE00008", "7FE00009", "7FE00010", "FFFCFFFC"]:
            if key in metadata.keys():
                metadata.pop(key)

        return metadata  # type: ignore

    def _get_affine(self, metadata: Dict, lps_to_ras: bool = True):
        """
        Get or construct the affine matrix of the image, it can be used to correct
        spacing, orientation or execute spatial transforms.

        Args:
            metadata: metadata with dict type.
            lps_to_ras: whether to convert the affine matrix from "LPS" to "RAS". Defaults to True.

        """
        affine: np.ndarray = np.eye(4)
        if not ("00200037" in metadata and "00200032" in metadata):
            return affine
        # "00200037" is the tag of `ImageOrientationPatient`
        rx, ry, rz, cx, cy, cz = metadata["00200037"]["Value"]
        # "00200032" is the tag of `ImagePositionPatient`
        sx, sy, sz = metadata["00200032"]["Value"]
        dr, dc = metadata.get("spacing", (1.0, 1.0))[:2]
        affine[0, 0] = cx * dr
        affine[0, 1] = rx * dc
        affine[0, 3] = sx
        affine[1, 0] = cy * dr
        affine[1, 1] = ry * dc
        affine[1, 3] = sy
        affine[2, 0] = cz * dr
        affine[2, 1] = rz * dc
        affine[2, 2] = 0
        affine[2, 3] = sz

        # 3d
        if "lastImagePositionPatient" in metadata:
            t1n, t2n, t3n = metadata["lastImagePositionPatient"]
            n = metadata[MetaKeys.SPATIAL_SHAPE][-1]
            k1, k2, k3 = (t1n - sx) / (n - 1), (t2n - sy) / (n - 1), (t3n - sz) / (n - 1)
            affine[0, 2] = k1
            affine[1, 2] = k2
            affine[2, 2] = k3

        if lps_to_ras:
            affine = orientation_ras_lps(affine)
        return affine

    def _get_frame_data(self, img) -> Iterator:
        """
        yield frames and description from the segmentation image.
        This function is adapted from Highdicom:
        https://github.com/herrmannlab/highdicom/blob/v0.18.2/src/highdicom/seg/utils.py

        which has the following license...

        # =========================================================================
        # https://github.com/herrmannlab/highdicom/blob/v0.18.2/LICENSE
        #
        # Copyright 2020 MGH Computational Pathology
        # Permission is hereby granted, free of charge, to any person obtaining a
        # copy of this software and associated documentation files (the
        # "Software"), to deal in the Software without restriction, including
        # without limitation the rights to use, copy, modify, merge, publish,
        # distribute, sublicense, and/or sell copies of the Software, and to
        # permit persons to whom the Software is furnished to do so, subject to
        # the following conditions:
        # The above copyright notice and this permission notice shall be included
        # in all copies or substantial portions of the Software.
        # THE SOFTWARE IS PROVIDED "AS IS", WITHOUT WARRANTY OF ANY KIND, EXPRESS
        # OR IMPLIED, INCLUDING BUT NOT LIMITED TO THE WARRANTIES OF
        # MERCHANTABILITY, FITNESS FOR A PARTICULAR PURPOSE AND NONINFRINGEMENT.
        # IN NO EVENT SHALL THE AUTHORS OR COPYRIGHT HOLDERS BE LIABLE FOR ANY
        # CLAIM, DAMAGES OR OTHER LIABILITY, WHETHER IN AN ACTION OF CONTRACT,
        # TORT OR OTHERWISE, ARISING FROM, OUT OF OR IN CONNECTION WITH THE
        # SOFTWARE OR THE USE OR OTHER DEALINGS IN THE SOFTWARE.
        # =========================================================================

        (https://github.com/herrmannlab/highdicom/issues/188)

        Args:
            img: a Pydicom dataset object that has attribute "SegmentSequence".

        """

        if not hasattr(img, "PerFrameFunctionalGroupsSequence"):
            raise NotImplementedError(
                f"To read dicom seg: {img.filename}, 'PerFrameFunctionalGroupsSequence' is required."
            )

        frame_seg_nums = []
        for f in img.PerFrameFunctionalGroupsSequence:
            if not hasattr(f, "SegmentIdentificationSequence"):
                raise NotImplementedError(
                    f"To read dicom seg: {img.filename}, 'SegmentIdentificationSequence' is required for each frame."
                )
            frame_seg_nums.append(int(f.SegmentIdentificationSequence[0].ReferencedSegmentNumber))

        frame_seg_nums_arr = np.array(frame_seg_nums)

        seg_descriptions = {int(f.SegmentNumber): f for f in img.SegmentSequence}

        for i in np.unique(frame_seg_nums_arr):
            indices = np.where(frame_seg_nums_arr == i)[0]
            yield (img.pixel_array[indices, ...], seg_descriptions[i])

    def _get_seg_data(self, img):
        """
        Get the array data and metadata of the segmentation image.

        Aegs:
            img: a Pydicom dataset object that has attribute "SegmentSequence".

        """

        metadata = self._get_meta_dict(img)
        n_classes = len(img.SegmentSequence)
        spatial_shape = list(img.pixel_array.shape)
        spatial_shape[0] = spatial_shape[0] // n_classes

        if self.label_dict is not None:
            metadata["labels"] = self.label_dict
            all_segs = np.zeros([*spatial_shape, len(self.label_dict)])
        else:
            metadata["labels"] = {}
            all_segs = np.zeros([*spatial_shape, n_classes])

        for i, (frames, description) in enumerate(self._get_frame_data(img)):
            class_name = description.SegmentDescription
            if class_name not in metadata["labels"].keys():
                metadata["labels"][class_name] = i
            class_num = metadata["labels"][class_name]
            all_segs[..., class_num] = frames

        all_segs = all_segs.transpose([1, 2, 0, 3])
        metadata[MetaKeys.SPATIAL_SHAPE] = all_segs.shape[:-1]

        if "52009229" in metadata.keys():
            shared_func_group_seq = metadata["52009229"]["Value"][0]

            # get `ImageOrientationPatient`
            if "00209116" in shared_func_group_seq.keys():
                plane_orient_seq = shared_func_group_seq["00209116"]["Value"][0]
                if "00200037" in plane_orient_seq.keys():
                    metadata["00200037"] = plane_orient_seq["00200037"]

            # get `PixelSpacing`
            if "00289110" in shared_func_group_seq.keys():
                pixel_measure_seq = shared_func_group_seq["00289110"]["Value"][0]

                if "00280030" in pixel_measure_seq.keys():
                    pixel_spacing = pixel_measure_seq["00280030"]["Value"]
                    metadata["spacing"] = pixel_spacing
                    if "00180050" in pixel_measure_seq.keys():
                        metadata["spacing"] += pixel_measure_seq["00180050"]["Value"]

            if self.prune_metadata:
                metadata.pop("52009229")

        # get `ImagePositionPatient`
        if "52009230" in metadata.keys():
            first_frame_func_group_seq = metadata["52009230"]["Value"][0]
            if "00209113" in first_frame_func_group_seq.keys():
                plane_position_seq = first_frame_func_group_seq["00209113"]["Value"][0]
                if "00200032" in plane_position_seq.keys():
                    metadata["00200032"] = plane_position_seq["00200032"]
                    metadata["lastImagePositionPatient"] = metadata["52009230"]["Value"][-1]["00209113"]["Value"][0][
                        "00200032"
                    ]["Value"]
            if self.prune_metadata:
                metadata.pop("52009230")

        return all_segs, metadata

    def _get_array_data(self, img):
        """
        Get the array data of the image. If `RescaleSlope` and `RescaleIntercept` are available, the raw array data
        will be rescaled. The output data has the dtype np.float32 if the rescaling is applied.

        Args:
            img: a Pydicom dataset object.

        """
        # process Dicom series
        if not hasattr(img, "pixel_array"):
            raise ValueError(f"dicom data: {img.filename} does not have pixel_array.")
        data = img.pixel_array

        slope, offset = 1.0, 0.0
        rescale_flag = False
        if hasattr(img, "RescaleSlope"):
            slope = img.RescaleSlope
            rescale_flag = True
        if hasattr(img, "RescaleIntercept"):
            offset = img.RescaleIntercept
            rescale_flag = True
        if rescale_flag:
            data = data.astype(np.float32) * slope + offset

        return data


@require_pkg(pkg_name="nibabel")
class NibabelReader(ImageReader):
    """
    Load NIfTI format images based on Nibabel library.

    Args:
        as_closest_canonical: if True, load the image as closest to canonical axis format.
        squeeze_non_spatial_dims: if True, non-spatial singletons will be squeezed, e.g. (256,256,1,3) -> (256,256,3)
        channel_dim: the channel dimension of the input image, default is None.
            this is used to set original_channel_dim in the metadata, EnsureChannelFirstD reads this field.
            if None, `original_channel_dim` will be either `no_channel` or `-1`.
            most Nifti files are usually "channel last", no need to specify this argument for them.
        dtype: dtype of the output data array when loading with Nibabel library.
        kwargs: additional args for `nibabel.load` API. more details about available args:
            https://github.com/nipy/nibabel/blob/master/nibabel/loadsave.py

    """

    def __init__(
        self,
        channel_dim: Optional[int] = None,
        as_closest_canonical: bool = False,
        squeeze_non_spatial_dims: bool = False,
        dtype: DtypeLike = np.float32,
        **kwargs,
    ):
        super().__init__()
        self.channel_dim = channel_dim
        self.as_closest_canonical = as_closest_canonical
        self.squeeze_non_spatial_dims = squeeze_non_spatial_dims
        self.dtype = dtype
        self.kwargs = kwargs

    def verify_suffix(self, filename: Union[Sequence[PathLike], PathLike]) -> bool:
        """
        Verify whether the specified file or files format is supported by Nibabel reader.

        Args:
            filename: file name or a list of file names to read.
                if a list of files, verify all the suffixes.

        """
        suffixes: Sequence[str] = ["nii", "nii.gz"]
        return has_nib and is_supported_format(filename, suffixes)

    def read(self, data: Union[Sequence[PathLike], PathLike], **kwargs):
        """
        Read image data from specified file or files, it can read a list of images
        and stack them together as multi-channel data in `get_data()`.
        Note that the returned object is Nibabel image object or list of Nibabel image objects.

        Args:
            data: file name or a list of file names to read.
            kwargs: additional args for `nibabel.load` API, will override `self.kwargs` for existing keys.
                More details about available args:
                https://github.com/nipy/nibabel/blob/master/nibabel/loadsave.py

        """
        img_: List[Nifti1Image] = []

        filenames: Sequence[PathLike] = ensure_tuple(data)
        kwargs_ = self.kwargs.copy()
        kwargs_.update(kwargs)
        for name in filenames:
            img = nib.load(name, **kwargs_)
            img = correct_nifti_header_if_necessary(img)
            img_.append(img)
        return img_ if len(filenames) > 1 else img_[0]

    def get_data(self, img):
        """
        Extract data array and metadata from loaded image and return them.
        This function returns two objects, first is numpy array of image data, second is dict of metadata.
        It constructs `affine`, `original_affine`, and `spatial_shape` and stores them in meta dict.
        When loading a list of files, they are stacked together at a new dimension as the first dimension,
        and the metadata of the first image is used to present the output metadata.

        Args:
            img: a Nibabel image object loaded from an image file or a list of Nibabel image objects.

        """
        img_array: List[np.ndarray] = []
        compatible_meta: Dict = {}

        for i in ensure_tuple(img):
            header = self._get_meta_dict(i)
            header[MetaKeys.AFFINE] = self._get_affine(i)
            header[MetaKeys.ORIGINAL_AFFINE] = self._get_affine(i)
            header["as_closest_canonical"] = self.as_closest_canonical
            if self.as_closest_canonical:
                i = nib.as_closest_canonical(i)
                header[MetaKeys.AFFINE] = self._get_affine(i)
            header[MetaKeys.SPATIAL_SHAPE] = self._get_spatial_shape(i)
            header[MetaKeys.SPACE] = SpaceKeys.RAS
            data = self._get_array_data(i)
            if self.squeeze_non_spatial_dims:
                for d in range(len(data.shape), len(header[MetaKeys.SPATIAL_SHAPE]), -1):
                    if data.shape[d - 1] == 1:
                        data = data.squeeze(axis=d - 1)
            img_array.append(data)
            if self.channel_dim is None:  # default to "no_channel" or -1
                header[MetaKeys.ORIGINAL_CHANNEL_DIM] = (
                    "no_channel" if len(data.shape) == len(header[MetaKeys.SPATIAL_SHAPE]) else -1
                )
            else:
                header[MetaKeys.ORIGINAL_CHANNEL_DIM] = self.channel_dim
            _copy_compatible_dict(header, compatible_meta)

        return _stack_images(img_array, compatible_meta), compatible_meta

    def _get_meta_dict(self, img) -> Dict:
        """
        Get the all the metadata of the image and convert to dict type.

        Args:
            img: a Nibabel image object loaded from an image file.

        """
        # swap to little endian as PyTorch doesn't support big endian
        try:
            header = img.header.as_byteswapped("<")
        except ValueError:
            header = img.header
        return dict(header)

    def _get_affine(self, img):
        """
        Get the affine matrix of the image, it can be used to correct
        spacing, orientation or execute spatial transforms.

        Args:
            img: a Nibabel image object loaded from an image file.

        """
        return np.array(img.affine, copy=True)

    def _get_spatial_shape(self, img):
        """
        Get the spatial shape of image data, it doesn't contain the channel dim.

        Args:
            img: a Nibabel image object loaded from an image file.

        """
        # swap to little endian as PyTorch doesn't support big endian
        try:
            header = img.header.as_byteswapped("<")
        except ValueError:
            header = img.header
        dim = header.get("dim", None)
        if dim is None:
            dim = header.get("dims")  # mgh format?
            dim = np.insert(dim, 0, 3)
        ndim = dim[0]
        size = list(dim[1:])
        if self.channel_dim is not None:
            size.pop(self.channel_dim)
        spatial_rank = max(min(ndim, 3), 1)
        return np.asarray(size[:spatial_rank])

    def _get_array_data(self, img):
        """
        Get the raw array data of the image, converted to Numpy array.

        Args:
            img: a Nibabel image object loaded from an image file.

        """
        _array = np.array(img.get_fdata(dtype=self.dtype))
        img.uncache()
        return _array


class NumpyReader(ImageReader):
    """
    Load NPY or NPZ format data based on Numpy library, they can be arrays or pickled objects.
    A typical usage is to load the `mask` data for classification task.
    It can load part of the npz file with specified `npz_keys`.

    Args:
        npz_keys: if loading npz file, only load the specified keys, if None, load all the items.
            stack the loaded items together to construct a new first dimension.
        channel_dim: if not None, explicitly specify the channel dim, otherwise, treat the array as no channel.
        kwargs: additional args for `numpy.load` API except `allow_pickle`. more details about available args:
            https://numpy.org/doc/stable/reference/generated/numpy.load.html

    """

    def __init__(self, npz_keys: Optional[KeysCollection] = None, channel_dim: Optional[int] = None, **kwargs):
        super().__init__()
        if npz_keys is not None:
            npz_keys = ensure_tuple(npz_keys)
        self.npz_keys = npz_keys
        self.channel_dim = channel_dim
        self.kwargs = kwargs

    def verify_suffix(self, filename: Union[Sequence[PathLike], PathLike]) -> bool:
        """
        Verify whether the specified file or files format is supported by Numpy reader.

        Args:
            filename: file name or a list of file names to read.
                if a list of files, verify all the suffixes.
        """
        suffixes: Sequence[str] = ["npz", "npy"]
        return is_supported_format(filename, suffixes)

    def read(self, data: Union[Sequence[PathLike], PathLike], **kwargs):
        """
        Read image data from specified file or files, it can read a list of data files
        and stack them together as multi-channel data in `get_data()`.
        Note that the returned object is Numpy array or list of Numpy arrays.

        Args:
            data: file name or a list of file names to read.
            kwargs: additional args for `numpy.load` API except `allow_pickle`, will override `self.kwargs` for existing keys.
                More details about available args:
                https://numpy.org/doc/stable/reference/generated/numpy.load.html

        """
        img_: List[Nifti1Image] = []

        filenames: Sequence[PathLike] = ensure_tuple(data)
        kwargs_ = self.kwargs.copy()
        kwargs_.update(kwargs)
        for name in filenames:
            img = np.load(name, allow_pickle=True, **kwargs_)
            if Path(name).name.endswith(".npz"):
                # load expected items from NPZ file
                npz_keys = [f"arr_{i}" for i in range(len(img))] if self.npz_keys is None else self.npz_keys
                for k in npz_keys:
                    img_.append(img[k])
            else:
                img_.append(img)

        return img_ if len(img_) > 1 else img_[0]

    def get_data(self, img):
        """
        Extract data array and metadata from loaded image and return them.
        This function returns two objects, first is numpy array of image data, second is dict of metadata.
        It constructs `affine`, `original_affine`, and `spatial_shape` and stores them in meta dict.
        When loading a list of files, they are stacked together at a new dimension as the first dimension,
        and the metadata of the first image is used to represent the output metadata.

        Args:
            img: a Numpy array loaded from a file or a list of Numpy arrays.

        """
        img_array: List[np.ndarray] = []
        compatible_meta: Dict = {}
        if isinstance(img, np.ndarray):
            img = (img,)

        for i in ensure_tuple(img):
            header = {}
            if isinstance(i, np.ndarray):
                # if `channel_dim` is None, can not detect the channel dim, use all the dims as spatial_shape
                spatial_shape = np.asarray(i.shape)
                if isinstance(self.channel_dim, int):
                    spatial_shape = np.delete(spatial_shape, self.channel_dim)
                header[MetaKeys.SPATIAL_SHAPE] = spatial_shape
                header[MetaKeys.SPACE] = SpaceKeys.RAS
            img_array.append(i)
            header[MetaKeys.ORIGINAL_CHANNEL_DIM] = (
                self.channel_dim if isinstance(self.channel_dim, int) else "no_channel"
            )
            _copy_compatible_dict(header, compatible_meta)

        return _stack_images(img_array, compatible_meta), compatible_meta


@require_pkg(pkg_name="PIL")
class PILReader(ImageReader):
    """
    Load common 2D image format (supports PNG, JPG, BMP) file or files from provided path.

    Args:
        converter: additional function to convert the image data after `read()`.
            for example, use `converter=lambda image: image.convert("LA")` to convert image format.
        kwargs: additional args for `Image.open` API in `read()`, mode details about available args:
            https://pillow.readthedocs.io/en/stable/reference/Image.html#PIL.Image.open
    """

    def __init__(self, converter: Optional[Callable] = None, **kwargs):
        super().__init__()
        self.converter = converter
        self.kwargs = kwargs

    def verify_suffix(self, filename: Union[Sequence[PathLike], PathLike]) -> bool:
        """
        Verify whether the specified file or files format is supported by PIL reader.

        Args:
            filename: file name or a list of file names to read.
                if a list of files, verify all the suffixes.
        """
        suffixes: Sequence[str] = ["png", "jpg", "jpeg", "bmp"]
        return has_pil and is_supported_format(filename, suffixes)

    def read(self, data: Union[Sequence[PathLike], PathLike, np.ndarray], **kwargs):
        """
        Read image data from specified file or files, it can read a list of images
        and stack them together as multi-channel data in `get_data()`.
        Note that the returned object is PIL image or list of PIL image.

        Args:
            data: file name or a list of file names to read.
            kwargs: additional args for `Image.open` API in `read()`, will override `self.kwargs` for existing keys.
                Mode details about available args:
                https://pillow.readthedocs.io/en/stable/reference/Image.html#PIL.Image.open

        """
        img_: List[PILImage.Image] = []

        filenames: Sequence[PathLike] = ensure_tuple(data)
        kwargs_ = self.kwargs.copy()
        kwargs_.update(kwargs)
        for name in filenames:
            img = PILImage.open(name, **kwargs_)
            if callable(self.converter):
                img = self.converter(img)
            img_.append(img)

        return img_ if len(filenames) > 1 else img_[0]

    def get_data(self, img):
        """
        Extract data array and metadata from loaded image and return them.
        This function returns two objects, first is numpy array of image data, second is dict of metadata.
        It computes `spatial_shape` and stores it in meta dict.
        When loading a list of files, they are stacked together at a new dimension as the first dimension,
        and the metadata of the first image is used to represent the output metadata.
        Note that it will swap axis 0 and 1 after loading the array because the `HW` definition in PIL
        is different from other common medical packages.

        Args:
            img: a PIL Image object loaded from a file or a list of PIL Image objects.

        """
        img_array: List[np.ndarray] = []
        compatible_meta: Dict = {}

        for i in ensure_tuple(img):
            header = self._get_meta_dict(i)
            header[MetaKeys.SPATIAL_SHAPE] = self._get_spatial_shape(i)
            data = np.moveaxis(np.asarray(i), 0, 1)
            img_array.append(data)
            header[MetaKeys.ORIGINAL_CHANNEL_DIM] = (
                "no_channel" if len(data.shape) == len(header[MetaKeys.SPATIAL_SHAPE]) else -1
            )
            _copy_compatible_dict(header, compatible_meta)

        return _stack_images(img_array, compatible_meta), compatible_meta

    def _get_meta_dict(self, img) -> Dict:
        """
        Get the all the metadata of the image and convert to dict type.
        Args:
            img: a PIL Image object loaded from an image file.

        """
        return {"format": img.format, "mode": img.mode, "width": img.width, "height": img.height}

    def _get_spatial_shape(self, img):
        """
        Get the spatial shape of image data, it doesn't contain the channel dim.
        Args:
            img: a PIL Image object loaded from an image file.
        """
        return np.asarray((img.width, img.height))


@deprecated(since="0.8", msg_suffix="use `monai.wsi_reader.WSIReader` instead.")
class WSIReader(ImageReader):
    """
    Read whole slide images and extract patches.

    Args:
        backend: backend library to load the images, available options: "cuCIM", "OpenSlide" and "TiffFile".
        level: the whole slide image level at which the image is extracted. (default=0)
            This is overridden if the level argument is provided in `get_data`.
        kwargs: additional args for backend reading API in `read()`, more details in `cuCIM`, `TiffFile`, `OpenSlide`:
            https://github.com/rapidsai/cucim/blob/v21.12.00/cpp/include/cucim/cuimage.h#L100.
            https://github.com/cgohlke/tifffile.
            https://openslide.org/api/python/#openslide.OpenSlide.

    Note:
        While "cuCIM" and "OpenSlide" backends both can load patches from large whole slide images
        without loading the entire image into memory, "TiffFile" backend needs to load the entire image into memory
        before extracting any patch; thus, memory consideration is needed when using "TiffFile" backend for
        patch extraction.

    """

    def __init__(self, backend: str = "OpenSlide", level: int = 0, **kwargs):
        super().__init__()
        self.backend = backend.lower()
        func = require_pkg(self.backend)(self._set_reader)
        self.wsi_reader = func(self.backend)
        self.level = level
        self.kwargs = kwargs

    @staticmethod
    def _set_reader(backend: str):
        if backend == "openslide":
            return OpenSlide
        if backend == "cucim":
            return CuImage
        if backend == "tifffile":
            return TiffFile
        raise ValueError("`backend` should be 'cuCIM', 'OpenSlide' or 'TiffFile'.")

    def verify_suffix(self, filename: Union[Sequence[PathLike], PathLike]) -> bool:
        """
        Verify whether the specified file or files format is supported by WSI reader.

        Args:
            filename: file name or a list of file names to read.
                if a list of files, verify all the suffixes.
        """
        return is_supported_format(filename, ["tif", "tiff"])

    def read(self, data: Union[Sequence[PathLike], PathLike, np.ndarray], **kwargs):
        """
        Read image data from given file or list of files.

        Args:
            data: file name or a list of file names to read.
            kwargs: additional args for backend reading API in `read()`, will override `self.kwargs` for existing keys.
                more details in `cuCIM`, `TiffFile`, `OpenSlide`:
                https://github.com/rapidsai/cucim/blob/v21.12.00/cpp/include/cucim/cuimage.h#L100.
                https://github.com/cgohlke/tifffile.
                https://openslide.org/api/python/#openslide.OpenSlide.

        Returns:
            image object or list of image objects

        """
        img_: List = []

        filenames: Sequence[PathLike] = ensure_tuple(data)
        kwargs_ = self.kwargs.copy()
        kwargs_.update(kwargs)
        for name in filenames:
            img = self.wsi_reader(name, **kwargs_)
            if self.backend == "openslide":
                img.shape = (img.dimensions[1], img.dimensions[0], 3)
            img_.append(img)

        return img_ if len(filenames) > 1 else img_[0]

    def get_data(
        self,
        img,
        location: Tuple[int, int] = (0, 0),
        size: Optional[Tuple[int, int]] = None,
        level: Optional[int] = None,
        dtype: DtypeLike = np.uint8,
        grid_shape: Tuple[int, int] = (1, 1),
        patch_size: Optional[Union[int, Tuple[int, int]]] = None,
    ):
        """
        Extract regions as numpy array from WSI image and return them.

        Args:
            img: a WSIReader image object loaded from a file, or list of CuImage objects
            location: (top, left) tuple giving the top left pixel in the level 0 reference frame,
            or list of tuples (default=(0, 0))
            size: (height, width) tuple giving the region size, or list of tuples (default to full image size)
            This is the size of image at the given level (`level`)
            level: the level number, or list of level numbers (default=0)
            dtype: the data type of output image
            grid_shape: (row, columns) tuple define a grid to extract patches on that
            patch_size: (height, width) the size of extracted patches at the given level
        """
        # Verify inputs
        if level is None:
            level = self.level
        max_level = self._get_max_level(img)
        if level > max_level:
            raise ValueError(f"The maximum level of this image is {max_level} while level={level} is requested)!")

        # Extract a region or the entire image
        region = self._extract_region(img, location=location, size=size, level=level, dtype=dtype)

        # Add necessary metadata
        metadata: Dict = {}
        metadata[MetaKeys.SPATIAL_SHAPE] = np.asarray(region.shape[:-1])
        metadata[MetaKeys.ORIGINAL_CHANNEL_DIM] = -1

        # Make it channel first
        region = EnsureChannelFirst()(region, metadata)

        # Split into patches
        if patch_size is None:
            patches = region
        else:
            tuple_patch_size = ensure_tuple_rep(patch_size, 2)
            patches = self._extract_patches(
                region, patch_size=tuple_patch_size, grid_shape=grid_shape, dtype=dtype  # type: ignore
            )

        return patches, metadata

    def _get_max_level(self, img_obj):
        """
        Return the maximum number of levels in the whole slide image
        Args:
            img: the whole slide image object

        """
        if self.backend == "openslide":
            return img_obj.level_count - 1
        if self.backend == "cucim":
            return img_obj.resolutions["level_count"] - 1
        if self.backend == "tifffile":
            return len(img_obj.pages) - 1

    def _get_image_size(self, img, size, level, location):
        """
        Calculate the maximum region size for the given level and starting location (if size is None).
        Note that region size in OpenSlide and cuCIM are WxH (but the final image output would be HxW)
        """
        if size is not None:
            return size[::-1]

        max_size = []
        downsampling_factor = []
        if self.backend == "openslide":
            downsampling_factor = img.level_downsamples[level]
            max_size = img.level_dimensions[level]
        elif self.backend == "cucim":
            downsampling_factor = img.resolutions["level_downsamples"][level]
            max_size = img.resolutions["level_dimensions"][level]

        # subtract the top left corner of the patch (at given level) from maximum size
        location_at_level = (round(location[1] / downsampling_factor), round(location[0] / downsampling_factor))
        size = [max_size[i] - location_at_level[i] for i in range(len(max_size))]

        return size

    def _extract_region(
        self,
        img_obj,
        size: Optional[Tuple[int, int]],
        location: Tuple[int, int] = (0, 0),
        level: int = 0,
        dtype: DtypeLike = np.uint8,
    ):
        if self.backend == "tifffile":
            # Read the entire image
            if size is not None:
                raise ValueError(
                    f"TiffFile backend reads the entire image only, so size '{size}'' should not be provided!",
                    "For more flexibility or extracting regions, please use cuCIM or OpenSlide backend.",
                )
            if location != (0, 0):
                raise ValueError(
                    f"TiffFile backend reads the entire image only, so location '{location}' should not be provided!",
                    "For more flexibility and extracting regions, please use cuCIM or OpenSlide backend.",
                )
            region = img_obj.asarray(level=level)
        else:
            # Get region size to be extracted
            region_size = self._get_image_size(img_obj, size, level, location)
            # reverse the order of location's dimensions to become WxH (for cuCIM and OpenSlide)
            region_location = location[::-1]
            # Extract a region (or the entire image)
            region = img_obj.read_region(location=region_location, size=region_size, level=level)

        region = self.convert_to_rgb_array(region, dtype)
        return region

    def convert_to_rgb_array(self, raw_region, dtype: DtypeLike = np.uint8):
        """Convert to RGB mode and numpy array"""
        if self.backend == "openslide":
            # convert to RGB
            raw_region = raw_region.convert("RGB")

        # convert to numpy (if not already in numpy)
        raw_region = np.asarray(raw_region, dtype=dtype)

        # check if the image has three dimensions (2D + color)
        if raw_region.ndim != 3:
            raise ValueError(
                f"The input image dimension should be 3 but {raw_region.ndim} is given. "
                "`WSIReader` is designed to work only with 2D colored images."
            )

        # check if the color channel is 3 (RGB) or 4 (RGBA)
        if raw_region.shape[-1] not in [3, 4]:
            raise ValueError(
                f"There should be three or four color channels but {raw_region.shape[-1]} is given. "
                "`WSIReader` is designed to work only with 2D colored images."
            )

        # remove alpha channel if exist (RGBA)
        if raw_region.shape[-1] > 3:
            raw_region = raw_region[..., :3]

        return raw_region

    def _extract_patches(
        self,
        region: np.ndarray,
        grid_shape: Tuple[int, int] = (1, 1),
        patch_size: Optional[Tuple[int, int]] = None,
        dtype: DtypeLike = np.uint8,
    ):
        if patch_size is None and grid_shape == (1, 1):
            return region

        n_patches = grid_shape[0] * grid_shape[1]
        region_size = region.shape[1:]

        if patch_size is None:
            patch_size = (region_size[0] // grid_shape[0], region_size[1] // grid_shape[1])

        # split the region into patches on the grid and center crop them to patch size
        flat_patch_grid = np.zeros((n_patches, 3, patch_size[0], patch_size[1]), dtype=dtype)
        start_points = [
            np.round(region_size[i] * (0.5 + np.arange(grid_shape[i])) / grid_shape[i] - patch_size[i] / 2).astype(int)
            for i in range(2)
        ]
        idx = 0
        for y_start in start_points[1]:
            for x_start in start_points[0]:
                x_end = x_start + patch_size[0]
                y_end = y_start + patch_size[1]
                flat_patch_grid[idx] = region[:, x_start:x_end, y_start:y_end]
                idx += 1

        return flat_patch_grid


@dataclass
class NrrdImage:
    """Class to wrap nrrd image array and metadata header"""

    array: np.ndarray
    header: dict


@require_pkg(pkg_name="nrrd")
class NrrdReader(ImageReader):
    """
    Load NRRD format images based on pynrrd library.

    Args:
        channel_dim: the channel dimension of the input image, default is None.
            This is used to set original_channel_dim in the metadata, EnsureChannelFirstD reads this field.
            If None, `original_channel_dim` will be either `no_channel` or `0`.
            NRRD files are usually "channel first".
        dtype: dtype of the data array when loading image.
        index_order: Specify whether the returned data array should be in C-order (‘C’) or Fortran-order (‘F’).
            Numpy is usually in C-order, but default on the NRRD header is F
        kwargs: additional args for `nrrd.read` API. more details about available args:
            https://github.com/mhe/pynrrd/blob/master/nrrd/reader.py

    """

    def __init__(
        self,
        channel_dim: Optional[int] = None,
        dtype: Union[np.dtype, type, str, None] = np.float32,
        index_order: str = "F",
        **kwargs,
    ):
        self.channel_dim = channel_dim
        self.dtype = dtype
        self.index_order = index_order
        self.kwargs = kwargs

    def verify_suffix(self, filename: Union[Sequence[PathLike], PathLike]) -> bool:
        """
        Verify whether the specified `filename` is supported by pynrrd reader.

        Args:
            filename: file name or a list of file names to read.
                if a list of files, verify all the suffixes.

        """
        suffixes: Sequence[str] = ["nrrd", "seg.nrrd"]
        return has_nrrd and is_supported_format(filename, suffixes)

    def read(self, data: Union[Sequence[PathLike], PathLike], **kwargs) -> Union[Sequence[Any], Any]:
        """
        Read image data from specified file or files.
        Note that it returns a data object or a sequence of data objects.

        Args:
            data: file name or a list of file names to read.
            kwargs: additional args for actual `read` API of 3rd party libs.

        """
        img_: List = []
        filenames: Sequence[PathLike] = ensure_tuple(data)
        kwargs_ = self.kwargs.copy()
        kwargs_.update(kwargs)
        for name in filenames:
            nrrd_image = NrrdImage(*nrrd.read(name, index_order=self.index_order, *kwargs_))
            img_.append(nrrd_image)
        return img_ if len(filenames) > 1 else img_[0]

    def get_data(self, img: Union[NrrdImage, List[NrrdImage]]) -> Tuple[np.ndarray, Dict]:
        """
        Extract data array and metadata from loaded image and return them.
        This function must return two objects, the first is a numpy array of image data,
        the second is a dictionary of metadata.

        Args:
            img: a `NrrdImage` loaded from an image file or a list of image objects.

        """
        img_array: List[np.ndarray] = []
        compatible_meta: Dict = {}

        for i in ensure_tuple(img):
            data = i.array.astype(self.dtype)
            img_array.append(data)
            header = dict(i.header)
            if self.index_order == "C":
                header = self._convert_f_to_c_order(header)
            header[MetaKeys.ORIGINAL_AFFINE] = self._get_affine(i)
            header = self._switch_lps_ras(header)
            header[MetaKeys.AFFINE] = header[MetaKeys.ORIGINAL_AFFINE].copy()
            header[MetaKeys.SPATIAL_SHAPE] = header["sizes"]
            [header.pop(k) for k in ("sizes", "space origin", "space directions")]  # rm duplicated data in header

            if self.channel_dim is None:  # default to "no_channel" or -1
                header[MetaKeys.ORIGINAL_CHANNEL_DIM] = (
                    "no_channel" if len(data.shape) == len(header[MetaKeys.SPATIAL_SHAPE]) else 0
                )
            else:
                header[MetaKeys.ORIGINAL_CHANNEL_DIM] = self.channel_dim
            _copy_compatible_dict(header, compatible_meta)

        return _stack_images(img_array, compatible_meta), compatible_meta

    def _get_affine(self, img: NrrdImage) -> np.ndarray:
        """
        Get the affine matrix of the image, it can be used to correct
        spacing, orientation or execute spatial transforms.

        Args:
            img: A `NrrdImage` loaded from image file

        """
        direction = img.header["space directions"]
        origin = img.header["space origin"]

        x, y = direction.shape
        affine_diam = min(x, y) + 1
        affine: np.ndarray = np.eye(affine_diam)
        affine[:x, :y] = direction
        affine[: (affine_diam - 1), -1] = origin  # len origin is always affine_diam - 1
        return affine

    def _switch_lps_ras(self, header: dict) -> dict:
        """
        For compatibility with nibabel, switch from LPS to RAS. Adapt affine matrix and
        `space` argument in header accordingly. If no information of space is given in the header,
        LPS is assumed and thus converted to RAS. If information about space is given,
        but is not LPS, the unchanged header is returned.

        Args:
            header: The image metadata as dict

        """
        if "space" not in header or header["space"] == "left-posterior-superior":
            header[MetaKeys.ORIGINAL_AFFINE] = orientation_ras_lps(header[MetaKeys.ORIGINAL_AFFINE])
            header[MetaKeys.SPACE] = SpaceKeys.RAS
        return header

    def _convert_f_to_c_order(self, header: dict) -> dict:
        """
        All header fields of a NRRD are specified in `F` (Fortran) order, even if the image was read as C-ordered array.
        1D arrays of header['space origin'] and header['sizes'] become inverted, e.g, [1,2,3] -> [3,2,1]
        The 2D Array for header['space directions'] is transposed: [[1,0,0],[0,2,0],[0,0,3]] -> [[3,0,0],[0,2,0],[0,0,1]]
        For more details refer to: https://pynrrd.readthedocs.io/en/latest/user-guide.html#index-ordering

        Args:
            header: The image metadata as dict

        """

        header["space directions"] = np.rot90(np.flip(header["space directions"], 0))
        header["space origin"] = header["space origin"][::-1]
        header["sizes"] = header["sizes"][::-1]
        return header<|MERGE_RESOLUTION|>--- conflicted
+++ resolved
@@ -28,11 +28,7 @@
     orientation_ras_lps,
 )
 from monai.transforms.utility.array import EnsureChannelFirst
-<<<<<<< HEAD
-from monai.utils import deprecated, ensure_tuple, ensure_tuple_rep, optional_import, require_pkg
-=======
-from monai.utils import MetaKeys, SpaceKeys, ensure_tuple, ensure_tuple_rep, optional_import, require_pkg
->>>>>>> ef05b243
+from monai.utils import MetaKeys, SpaceKeys, deprecated, ensure_tuple, ensure_tuple_rep, optional_import, require_pkg
 
 if TYPE_CHECKING:
     import itk
