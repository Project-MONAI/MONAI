# Copyright (c) MONAI Consortium
# Licensed under the Apache License, Version 2.0 (the "License");
# you may not use this file except in compliance with the License.
# You may obtain a copy of the License at
#     http://www.apache.org/licenses/LICENSE-2.0
# Unless required by applicable law or agreed to in writing, software
# distributed under the License is distributed on an "AS IS" BASIS,
# WITHOUT WARRANTIES OR CONDITIONS OF ANY KIND, either express or implied.
# See the License for the specific language governing permissions and
# limitations under the License.

from __future__ import annotations

import warnings
from abc import abstractmethod
from collections.abc import Sequence
from os.path import abspath
from typing import Any

import numpy as np
import torch

from monai.config import DtypeLike, NdarrayOrTensor, PathLike
from monai.data.image_reader import ImageReader, _stack_images
from monai.data.utils import is_supported_format
from monai.utils import (
    WSIPatchKeys,
    dtype_numpy_to_torch,
    dtype_torch_to_numpy,
    ensure_tuple,
    ensure_tuple_rep,
    optional_import,
    require_pkg,
)
from monai.utils.misc import ConvertUnits

OpenSlide, _ = optional_import("openslide", name="OpenSlide")
TiffFile, _ = optional_import("tifffile", name="TiffFile")

__all__ = ["BaseWSIReader", "WSIReader", "CuCIMWSIReader", "OpenSlideWSIReader", "TiffFileWSIReader"]


class BaseWSIReader(ImageReader):
    """
    An abstract class that defines APIs to load patches from whole slide image files.

    Args:
        level: the whole slide image level at which the patches are extracted.
        mpp: the resolution in micron per pixel at which the patches are extracted.
        mpp_rtol: the acceptable relative tolerance for resolution in micro per pixel.
        mpp_atol: the acceptable absolute tolerance for resolution in micro per pixel.
        power: the objective power at which the patches are extracted.
        power_rtol: the acceptable relative tolerance for objective power.
        power_atol: the acceptable absolute tolerance for objective power.
        channel_dim: the desired dimension for color channel.
        dtype: the data type of output image.
        device: target device to put the extracted patch. Note that if device is "cuda"",
            the output will be converted to torch tenor and sent to the gpu even if the dtype is numpy.
        mode: the output image color mode, e.g., "RGB" or "RGBA".
        kwargs: additional args for the reader

        Notes:
            Only one of resolution parameters, `level`, `mpp`, or `power`, should be provided.
            If such parameters are provided in `get_data` method, those will override the values provided here.
            If none of them are provided here or in `get_data`, `level=0` will be used.

    Typical usage of a concrete implementation of this class is:

    .. code-block:: python

        image_reader = MyWSIReader()
        wsi = image_reader.read(filepath, **kwargs)
        img_data, meta_data = image_reader.get_data(wsi)

    - The `read` call converts an image filename into whole slide image object,
    - The `get_data` call fetches the image data, as well as metadata.

    The following methods needs to be implemented for any concrete implementation of this class:

    - `read` reads a whole slide image object from a given file
    - `get_size` returns the size of the whole slide image of a given wsi object at a given level.
    - `get_level_count` returns the number of levels in the whole slide image
    - `_get_patch` extracts and returns a patch image form the whole slide image
    - `_get_metadata` extracts and returns metadata for a whole slide image and a specific patch.


    """

    supported_suffixes: list[str] = []
    backend = ""

    def __init__(
        self,
        level: int | None = None,
        mpp: float | tuple[float, float] | None = None,
        mpp_rtol: float = 0.05,
        mpp_atol: float = 0.0,
        power: int | None = None,
        power_rtol: float = 0.05,
        power_atol: float = 0.0,
        channel_dim: int = 0,
        dtype: DtypeLike | torch.dtype = np.uint8,
        device: torch.device | str | None = None,
        mode: str = "RGB",
        **kwargs,
    ):
        super().__init__()
        self.level = level
        self.channel_dim = channel_dim
        self.set_dtype(dtype)
        self.set_device(device)
        self.mode = mode
        self.kwargs = kwargs
        self.mpp: tuple[float, float] | None = ensure_tuple_rep(mpp, 2) if mpp is not None else None
        self.power = power
        self.mpp_rtol = mpp_rtol
        self.mpp_atol = mpp_atol
        self.power_rtol = power_rtol
        self.power_atol = power_atol
        self.metadata: dict[Any, Any] = {}

    def set_dtype(self, dtype):
        self.dtype: torch.dtype | np.dtype
        if isinstance(dtype, torch.dtype):
            self.dtype = dtype
        else:
            self.dtype = np.dtype(dtype)

    def set_device(self, device):
        if device is None or isinstance(device, (torch.device, str)):
            self.device = device
        else:
            raise ValueError(f"`device` must be `torch.device`, `str` or `None` but {type(device)} is given.")

    @abstractmethod
    def get_size(self, wsi, level: int) -> tuple[int, int]:
        """
        Returns the size (height, width) of the whole slide image at a given level.

        Args:
            wsi: a whole slide image object loaded from a file.
            level: the level number where the size is calculated.

        """
        raise NotImplementedError(f"Subclass {self.__class__.__name__} must implement this method.")

    def _find_closest_level(
        self, name: str, value: tuple, value_at_levels: Sequence[tuple], atol: float, rtol: float
    ) -> int:
        """Find the level corresponding to the value of the quantity in the list of values at each level.
        Args:
            name: the name of the requested quantity
            value: the value of requested quantity
            value_at_levels: list of value of the quantity at each level
            atol: the tolerance for the value
            rtol: relative tolerance for the value
        """
        if value in value_at_levels:
            return value_at_levels.index(value)

        closest_value = min(value_at_levels, key=lambda a_value: sum([abs(x - y) for x, y in zip(a_value, value)]))
        for i in range(len(value)):
            if abs(closest_value[i] - value[i]) > atol + rtol * abs(value[i]):
                raise ValueError(
                    f"The requested {name} < {value} > does not exist in this whole slide image "
                    f"(with {name}_rtol={rtol} and {name}_atol={atol}). "
                    f"Here is the list of available {name}: {value_at_levels}. "
                    f"The closest matching available {name} is {closest_value}."
                    f"Please consider changing the tolerances or use another {name}."
                )
        return value_at_levels.index(closest_value)

    def get_valid_level(
        self, wsi, level: int | None, mpp: float | tuple[float, float] | None, power: int | None
    ) -> int:
        """
        Returns the level associated to the resolution parameters in the whole slide image.

        Args:
            wsi: a whole slide image object loaded from a file.
            level: the level number.
            mpp: the micron-per-pixel resolution.
            power: the objective power.

        """

        # Try instance parameters if no resolution is provided
        if mpp is None and power is None and level is None:
            mpp = self.mpp
            power = self.power
            level = self.level

        # Ensure that at most one resolution parameter is provided.
        resolution = [val[0] for val in [("level", level), ("mpp", mpp), ("power", power)] if val[1] is not None]
        if len(resolution) > 1:
            raise ValueError(f"Only one of `level`, `mpp`, or `power` should be provided. {resolution} are provided.")

        n_levels = self.get_level_count(wsi)

        if mpp is not None:
            mpp_ = ensure_tuple_rep(mpp, 2)
            available_mpps = [self.get_mpp(wsi, level) for level in range(n_levels)]
            level = self._find_closest_level("mpp", mpp_, available_mpps, self.mpp_atol, self.mpp_rtol)
        elif power is not None:
            power_ = ensure_tuple(power)
            available_powers = [(self.get_power(wsi, level),) for level in range(n_levels)]
            level = self._find_closest_level("power", power_, available_powers, self.power_atol, self.power_rtol)
        else:
            if level is None:
                # Set the default value if no resolution parameter is provided.
                level = 0
            if level >= n_levels:
                raise ValueError(f"The maximum level of this image is {n_levels-1} while level={level} is requested)!")

        return level

    @abstractmethod
    def get_level_count(self, wsi) -> int:
        """
        Returns the number of levels in the whole slide image.

        Args:
            wsi: a whole slide image object loaded from a file.

        """
        raise NotImplementedError(f"Subclass {self.__class__.__name__} must implement this method.")

    @abstractmethod
    def get_downsample_ratio(self, wsi, level: int) -> float:
        """
        Returns the down-sampling ratio of the whole slide image at a given level.

        Args:
            wsi: a whole slide image object loaded from a file.
            level: the level number where the downsample ratio is calculated.

        """
        raise NotImplementedError(f"Subclass {self.__class__.__name__} must implement this method.")

    @abstractmethod
    def get_file_path(self, wsi) -> str:
        """Return the file path for the WSI object"""
        raise NotImplementedError(f"Subclass {self.__class__.__name__} must implement this method.")

    @abstractmethod
    def get_mpp(self, wsi, level: int) -> tuple[float, float]:
        """
        Returns the micro-per-pixel resolution of the whole slide image at a given level.

        Args:
            wsi: a whole slide image object loaded from a file.
            level: the level number where the mpp is calculated.

        """
        raise NotImplementedError(f"Subclass {self.__class__.__name__} must implement this method.")

    @abstractmethod
    def get_power(self, wsi, level: int) -> float:
        """
        Returns the objective power of the whole slide image at a given level.

        Args:
            wsi: a whole slide image object loaded from a file.
            level: the level number where the objective power is calculated.

        """
        raise NotImplementedError(f"Subclass {self.__class__.__name__} must implement this method.")

    @abstractmethod
    def _get_patch(
        self, wsi, location: tuple[int, int], size: tuple[int, int], level: int, dtype: DtypeLike, mode: str
    ) -> np.ndarray:
        """
        Extracts and returns a patch image form the whole slide image.

        Args:
            wsi: a whole slide image object loaded from a file or a lis of such objects
            location: (top, left) tuple giving the top left pixel in the level 0 reference frame. Defaults to (0, 0).
            size: (height, width) tuple giving the patch size at the given level (`level`).
                If None, it is set to the full image size at the given level.
            level: the level number.
            dtype: the data type of output image.
            mode: the output image mode, 'RGB' or 'RGBA'.

        """
        raise NotImplementedError(f"Subclass {self.__class__.__name__} must implement this method.")

    def _get_metadata(
        self, wsi, patch: NdarrayOrTensor, location: tuple[int, int], size: tuple[int, int], level: int
    ) -> dict:
        """
        Returns metadata of the extracted patch from the whole slide image.

        Args:
            wsi: the whole slide image object, from which the patch is loaded.
            patch: extracted patch from whole slide image.
            location: (top, left) tuple giving the top left pixel in the level 0 reference frame. Defaults to (0, 0).
            size: (height, width) tuple giving the patch size at the given level (`level`).
                If None, it is set to the full image size at the given level.
            level: the level number.

        """
        if self.channel_dim >= len(patch.shape) or self.channel_dim < -len(patch.shape):
            raise ValueError(
                f"The desired channel_dim ({self.channel_dim}) is out of bound for image shape: {patch.shape}"
            )
        channel_dim: int = self.channel_dim + (len(patch.shape) if self.channel_dim < 0 else 0)
        metadata: dict = {
            "backend": self.backend,
            "original_channel_dim": channel_dim,
            "spatial_shape": np.array(patch.shape[:channel_dim] + patch.shape[channel_dim + 1 :]),
            WSIPatchKeys.COUNT.value: 1,
            WSIPatchKeys.PATH.value: self.get_file_path(wsi),
            WSIPatchKeys.LOCATION.value: np.asarray(location),
            WSIPatchKeys.SIZE.value: np.asarray(size),
            WSIPatchKeys.LEVEL.value: level,
        }
        return metadata

    def get_data(
        self,
        wsi,
        location: tuple[int, int] = (0, 0),
        size: tuple[int, int] | None = None,
        level: int | None = None,
        mpp: float | tuple[float, float] | None = None,
        power: int | None = None,
        mode: str | None = None,
    ) -> tuple[np.ndarray, dict]:
        """
        Verifies inputs, extracts patches from WSI image and generates metadata.

        Args:
            wsi: a whole slide image object loaded from a file or a list of such objects.
            location: (top, left) tuple giving the top left pixel in the level 0 reference frame. Defaults to (0, 0).
            size: (height, width) tuple giving the patch size at the given level (`level`).
                If not provided or None, it is set to the full image size at the given level.
            level: the whole slide image level at which the patches are extracted.
            mpp: the resolution in micron per pixel at which the patches are extracted.
            power: the objective power at which the patches are extracted.
            dtype: the data type of output image.
            mode: the output image mode, 'RGB' or 'RGBA'.

        Returns:
            a tuples, where the first element is an image patch [CxHxW] or stack of patches,
                and second element is a dictionary of metadata.

        Notes:
            Only one of resolution parameters, `level`, `mpp`, or `power`, should be provided.
            If none of them are provided, it uses the defaults that are set during class instantiation.
            If none of them are set here or during class instantiation, `level=0` will be used.
        """
        if mode is None:
            mode = self.mode
        patch_list: list = []
        metadata_list: list = []

        # CuImage object is iterable, so ensure_tuple won't work on single object
        if not isinstance(wsi, (list, tuple)):
            wsi = (wsi,)
        for each_wsi in ensure_tuple(wsi):
            # get the valid level based on resolution info
            level = self.get_valid_level(each_wsi, level, mpp, power)

            # Verify location
            if location is None:
                location = (0, 0)
            wsi_size = self.get_size(each_wsi, 0)
            if location[0] > wsi_size[0] or location[1] > wsi_size[1]:
                raise ValueError(f"Location is outside of the image: location={location}, image size={wsi_size}")

            # Verify size
            if size is None:
                if location != (0, 0):
                    raise ValueError("Patch size should be defined to extract patches.")
                size = self.get_size(each_wsi, level)
            else:
                if size[0] <= 0 or size[1] <= 0:
                    raise ValueError(f"Patch size should be greater than zero, provided: patch size = {size}")

            # Get numpy dtype if it is not already.
            dtype_np = dtype_torch_to_numpy(self.dtype) if isinstance(self.dtype, torch.dtype) else self.dtype
            # Extract a patch or the entire image
            patch: NdarrayOrTensor
            patch = self._get_patch(each_wsi, location=location, size=size, level=level, dtype=dtype_np, mode=mode)

            # Convert the patch to torch.Tensor if dtype is torch
            if isinstance(self.dtype, torch.dtype) or (
                self.device is not None and torch.device(self.device).type == "cuda"
            ):
                # Ensure dtype is torch.dtype if the device is not "cpu"
                dtype_torch = (
                    dtype_numpy_to_torch(self.dtype) if not isinstance(self.dtype, torch.dtype) else self.dtype
                )
                # Copy the numpy array if it is not writable
                if patch.flags["WRITEABLE"]:
                    patch = torch.as_tensor(patch, dtype=dtype_torch, device=self.device)
                else:
                    patch = torch.tensor(patch, dtype=dtype_torch, device=self.device)

            # check if the image has three dimensions (2D + color)
            if patch.ndim != 3:
                raise ValueError(
                    f"The image dimension should be 3 but has {patch.ndim}. "
                    "`WSIReader` is designed to work only with 2D images with color channel."
                )
            # Check if there are four color channels for RGBA
            if mode == "RGBA":
                if patch.shape[self.channel_dim] != 4:
                    raise ValueError(
                        f"The image is expected to have four color channels in '{mode}' mode but has "
                        f"{patch.shape[self.channel_dim]}."
                    )
            # Check if there are three color channels for RGB
            elif mode in "RGB" and patch.shape[self.channel_dim] != 3:
                raise ValueError(
                    f"The image is expected to have three color channels in '{mode}' mode but has "
                    f"{patch.shape[self.channel_dim]}. "
                )
            # Get patch-related metadata
            metadata: dict = self._get_metadata(wsi=each_wsi, patch=patch, location=location, size=size, level=level)
            # Create a list of patches and metadata
            patch_list.append(patch)
            metadata_list.append(metadata)
        if len(wsi) > 1:
            if len({m["original_channel_dim"] for m in metadata_list}) > 1:
                raise ValueError("original_channel_dim is not consistent across wsi objects.")
            if len({tuple(m["spatial_shape"]) for m in metadata_list}) > 1:
                raise ValueError("spatial_shape is not consistent across wsi objects.")
            for key in WSIPatchKeys:
                metadata[key] = [m[key] for m in metadata_list]
        return _stack_images(patch_list, metadata), metadata

    def _compute_mpp_target_res(self, closest_lvl, closest_lvl_dim, mpp_list, user_mpp: tuple):
        """
        Resizes the whole slide image to the specified resolution in microns per pixel (mpp).
        
        Args:
            wsi: whole slide image object from WSIReader
            user_mpp: the resolution in microns per pixel at which the whole slide image representation should be extracted.
            closest_lvl: the wsi level that is closest to the user-provided mpp resolution.
            mpp_list: list of mpp values for all levels of a whole slide image.
            
        """
        mpp_closest_lvl = mpp_list[closest_lvl]
        mpp_closest_lvl_x, mpp_closest_lvl_y = mpp_closest_lvl

        ds_factor_x = mpp_closest_lvl_x / user_mpp[0]
        ds_factor_y = mpp_closest_lvl_y / user_mpp[1]

        target_res_x = int(np.round(closest_lvl_dim[1] * ds_factor_x))
        target_res_y = int(np.round(closest_lvl_dim[0] * ds_factor_y))

        return target_res_x, target_res_y

    def verify_suffix(self, filename: Sequence[PathLike] | PathLike) -> bool:
        """
        Verify whether the specified file or files format is supported by WSI reader.

        The list of supported suffixes are read from `self.supported_suffixes`.

        Args:
            filename: filename or a list of filenames to read.

        """
        return is_supported_format(filename, self.supported_suffixes)


class WSIReader(BaseWSIReader):
    """
    Read whole slide images and extract patches using different backend libraries

    Args:
        backend: the name of backend whole slide image reader library, the default is cuCIM.
        level: the whole slide image level at which the patches are extracted.
        mpp: the resolution in micron per pixel at which the patches are extracted.
        mpp_rtol: the acceptable relative tolerance for resolution in micro per pixel.
        mpp_atol: the acceptable absolute tolerance for resolution in micro per pixel.
        power: the objective power at which the patches are extracted.
        power_rtol: the acceptable relative tolerance for objective power.
        power_atol: the acceptable absolute tolerance for objective power.
        channel_dim: the desired dimension for color channel. Default to 0 (channel first).
        dtype: the data type of output image. Defaults to `np.uint8`.
        device: target device to put the extracted patch. Note that if device is "cuda"",
            the output will be converted to torch tenor and sent to the gpu even if the dtype is numpy.
        mode: the output image color mode, "RGB" or "RGBA". Defaults to "RGB".
        num_workers: number of workers for multi-thread image loading (cucim backend only).
        kwargs: additional arguments to be passed to the backend library

        Notes:
            Only one of resolution parameters, `level`, `mpp`, or `power`, should be provided.
            If such parameters are provided in `get_data` method, those will override the values provided here.
            If none of them are provided here or in `get_data`, `level=0` will be used.

    """

    supported_backends = ["cucim", "openslide", "tifffile"]

    def __init__(
        self,
        backend="cucim",
        level: int | None = None,
        mpp: float | tuple[float, float] | None = None,
        mpp_rtol: float = 0.05,
        mpp_atol: float = 0.0,
        power: int | None = None,
        power_rtol: float = 0.05,
        power_atol: float = 0.0,
        channel_dim: int = 0,
        dtype: DtypeLike | torch.dtype = np.uint8,
        device: torch.device | str | None = None,
        mode: str = "RGB",
        **kwargs,
    ):
        self.backend = backend.lower()
        self.reader: CuCIMWSIReader | OpenSlideWSIReader | TiffFileWSIReader
        if self.backend == "cucim":
            self.reader = CuCIMWSIReader(
                level=level,
                mpp=mpp,
                mpp_rtol=mpp_rtol,
                mpp_atol=mpp_atol,
                power=power,
                power_rtol=power_rtol,
                power_atol=power_atol,
                channel_dim=channel_dim,
                dtype=dtype,
                device=device,
                mode=mode,
                **kwargs,
            )
        elif self.backend == "openslide":
            self.reader = OpenSlideWSIReader(
                level=level,
                mpp=mpp,
                mpp_rtol=mpp_rtol,
                mpp_atol=mpp_atol,
                power=power,
                power_rtol=power_rtol,
                power_atol=power_atol,
                channel_dim=channel_dim,
                dtype=dtype,
                device=device,
                mode=mode,
                **kwargs,
            )
        elif self.backend == "tifffile":
            self.reader = TiffFileWSIReader(
                level=level,
                mpp=mpp,
                mpp_rtol=mpp_rtol,
                mpp_atol=mpp_atol,
                power=power,
                power_rtol=power_rtol,
                power_atol=power_atol,
                channel_dim=channel_dim,
                dtype=dtype,
                device=device,
                mode=mode,
                **kwargs,
            )
        else:
            raise ValueError(
                f"The supported backends are cucim, openslide, and tifffile but '{self.backend}' was given."
            )
        self.supported_suffixes = self.reader.supported_suffixes
        self.level = self.reader.level
        self.mpp_rtol = self.reader.mpp_rtol
        self.mpp_atol = self.reader.mpp_atol
        self.power = self.reader.power
        self.power_rtol = self.reader.power_rtol
        self.power_atol = self.reader.power_atol
        self.channel_dim = self.reader.channel_dim
        self.dtype = self.reader.dtype
        self.device = self.reader.device
        self.mode = self.reader.mode
        self.kwargs = self.reader.kwargs
        self.metadata = self.reader.metadata
        self.mpp = self.reader.mpp

    def get_level_count(self, wsi) -> int:
        """
        Returns the number of levels in the whole slide image.

        Args:
            wsi: a whole slide image object loaded from a file.

        """
        return self.reader.get_level_count(wsi)

    def get_size(self, wsi, level: int) -> tuple[int, int]:
        """
        Returns the size (height, width) of the whole slide image at a given level.

        Args:
            wsi: a whole slide image object loaded from a file.
            level: the level number where the size is calculated.

        """
        return self.reader.get_size(wsi, level)

    def get_downsample_ratio(self, wsi, level: int) -> float:
        """
        Returns the down-sampling ratio of the whole slide image at a given level.

        Args:
            wsi: a whole slide image object loaded from a file.
            level: the level number where the downsample ratio is calculated.

        """
        return self.reader.get_downsample_ratio(wsi, level)

    def get_file_path(self, wsi) -> str:
        """Return the file path for the WSI object"""
        return self.reader.get_file_path(wsi)

    def get_mpp(self, wsi, level: int) -> tuple[float, float]:
        """
        Returns the micro-per-pixel resolution of the whole slide image at a given level.

        Args:
            wsi: a whole slide image object loaded from a file.
            level: the level number where the mpp is calculated.

        """
        return self.reader.get_mpp(wsi, level)

    def get_wsi_at_mpp(self, wsi, mpp: tuple, atol: float = 0.00, rtol: float = 0.05) -> np.ndarray:
        """
        Returns the representation of the whole slide image at a given micro-per-pixel (mpp) resolution.
        The optional tolerance parameters are considered at the level whose mpp value is closest to the one provided by the user.
        If the user-provided mpp is larger than the mpp of the closest level,
        the image is downscaled to a resolution that matches the user-provided mpp.
        Otherwise, if the closest level's resolution is not sufficient to meet the user's requested resolution,
        the next lower level (which has a higher resolution) is chosen.
        The image from this level is then down-scaled to achieve a resolution at the user-provided mpp value.

        Args:
            wsi: whole slide image object from WSIReader
            mpp: the resolution in micron per pixel at which the representation of the whole slide image should be extracted.
            atol: the acceptable absolute tolerance for resolution in micro per pixel.
            rtol: the acceptable relative tolerance for resolution in micro per pixel.

        """
        return self.reader.get_wsi_at_mpp(wsi, mpp, atol, rtol)

    def get_power(self, wsi, level: int) -> float:
        """
        Returns the micro-per-pixel resolution of the whole slide image at a given level.

        Args:
            wsi: a whole slide image object loaded from a file.
            level: the level number where the objective power is calculated.

        """
        return self.reader.get_power(wsi, level)

    def _get_patch(
        self, wsi, location: tuple[int, int], size: tuple[int, int], level: int, dtype: DtypeLike, mode: str
    ) -> np.ndarray:
        """
        Extracts and returns a patch image form the whole slide image.

        Args:
            wsi: a whole slide image object loaded from a file or a lis of such objects.
            location: (top, left) tuple giving the top left pixel in the level 0 reference frame. Defaults to (0, 0).
            size: (height, width) tuple giving the patch size at the given level (`level`).
                If None, it is set to the full image size at the given level.
            level: the level number.
            dtype: the data type of output image
            mode: the output image mode, 'RGB' or 'RGBA'.

        """
        return self.reader._get_patch(wsi=wsi, location=location, size=size, level=level, dtype=dtype, mode=mode)

    def read(self, data: Sequence[PathLike] | PathLike | np.ndarray, **kwargs):
        """
        Read whole slide image objects from given file or list of files.

        Args:
            data: file name or a list of file names to read.
            kwargs: additional args for the reader module (overrides `self.kwargs` for existing keys).

        Returns:
            whole slide image object or list of such objects.

        """
        return self.reader.read(data=data, **kwargs)


@require_pkg(pkg_name="cucim")
class CuCIMWSIReader(BaseWSIReader):
    """
    Read whole slide images and extract patches using cuCIM library.

    Args:
        level: the whole slide image level at which the patches are extracted.
        mpp: the resolution in micron per pixel at which the patches are extracted.
        mpp_rtol: the acceptable relative tolerance for resolution in micro per pixel.
        mpp_atol: the acceptable absolute tolerance for resolution in micro per pixel.
        power: the objective power at which the patches are extracted.
        power_rtol: the acceptable relative tolerance for objective power.
        power_atol: the acceptable absolute tolerance for objective power.
        channel_dim: the desired dimension for color channel. Default to 0 (channel first).
        dtype: the data type of output image. Defaults to `np.uint8`.
        device: target device to put the extracted patch. Note that if device is "cuda"",
            the output will be converted to torch tenor and sent to the gpu even if the dtype is numpy.
        mode: the output image color mode, "RGB" or "RGBA". Defaults to "RGB".
        num_workers: number of workers for multi-thread image loading.
        kwargs: additional args for `cucim.CuImage` module:
            https://github.com/rapidsai/cucim/blob/main/cpp/include/cucim/cuimage.h

        Notes:
            Only one of resolution parameters, `level`, `mpp`, or `power`, should be provided.
            If such parameters are provided in `get_data` method, those will override the values provided here.
            If none of them are provided here or in `get_data`, `level=0` will be used.

    """

    supported_suffixes = ["tif", "tiff", "svs"]
    backend = "cucim"

    def __init__(self, num_workers: int = 0, **kwargs):
        super().__init__(**kwargs)
        self.num_workers = num_workers

    @staticmethod
    def get_level_count(wsi) -> int:
        """
        Returns the number of levels in the whole slide image.

        Args:
            wsi: a whole slide image object loaded from a file.

        """
        return wsi.resolutions["level_count"]  # type: ignore

    def get_size(self, wsi, level: int) -> tuple[int, int]:
        """
        Returns the size (height, width) of the whole slide image at a given level.

        Args:
            wsi: a whole slide image object loaded from a file.
            level: the level number where the size is calculated.

        """
        return (wsi.resolutions["level_dimensions"][level][1], wsi.resolutions["level_dimensions"][level][0])

    def get_downsample_ratio(self, wsi, level: int) -> float:
        """
        Returns the down-sampling ratio of the whole slide image at a given level.

        Args:
            wsi: a whole slide image object loaded from a file.
            level: the level number where the downsample ratio is calculated.

        """
        return float(wsi.resolutions["level_downsamples"][level])

    @staticmethod
    def get_file_path(wsi) -> str:
        """Return the file path for the WSI object"""
        return str(abspath(wsi.path))

    def get_mpp(self, wsi, level: int) -> tuple[float, float]:
        """
        Returns the micro-per-pixel resolution of the whole slide image at a given level.

        Args:
            wsi: a whole slide image object loaded from a file.
            level: the level number where the mpp is calculated.

        """
        downsample_ratio = self.get_downsample_ratio(wsi, level)

        if "aperio" in wsi.metadata:
            mpp_ = wsi.metadata["aperio"].get("MPP")
            if mpp_:
                return (downsample_ratio * float(mpp_),) * 2
        if "cucim" in wsi.metadata:
            mpp_ = wsi.metadata["cucim"].get("spacing")
            if mpp_ and isinstance(mpp_, Sequence) and len(mpp_) >= 2:
                if mpp_[0] and mpp_[1]:
                    return (downsample_ratio * mpp_[1], downsample_ratio * mpp_[0])

        raise ValueError("`mpp` cannot be obtained for this file. Please use `level` instead.")

    def get_wsi_at_mpp(self, wsi, mpp: tuple, atol: float = 0.00, rtol: float = 0.05) -> Any:
        """
        Returns the representation of the whole slide image at a given micro-per-pixel (mpp) resolution.
        The optional tolerance parameters are considered at the level whose mpp value is closest to the one provided by the user.
        If the user-provided mpp is larger than the mpp of the closest level,
        the image is downscaled to a resolution that matches the user-provided mpp.
        Otherwise, if the closest level's resolution is not sufficient to meet the user's requested resolution,
        the next lower level (which has a higher resolution) is chosen.
        The image from this level is then down-scaled to achieve a resolution at the user-provided mpp value.

        Args:
            wsi: whole slide image object from WSIReader
            mpp: the resolution in micron per pixel at which the representation of the whole slide image should be extracted.
            atol: the acceptable absolute tolerance for resolution in micro per pixel.
            rtol: the acceptable relative tolerance for resolution in micro per pixel.

        """

        # cucim_resize, _ = optional_import("cucim.skimage.transform", name="resize")
        cp, _ = optional_import("cupy")

        user_mpp_x, user_mpp_y = mpp
        mpp_list = [self.get_mpp(wsi, lvl) for lvl in range(wsi.resolutions["level_count"])]
        closest_lvl = self._find_closest_level("mpp", mpp, mpp_list, 0, 5)
        # -> Should not throw ValueError, instead just return the closest value; how to select tolerances?

        # closest_lvl_dim = wsi.resolutions["level_dimensions"][closest_lvl]

        # mpp_closest_lvl = mpp_list[closest_lvl]
        mpp_closest_lvl_x, mpp_closest_lvl_y = mpp_list[closest_lvl]

        # Define tolerance intervals for x and y of closest level
        lower_bound_x = mpp_closest_lvl_x * (1 - rtol) - atol
        upper_bound_x = mpp_closest_lvl_x * (1 + rtol) + atol
        lower_bound_y = mpp_closest_lvl_y * (1 - rtol) - atol
        upper_bound_y = mpp_closest_lvl_y * (1 + rtol) + atol

        # Check if user-provided mpp_x and mpp_y fall within the tolerance intervals for closest level
        within_tolerance_x = (user_mpp_x >= lower_bound_x) & (user_mpp_x <= upper_bound_x)
        within_tolerance_y = (user_mpp_y >= lower_bound_y) & (user_mpp_y <= upper_bound_y)
        within_tolerance = within_tolerance_x & within_tolerance_y

        if within_tolerance:
            # Take closest_level and continue with returning img at level
            closest_lvl_wsi = wsi.read_region(
                (0, 0), level=closest_lvl, size=wsi.resolutions["level_dimensions"][closest_lvl], num_workers=self.num_workers
            )

        else:
            # If mpp_closest_level < mpp -> closest_level has higher res than img at mpp => downscale from closest_level to mpp
            closest_level_is_bigger_x = mpp_closest_lvl_x < user_mpp_x
            closest_level_is_bigger_y = mpp_closest_lvl_y < user_mpp_y
            closest_level_is_bigger = closest_level_is_bigger_x & closest_level_is_bigger_y

            if closest_level_is_bigger:
                closest_lvl_wsi = self._resize_to_mpp_res(wsi, closest_lvl, mpp_list, mpp)

            else:
                # Else: increase resolution (ie, decrement level) and then downsample
                closest_lvl = closest_lvl - 1
                closest_lvl_wsi = self._resize_to_mpp_res(wsi, closest_lvl, mpp_list, mpp)

        wsi_arr = cp.asnumpy(closest_lvl_wsi)
        return wsi_arr

    def get_power(self, wsi, level: int) -> float:
        """
        Returns the objective power of the whole slide image at a given level.

        Args:
            wsi: a whole slide image object loaded from a file.
            level: the level number where the objective power is calculated.

        """
        if "aperio" in wsi.metadata:
            objective_power = wsi.metadata["aperio"].get("AppMag")
            if objective_power:
                downsample_ratio = self.get_downsample_ratio(wsi, level)
                return float(objective_power) / downsample_ratio

        raise ValueError(
            "Currently, cuCIM backend can obtain the objective power only for Aperio images. "
            "Please use `level` (or `mpp`) instead, or try OpenSlide backend."
        )

    def read(self, data: Sequence[PathLike] | PathLike | np.ndarray, **kwargs):
        """
        Read whole slide image objects from given file or list of files.

        Args:
            data: file name or a list of file names to read.
            kwargs: additional args that overrides `self.kwargs` for existing keys.
                For more details look at https://github.com/rapidsai/cucim/blob/main/cpp/include/cucim/cuimage.h

        Returns:
            whole slide image object or list of such objects.

        """
        cuimage_cls, _ = optional_import("cucim", name="CuImage")
        wsi_list: list = []

        filenames: Sequence[PathLike] = ensure_tuple(data)
        kwargs_ = self.kwargs.copy()
        kwargs_.update(kwargs)
        for filename in filenames:
            wsi = cuimage_cls(filename, **kwargs_)
            wsi_list.append(wsi)

        return wsi_list if len(filenames) > 1 else wsi_list[0]

    def _get_patch(
        self, wsi, location: tuple[int, int], size: tuple[int, int], level: int, dtype: DtypeLike, mode: str
    ) -> np.ndarray:
        """
        Extracts and returns a patch image form the whole slide image.

        Args:
            wsi: a whole slide image object loaded from a file or a lis of such objects.
            location: (top, left) tuple giving the top left pixel in the level 0 reference frame. Defaults to (0, 0).
            size: (height, width) tuple giving the patch size at the given level (`level`).
                If None, it is set to the full image size at the given level.
            level: the level number.
            dtype: the data type of output image.
            mode: the output image mode, 'RGB' or 'RGBA'.

        """
        # Extract a patch or the entire image
        # (reverse the order of location and size to become WxH for cuCIM)
        patch: np.ndarray = wsi.read_region(
            location=location[::-1], size=size[::-1], level=level, num_workers=self.num_workers
        )

        # Convert to numpy
        patch = np.asarray(patch, dtype=dtype)

        # Make the channel to desired dimensions
        patch = np.moveaxis(patch, -1, self.channel_dim)

        # Check if the color channel is 3 (RGB) or 4 (RGBA)
        if mode in "RGB":
            if patch.shape[self.channel_dim] not in [3, 4]:
                raise ValueError(
                    f"The image is expected to have three or four color channels in '{mode}' mode but has "
                    f"{patch.shape[self.channel_dim]}. "
                )
            patch = np.take(patch, [0, 1, 2], self.channel_dim)

        return patch

    def _resize_to_mpp_res(self, wsi, closest_lvl, mpp_list, user_mpp: tuple):
        """
        Resizes the whole slide image to the specified resolution in microns per pixel (mpp).

        Args:
            wsi: whole slide image object from WSIReader
            user_mpp: the resolution in microns per pixel at which the whole slide image representation should be extracted.
            closest_lvl: the wsi level that is closest to the user-provided mpp resolution.
            mpp_list: list of mpp values for all levels of a whole slide image.

        """
        cucim_resize, _ = optional_import("cucim.skimage.transform", name="resize")
        cp, _ = optional_import("cupy")

        closest_lvl_dim = wsi.resolutions["level_dimensions"][closest_lvl]

        target_res_x, target_res_y = super()._compute_mpp_target_res(closest_lvl, closest_lvl_dim, mpp_list, user_mpp)

        wsi_arr = cp.array(wsi.read_region((0, 0), level=closest_lvl, size=closest_lvl_dim, num_workers=self.num_workers))
        closest_lvl_wsi = cucim_resize(wsi_arr, (target_res_x, target_res_y), order=1)

        return closest_lvl_wsi


@require_pkg(pkg_name="openslide")
class OpenSlideWSIReader(BaseWSIReader):
    """
    Read whole slide images and extract patches using OpenSlide library.

    Args:
        level: the whole slide image level at which the patches are extracted.
        mpp: the resolution in micron per pixel at which the patches are extracted.
        mpp_rtol: the acceptable relative tolerance for resolution in micro per pixel.
        mpp_atol: the acceptable absolute tolerance for resolution in micro per pixel.
        power: the objective power at which the patches are extracted.
        power_rtol: the acceptable relative tolerance for objective power.
        power_atol: the acceptable absolute tolerance for objective power.
        channel_dim: the desired dimension for color channel. Default to 0 (channel first).
        dtype: the data type of output image. Defaults to `np.uint8`.
        device: target device to put the extracted patch. Note that if device is "cuda"",
            the output will be converted to torch tenor and sent to the gpu even if the dtype is numpy.
        mode: the output image color mode, "RGB" or "RGBA". Defaults to "RGB".
        kwargs: additional args for `openslide.OpenSlide` module.

        Notes:
            Only one of resolution parameters, `level`, `mpp`, or `power`, should be provided.
            If such parameters are provided in `get_data` method, those will override the values provided here.
            If none of them are provided here or in `get_data`, `level=0` will be used.

    """

    supported_suffixes = ["tif", "tiff", "svs"]
    backend = "openslide"

    def __init__(self, **kwargs):
        super().__init__(**kwargs)

    @staticmethod
    def get_level_count(wsi) -> int:
        """
        Returns the number of levels in the whole slide image.

        Args:
            wsi: a whole slide image object loaded from a file.

        """
        return wsi.level_count  # type: ignore

    def get_size(self, wsi, level: int) -> tuple[int, int]:
        """
        Returns the size (height, width) of the whole slide image at a given level.

        Args:
            wsi: a whole slide image object loaded from a file.
            level: the level number where the size is calculated.

        """
        return (wsi.level_dimensions[level][1], wsi.level_dimensions[level][0])

    def get_downsample_ratio(self, wsi, level: int) -> float:
        """
        Returns the down-sampling ratio of the whole slide image at a given level.

        Args:
            wsi: a whole slide image object loaded from a file.
            level: the level number where the downsample ratio is calculated.

        """
        return wsi.level_downsamples[level]  # type: ignore

    @staticmethod
    def get_file_path(wsi) -> str:
        """Return the file path for the WSI object"""
        return str(abspath(wsi._filename))

    def get_mpp(self, wsi, level: int) -> tuple[float, float]:
        """
        Returns the micro-per-pixel resolution of the whole slide image at a given level.

        Args:
            wsi: a whole slide image object loaded from a file.
            level: the level number where the mpp is calculated.

        """
        downsample_ratio = self.get_downsample_ratio(wsi, level)
        if (
            "openslide.mpp-x" in wsi.properties
            and "openslide.mpp-y" in wsi.properties
            and wsi.properties["openslide.mpp-y"]
            and wsi.properties["openslide.mpp-x"]
        ):
            return (
                downsample_ratio * float(wsi.properties["openslide.mpp-y"]),
                downsample_ratio * float(wsi.properties["openslide.mpp-x"]),
            )

        if (
            "tiff.XResolution" in wsi.properties
            and "tiff.YResolution" in wsi.properties
            and wsi.properties["tiff.YResolution"]
            and wsi.properties["tiff.XResolution"]
        ):
            unit = wsi.properties.get("tiff.ResolutionUnit")
            if unit is None:
                warnings.warn("The resolution unit is missing, `micrometer` will be used as default.")
                unit = "micrometer"

            convert_to_micron = ConvertUnits(unit, "micrometer")
            return (
                convert_to_micron(downsample_ratio / float(wsi.properties["tiff.YResolution"])),
                convert_to_micron(downsample_ratio / float(wsi.properties["tiff.XResolution"])),
            )

        raise ValueError("`mpp` cannot be obtained for this file. Please use `level` instead.")

    def get_wsi_at_mpp(self, wsi, mpp: tuple, atol: float = 0.00, rtol: float = 0.05) -> np.ndarray:
        """
        Returns the representation of the whole slide image at a given micro-per-pixel (mpp) resolution.
        The optional tolerance parameters are considered at the level whose mpp value is closest to the one provided by the user.
        If the user-provided mpp is larger than the mpp of the closest level,
        the image is downscaled to a resolution that matches the user-provided mpp.
        Otherwise, if the closest level's resolution is not sufficient to meet the user's requested resolution,
        the next lower level (which has a higher resolution) is chosen.
        The image from this level is then down-scaled to achieve a resolution at the user-provided mpp value.

        Args:
            wsi: whole slide image object from WSIReader
            mpp: the resolution in micron per pixel at which the representation of the whole slide image should be extracted.
            atol: the acceptable absolute tolerance for resolution in micro per pixel.
            rtol: the acceptable relative tolerance for resolution in micro per pixel.

        """

        user_mpp_x, user_mpp_y = mpp
        mpp_list = [self.get_mpp(wsi, lvl) for lvl in range(wsi.level_count)]
        closest_lvl = self._find_closest_level("mpp", mpp, mpp_list, 0, 5)
        # -> Should not throw ValueError, instead just return the closest value; how to select tolerances?

        mpp_closest_lvl_x, mpp_closest_lvl_y = mpp_list[closest_lvl]

        # Define tolerance intervals for x and y of closest level
        lower_bound_x = mpp_closest_lvl_x * (1 - rtol) - atol
        upper_bound_x = mpp_closest_lvl_x * (1 + rtol) + atol
        lower_bound_y = mpp_closest_lvl_y * (1 - rtol) - atol
        upper_bound_y = mpp_closest_lvl_y * (1 + rtol) + atol

        # Check if user-provided mpp_x and mpp_y fall within the tolerance intervals for closest level
        within_tolerance_x = (user_mpp_x >= lower_bound_x) & (user_mpp_x <= upper_bound_x)
        within_tolerance_y = (user_mpp_y >= lower_bound_y) & (user_mpp_y <= upper_bound_y)
        within_tolerance = within_tolerance_x & within_tolerance_y

        if within_tolerance:
            # Take closest_level and continue with returning img at level
            closest_lvl_wsi = wsi.read_region(
                (0, 0), level=closest_lvl, size=wsi.level_dimensions[closest_lvl]
            )

        else:
            # If mpp_closest_level < mpp -> closest_level has higher res than img at mpp => downscale from closest_level to mpp
            closest_level_is_bigger_x = mpp_closest_lvl_x < user_mpp_x
            closest_level_is_bigger_y = mpp_closest_lvl_y < user_mpp_y
            closest_level_is_bigger = closest_level_is_bigger_x & closest_level_is_bigger_y

            if closest_level_is_bigger:
                closest_lvl_wsi = self._resize_to_mpp_res(wsi, closest_lvl, mpp_list, mpp)

            else:
                # Else: increase resolution (ie, decrement level) and then downsample
                closest_lvl = closest_lvl - 1
                closest_lvl_wsi = self._resize_to_mpp_res(wsi, closest_lvl, mpp_list, mpp)

        wsi_arr = np.array(closest_lvl_wsi)
        return wsi_arr

    def get_power(self, wsi, level: int) -> float:
        """
        Returns the objective power of the whole slide image at a given level.

        Args:
            wsi: a whole slide image object loaded from a file.
            level: the level number where the objective power is calculated.

        """
        objective_power = wsi.properties.get("openslide.objective-power")
        if objective_power:
            downsample_ratio = self.get_downsample_ratio(wsi, level)
            return float(objective_power) / downsample_ratio

        raise ValueError("Objective `power` cannot be obtained for this file. Please use `level` (or `mpp`) instead.")

    def read(self, data: Sequence[PathLike] | PathLike | np.ndarray, **kwargs):
        """
        Read whole slide image objects from given file or list of files.

        Args:
            data: file name or a list of file names to read.
            kwargs: additional args that overrides `self.kwargs` for existing keys.

        Returns:
            whole slide image object or list of such objects.

        """
        wsi_list: list = []

        filenames: Sequence[PathLike] = ensure_tuple(data)
        kwargs_ = self.kwargs.copy()
        kwargs_.update(kwargs)
        for filename in filenames:
            wsi = OpenSlide(filename, **kwargs_)
            wsi_list.append(wsi)

        return wsi_list if len(filenames) > 1 else wsi_list[0]

    def _get_patch(
        self, wsi, location: tuple[int, int], size: tuple[int, int], level: int, dtype: DtypeLike, mode: str
    ) -> np.ndarray:
        """
        Extracts and returns a patch image form the whole slide image.

        Args:
            wsi: a whole slide image object loaded from a file or a lis of such objects
            location: (top, left) tuple giving the top left pixel in the level 0 reference frame. Defaults to (0, 0).
            size: (height, width) tuple giving the patch size at the given level (`level`).
                If None, it is set to the full image size at the given level.
            level: the level number.
            dtype: the data type of output image.
            mode: the output image mode, 'RGB' or 'RGBA'.

        """
        # Extract a patch or the entire image
        # (reverse the order of location and size to become WxH for OpenSlide)
        pil_patch = wsi.read_region(location=location[::-1], size=size[::-1], level=level)

        # convert to RGB/RGBA
        pil_patch = pil_patch.convert(mode)

        # Convert to numpy
        patch = np.asarray(pil_patch, dtype=dtype)

        # Make the channel to desired dimensions
        patch = np.moveaxis(patch, -1, self.channel_dim)

        return patch

    def _resize_to_mpp_res(self, wsi, closest_lvl, mpp_list, user_mpp: tuple):
        """
        Resizes the whole slide image to the specified resolution in microns per pixel (mpp).

        Args:
            wsi: whole slide image object from WSIReader
            user_mpp: the resolution in microns per pixel at which the whole slide image representation should be extracted.
            closest_lvl: the wsi level that is closest to the user-provided mpp resolution.
            mpp_list: list of mpp values for all levels of a whole slide image.

        """
        pil_image, _ = optional_import("PIL", name="Image")

        closest_lvl_dim = wsi.level_dimensions[closest_lvl]

        target_res_x, target_res_y = super()._compute_mpp_target_res(closest_lvl, closest_lvl_dim, mpp_list, user_mpp)

        closest_lvl_wsi = wsi.read_region((0, 0), level=closest_lvl, size=closest_lvl_dim)
        closest_lvl_wsi = closest_lvl_wsi.resize((target_res_x, target_res_y), pil_image.BILINEAR)

        return closest_lvl_wsi


@require_pkg(pkg_name="tifffile")
class TiffFileWSIReader(BaseWSIReader):
    """
    Read whole slide images and extract patches using TiffFile library.

    Args:
        level: the whole slide image level at which the patches are extracted.
        mpp: the resolution in micron per pixel at which the patches are extracted.
        mpp_rtol: the acceptable relative tolerance for resolution in micro per pixel.
        mpp_atol: the acceptable absolute tolerance for resolution in micro per pixel.
        channel_dim: the desired dimension for color channel. Default to 0 (channel first).
        dtype: the data type of output image. Defaults to `np.uint8`.
        device: target device to put the extracted patch. Note that if device is "cuda"",
            the output will be converted to torch tenor and sent to the gpu even if the dtype is numpy.
        mode: the output image color mode, "RGB" or "RGBA". Defaults to "RGB".
        kwargs: additional args for `tifffile.TiffFile` module.

        Notes:
            - Objective power cannot be obtained via TiffFile backend.
            - Only one of resolution parameters, `level` or `mpp`, should be provided.
                If such parameters are provided in `get_data` method, those will override the values provided here.
                If none of them are provided here or in `get_data`, `level=0` will be used.

    """

    supported_suffixes = ["tif", "tiff", "svs"]
    backend = "tifffile"

    def __init__(self, **kwargs):
        super().__init__(**kwargs)

    @staticmethod
    def get_level_count(wsi) -> int:
        """
        Returns the number of levels in the whole slide image.

        Args:
            wsi: a whole slide image object loaded from a file.

        """
        return len(wsi.pages)

    def get_size(self, wsi, level: int) -> tuple[int, int]:
        """
        Returns the size (height, width) of the whole slide image at a given level.

        Args:
            wsi: a whole slide image object loaded from a file.
            level: the level number where the size is calculated.

        """
        return (wsi.pages[level].imagelength, wsi.pages[level].imagewidth)

    def get_downsample_ratio(self, wsi, level: int) -> float:
        """
        Returns the down-sampling ratio of the whole slide image at a given level.

        Args:
            wsi: a whole slide image object loaded from a file.
            level: the level number where the downsample ratio is calculated.

        """
        return float(wsi.pages[0].imagelength) / float(wsi.pages[level].imagelength)

    @staticmethod
    def get_file_path(wsi) -> str:
        """Return the file path for the WSI object"""
        return str(abspath(wsi.filehandle.path))

    def get_mpp(self, wsi, level: int) -> tuple[float, float]:
        """
        Returns the micro-per-pixel resolution of the whole slide image at a given level.

        Args:
            wsi: a whole slide image object loaded from a file.
            level: the level number where the mpp is calculated.

        """
        if (
            "XResolution" in wsi.pages[level].tags
            and "YResolution" in wsi.pages[level].tags
            and wsi.pages[level].tags["XResolution"].value
            and wsi.pages[level].tags["YResolution"].value
        ):
            unit = wsi.pages[level].tags.get("ResolutionUnit")
<<<<<<< HEAD

=======
>>>>>>> d73d739d
            if unit is not None:
                unit = str(unit.value.name)
            if unit is None or len(unit) == 0:
                warnings.warn("The resolution unit is missing. `micrometer` will be used as default.")
                unit = "micrometer"

            convert_to_micron = ConvertUnits(unit, "micrometer")

            # Here, x and y resolutions are rational numbers so each of them is represented by a tuple.
            yres = wsi.pages[level].tags["YResolution"].value
            xres = wsi.pages[level].tags["XResolution"].value
            if xres[0] & yres[0]:
                return convert_to_micron(yres[1] / yres[0]), convert_to_micron(xres[1] / xres[0])
            else:
                raise ValueError("The `XResolution` and/or `YResolution` property of the image is zero, "
                                 "which is needed to obtain `mpp` for this file. Please use `level` instead.")
        raise ValueError("`mpp` cannot be obtained for this file. Please use `level` instead.")

    def get_wsi_at_mpp(self, wsi, mpp: tuple, atol: float = 0.00, rtol: float = 0.05) -> np.ndarray:
        """
        Returns the representation of the whole slide image at a given micro-per-pixel (mpp) resolution.
        The optional tolerance parameters are considered at the level whose mpp value is closest to the one provided by the user.
        If the user-provided mpp is larger than the mpp of the closest level,
        the image is downscaled to a resolution that matches the user-provided mpp.
        Otherwise, if the closest level's resolution is not sufficient to meet the user's requested resolution,
        the next lower level (which has a higher resolution) is chosen.
        The image from this level is then down-scaled to achieve a resolution at the user-provided mpp value.

        Args:
            wsi: whole slide image object from WSIReader
            mpp: the resolution in micron per pixel at which the representation of the whole slide image should be extracted.
            atol: the acceptable absolute tolerance for resolution in micro per pixel.
            rtol: the acceptable relative tolerance for resolution in micro per pixel.

        """

        user_mpp_x, user_mpp_y = mpp
        mpp_list = [self.get_mpp(wsi, lvl) for lvl in range(len(wsi.pages))]  # Fails for some Tifffiles
        closest_lvl = self._find_closest_level("mpp", mpp, mpp_list, 0, 5)
        # -> Should not throw ValueError, instead just return the closest value; how to select tolerances?

        mpp_closest_lvl_x, mpp_closest_lvl_y = mpp_list[closest_lvl]

        # Define tolerance intervals for x and y of closest level
        lower_bound_x = mpp_closest_lvl_x * (1 - rtol) - atol
        upper_bound_x = mpp_closest_lvl_x * (1 + rtol) + atol
        lower_bound_y = mpp_closest_lvl_y * (1 - rtol) - atol
        upper_bound_y = mpp_closest_lvl_y * (1 + rtol) + atol

        # Check if user-provided mpp_x and mpp_y fall within the tolerance intervals for closest level
        within_tolerance_x = (user_mpp_x >= lower_bound_x) & (user_mpp_x <= upper_bound_x)
        within_tolerance_y = (user_mpp_y >= lower_bound_y) & (user_mpp_y <= upper_bound_y)
        within_tolerance = within_tolerance_x & within_tolerance_y

        if within_tolerance:
            # Take closest_level and continue with returning img at level
            closest_lvl_wsi = wsi.read_region((0, 0), level=closest_lvl, size=self.get_size(wsi, closest_lvl))

        else:
            # If mpp_closest_level < mpp -> closest_level has higher res than img at mpp => downscale from closest_level to mpp
            closest_level_is_bigger_x = mpp_closest_lvl_x < user_mpp_x
            closest_level_is_bigger_y = mpp_closest_lvl_y < user_mpp_y
            closest_level_is_bigger = closest_level_is_bigger_x & closest_level_is_bigger_y

            if closest_level_is_bigger:
                closest_lvl_wsi = self._resize_to_mpp_res(wsi, closest_lvl, mpp_list, mpp)

            else:
                closest_lvl = closest_lvl - 1
                closest_lvl_wsi = self._resize_to_mpp_res(wsi, closest_lvl, mpp_list, mpp)

        wsi_arr = np.array(closest_lvl_wsi)
        return wsi_arr

    def get_power(self, wsi, level: int) -> float:
        """
        Returns the objective power of the whole slide image at a given level.

        Args:
            wsi: a whole slide image object loaded from a file.
            level: the level number where the objective power is calculated.

        """
        raise ValueError(
            "Currently, TiffFile does not provide a general API to obtain objective power."
            "Please use `level` (or `mpp`) instead, or try other backends."
        )

    def read(self, data: Sequence[PathLike] | PathLike | np.ndarray, **kwargs):
        """
        Read whole slide image objects from given file or list of files.

        Args:
            data: file name or a list of file names to read.
            kwargs: additional args that overrides `self.kwargs` for existing keys.

        Returns:
            whole slide image object or list of such objects.

        """
        wsi_list: list = []

        filenames: Sequence[PathLike] = ensure_tuple(data)
        kwargs_ = self.kwargs.copy()
        kwargs_.update(kwargs)
        for filename in filenames:
            wsi = TiffFile(filename, **kwargs_)
            wsi_list.append(wsi)

        return wsi_list if len(filenames) > 1 else wsi_list[0]

    def _get_patch(
        self, wsi, location: tuple[int, int], size: tuple[int, int], level: int, dtype: DtypeLike, mode: str
    ) -> np.ndarray:
        """
        Extracts and returns a patch image form the whole slide image.

        Args:
            wsi: a whole slide image object loaded from a file or a list of such objects
            location: (top, left) tuple giving the top left pixel in the level 0 reference frame. Defaults to (0, 0).
            size: (height, width) tuple giving the patch size at the given level (`level`).
                If None, it is set to the full image size at the given level.
            level: the level number.
            dtype: the data type of output image.
            mode: the output image mode, 'RGB' or 'RGBA'.

        """
        # Load the entire image
        wsi_image: np.ndarray = wsi.asarray(level=level).astype(dtype)
        if len(wsi_image.shape) < 3:
            wsi_image = wsi_image[..., None]

        # Extract patch
        downsampling_ratio = self.get_downsample_ratio(wsi=wsi, level=level)
        location_ = [round(location[i] / downsampling_ratio) for i in range(len(location))]
        patch = wsi_image[location_[0] : location_[0] + size[0], location_[1] : location_[1] + size[1], :]

        # Make the channel to desired dimensions
        patch = np.moveaxis(patch, -1, self.channel_dim)

        # Check if the color channel is 3 (RGB) or 4 (RGBA)
        if mode in "RGB":
            if patch.shape[self.channel_dim] not in [3, 4]:
                raise ValueError(
                    f"The image is expected to have three or four color channels in '{mode}' mode but has "
                    f"{patch.shape[self.channel_dim]}. "
                )
            patch = np.take(patch, [0, 1, 2], self.channel_dim)

        return patch

    def _resize_to_mpp_res(self, wsi, closest_lvl, mpp_list, user_mpp: tuple):
        """
        Resizes the whole slide image to the specified resolution in microns per pixel (mpp).

        Args:
            wsi: whole slide image object from WSIReader
            user_mpp: the resolution in microns per pixel at which the whole slide image representation should be extracted.
            closest_lvl: the wsi level that is closest to the user-provided mpp resolution.
            mpp_list: list of mpp values for all levels of a whole slide image.
            
        """
        pil_image, _ = optional_import("PIL", name="Image")

        closest_lvl_dim = self.get_size(wsi, closest_lvl)

        target_res_x, target_res_y = super()._compute_mpp_target_res(closest_lvl, closest_lvl_dim, mpp_list, user_mpp)

        closest_lvl_wsi = pil_image.fromarray(wsi.pages[closest_lvl].asarray())
        closest_lvl_wsi = closest_lvl_wsi.resize((target_res_x, target_res_y), pil_image.BILINEAR)

        return closest_lvl_wsi<|MERGE_RESOLUTION|>--- conflicted
+++ resolved
@@ -1306,10 +1306,6 @@
             and wsi.pages[level].tags["YResolution"].value
         ):
             unit = wsi.pages[level].tags.get("ResolutionUnit")
-<<<<<<< HEAD
-
-=======
->>>>>>> d73d739d
             if unit is not None:
                 unit = str(unit.value.name)
             if unit is None or len(unit) == 0:
