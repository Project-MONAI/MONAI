# Copyright 2020 MONAI Consortium
# Licensed under the Apache License, Version 2.0 (the "License");
# you may not use this file except in compliance with the License.
# You may obtain a copy of the License at
#     http://www.apache.org/licenses/LICENSE-2.0
# Unless required by applicable law or agreed to in writing, software
# distributed under the License is distributed on an "AS IS" BASIS,
# WITHOUT WARRANTIES OR CONDITIONS OF ANY KIND, either express or implied.
# See the License for the specific language governing permissions and
# limitations under the License.

from .csv_saver import CSVSaver
<<<<<<< HEAD
from .dataset import Dataset, PersistentDataset, CacheDataset, ArrayDataset
=======
from .dataset import Dataset, PersistentDataset, CacheDataset, ZipDataset, ArrayDataset
>>>>>>> 240e5651
from .grid_dataset import GridPatchDataset
from .nifti_reader import NiftiDataset
from .nifti_saver import NiftiSaver
from .nifti_writer import write_nifti
from .sliding_window_inference import sliding_window_inference
from .synthetic import *
from .utils import *
from .png_saver import PNGSaver
from .png_writer import write_png<|MERGE_RESOLUTION|>--- conflicted
+++ resolved
@@ -10,11 +10,7 @@
 # limitations under the License.
 
 from .csv_saver import CSVSaver
-<<<<<<< HEAD
-from .dataset import Dataset, PersistentDataset, CacheDataset, ArrayDataset
-=======
 from .dataset import Dataset, PersistentDataset, CacheDataset, ZipDataset, ArrayDataset
->>>>>>> 240e5651
 from .grid_dataset import GridPatchDataset
 from .nifti_reader import NiftiDataset
 from .nifti_saver import NiftiSaver
