# Copyright (c) MONAI Consortium
# Licensed under the Apache License, Version 2.0 (the "License");
# you may not use this file except in compliance with the License.
# You may obtain a copy of the License at
#     http://www.apache.org/licenses/LICENSE-2.0
# Unless required by applicable law or agreed to in writing, software
# distributed under the License is distributed on an "AS IS" BASIS,
# WITHOUT WARRANTIES OR CONDITIONS OF ANY KIND, either express or implied.
# See the License for the specific language governing permissions and
# limitations under the License.

import hashlib
import json
import logging
import math
import os
import pickle
import warnings
from collections import abc, defaultdict
from copy import deepcopy
from functools import reduce
from itertools import product, starmap, zip_longest
from pathlib import PurePath
from typing import Any, Dict, Generator, Iterable, List, Mapping, Optional, Sequence, Tuple, Union

import numpy as np
import torch
from torch.utils.data._utils.collate import default_collate

from monai.config.type_definitions import NdarrayOrTensor, PathLike
from monai.networks.layers.simplelayers import GaussianFilter
from monai.utils import (
    MAX_SEED,
    BlendMode,
    Method,
    NumpyPadMode,
    convert_data_type,
<<<<<<< HEAD
=======
    convert_to_dst_type,
>>>>>>> 5cce0af1
    ensure_tuple,
    ensure_tuple_rep,
    ensure_tuple_size,
    fall_back_tuple,
    first,
    issequenceiterable,
    look_up_option,
    optional_import,
)

pd, _ = optional_import("pandas")
DataFrame, _ = optional_import("pandas", name="DataFrame")
nib, _ = optional_import("nibabel")


__all__ = [
    "get_random_patch",
    "iter_patch_slices",
    "dense_patch_slices",
    "iter_patch",
    "get_valid_patch_size",
    "list_data_collate",
    "worker_init_fn",
    "set_rnd",
    "correct_nifti_header_if_necessary",
    "rectify_header_sform_qform",
    "zoom_affine",
    "compute_shape_offset",
    "to_affine_nd",
    "create_file_basename",
    "compute_importance_map",
    "is_supported_format",
    "partition_dataset",
    "partition_dataset_classes",
    "resample_datalist",
    "select_cross_validation_folds",
    "json_hashing",
    "pickle_hashing",
    "sorted_dict",
    "decollate_batch",
    "pad_list_data_collate",
    "no_collation",
    "convert_tables_to_dicts",
    "SUPPORTED_PICKLE_MOD",
    "reorient_spatial_axes",
]

# module to be used by `torch.save`
SUPPORTED_PICKLE_MOD = {"pickle": pickle}


def get_random_patch(
    dims: Sequence[int], patch_size: Sequence[int], rand_state: Optional[np.random.RandomState] = None
) -> Tuple[slice, ...]:
    """
    Returns a tuple of slices to define a random patch in an array of shape `dims` with size `patch_size` or the as
    close to it as possible within the given dimension. It is expected that `patch_size` is a valid patch for a source
    of shape `dims` as returned by `get_valid_patch_size`.

    Args:
        dims: shape of source array
        patch_size: shape of patch size to generate
        rand_state: a random state object to generate random numbers from

    Returns:
        (tuple of slice): a tuple of slice objects defining the patch
    """

    # choose the minimal corner of the patch
    rand_int = np.random.randint if rand_state is None else rand_state.randint
    min_corner = tuple(rand_int(0, ms - ps + 1) if ms > ps else 0 for ms, ps in zip(dims, patch_size))

    # create the slices for each dimension which define the patch in the source array
    return tuple(slice(mc, mc + ps) for mc, ps in zip(min_corner, patch_size))


def iter_patch_slices(
    dims: Sequence[int], patch_size: Union[Sequence[int], int], start_pos: Sequence[int] = ()
) -> Generator[Tuple[slice, ...], None, None]:
    """
    Yield successive tuples of slices defining patches of size `patch_size` from an array of dimensions `dims`. The
    iteration starts from position `start_pos` in the array, or starting at the origin if this isn't provided. Each
    patch is chosen in a contiguous grid using a first dimension as least significant ordering.

    Args:
        dims: dimensions of array to iterate over
        patch_size: size of patches to generate slices for, 0 or None selects whole dimension
        start_pos: starting position in the array, default is 0 for each dimension

    Yields:
        Tuples of slice objects defining each patch
    """

    # ensure patchSize and startPos are the right length
    ndim = len(dims)
    patch_size_ = get_valid_patch_size(dims, patch_size)
    start_pos = ensure_tuple_size(start_pos, ndim)

    # collect the ranges to step over each dimension
    ranges = tuple(starmap(range, zip(start_pos, dims, patch_size_)))

    # choose patches by applying product to the ranges
    for position in product(*ranges[::-1]):  # reverse ranges order to iterate in index order
        yield tuple(slice(s, s + p) for s, p in zip(position[::-1], patch_size_))


def dense_patch_slices(
    image_size: Sequence[int], patch_size: Sequence[int], scan_interval: Sequence[int]
) -> List[Tuple[slice, ...]]:
    """
    Enumerate all slices defining ND patches of size `patch_size` from an `image_size` input image.

    Args:
        image_size: dimensions of image to iterate over
        patch_size: size of patches to generate slices
        scan_interval: dense patch sampling interval

    Returns:
        a list of slice objects defining each patch

    """
    num_spatial_dims = len(image_size)
    patch_size = get_valid_patch_size(image_size, patch_size)
    scan_interval = ensure_tuple_size(scan_interval, num_spatial_dims)

    scan_num = []
    for i in range(num_spatial_dims):
        if scan_interval[i] == 0:
            scan_num.append(1)
        else:
            num = int(math.ceil(float(image_size[i]) / scan_interval[i]))
            scan_dim = first(d for d in range(num) if d * scan_interval[i] + patch_size[i] >= image_size[i])
            scan_num.append(scan_dim + 1 if scan_dim is not None else 1)

    starts = []
    for dim in range(num_spatial_dims):
        dim_starts = []
        for idx in range(scan_num[dim]):
            start_idx = idx * scan_interval[dim]
            start_idx -= max(start_idx + patch_size[dim] - image_size[dim], 0)
            dim_starts.append(start_idx)
        starts.append(dim_starts)
    out = np.asarray([x.flatten() for x in np.meshgrid(*starts, indexing="ij")]).T
    return [tuple(slice(s, s + patch_size[d]) for d, s in enumerate(x)) for x in out]


def iter_patch(
    arr: np.ndarray,
    patch_size: Union[Sequence[int], int] = 0,
    start_pos: Sequence[int] = (),
    copy_back: bool = True,
    mode: Union[NumpyPadMode, str] = NumpyPadMode.WRAP,
    **pad_opts: Dict,
):
    """
    Yield successive patches from `arr` of size `patch_size`. The iteration can start from position `start_pos` in `arr`
    but drawing from a padded array extended by the `patch_size` in each dimension (so these coordinates can be negative
    to start in the padded region). If `copy_back` is True the values from each patch are written back to `arr`.

    Args:
        arr: array to iterate over
        patch_size: size of patches to generate slices for, 0 or None selects whole dimension
        start_pos: starting position in the array, default is 0 for each dimension
        copy_back: if True data from the yielded patches is copied back to `arr` once the generator completes
        mode: {``"constant"``, ``"edge"``, ``"linear_ramp"``, ``"maximum"``, ``"mean"``,
            ``"median"``, ``"minimum"``, ``"reflect"``, ``"symmetric"``, ``"wrap"``, ``"empty"``}
            One of the listed string values or a user supplied function. Defaults to ``"wrap"``.
            See also: https://numpy.org/doc/1.18/reference/generated/numpy.pad.html
        pad_opts: padding options, see `numpy.pad`

    Yields:
        Patches of array data from `arr` which are views into a padded array which can be modified, if `copy_back` is
        True these changes will be reflected in `arr` once the iteration completes.

    Note:
        coordinate format is:

            [1st_dim_start, 1st_dim_end,
             2nd_dim_start, 2nd_dim_end,
             ...,
             Nth_dim_start, Nth_dim_end]]

    """
    # ensure patchSize and startPos are the right length
    patch_size_ = get_valid_patch_size(arr.shape, patch_size)
    start_pos = ensure_tuple_size(start_pos, arr.ndim)

    # pad image by maximum values needed to ensure patches are taken from inside an image
    arrpad = np.pad(arr, tuple((p, p) for p in patch_size_), look_up_option(mode, NumpyPadMode).value, **pad_opts)

    # choose a start position in the padded image
    start_pos_padded = tuple(s + p for s, p in zip(start_pos, patch_size_))

    # choose a size to iterate over which is smaller than the actual padded image to prevent producing
    # patches which are only in the padded regions
    iter_size = tuple(s + p for s, p in zip(arr.shape, patch_size_))

    for slices in iter_patch_slices(iter_size, patch_size_, start_pos_padded):
        # compensate original image padding
        coords_no_pad = tuple((coord.start - p, coord.stop - p) for coord, p in zip(slices, patch_size_))
        yield arrpad[slices], np.asarray(coords_no_pad)  # data and coords (in numpy; works with torch loader)

    # copy back data from the padded image if required
    if copy_back:
        slices = tuple(slice(p, p + s) for p, s in zip(patch_size_, arr.shape))
        arr[...] = arrpad[slices]


def get_valid_patch_size(image_size: Sequence[int], patch_size: Union[Sequence[int], int]) -> Tuple[int, ...]:
    """
    Given an image of dimensions `image_size`, return a patch size tuple taking the dimension from `patch_size` if this is
    not 0/None. Otherwise, or if `patch_size` is shorter than `image_size`, the dimension from `image_size` is taken. This ensures
    the returned patch size is within the bounds of `image_size`. If `patch_size` is a single number this is interpreted as a
    patch of the same dimensionality of `image_size` with that size in each dimension.
    """
    ndim = len(image_size)
    patch_size_ = ensure_tuple_size(patch_size, ndim)

    # ensure patch size dimensions are not larger than image dimension, if a dimension is None or 0 use whole dimension
    return tuple(min(ms, ps or ms) for ms, ps in zip(image_size, patch_size_))


def dev_collate(batch, level: int = 1, logger_name: str = "dev_collate"):
    """
    Recursively run collate logic and provide detailed loggings for debugging purposes.
    It reports results at the 'critical' level, is therefore suitable in the context of exception handling.

    Args:
        batch: batch input to collate
        level: current level of recursion for logging purposes
        logger_name: name of logger to use for logging

    See also: https://pytorch.org/docs/stable/data.html#working-with-collate-fn
    """
    elem = batch[0]
    elem_type = type(elem)
    l_str = ">" * level
    batch_str = f"{batch[:10]}{' ... ' if len(batch) > 10 else ''}"
    if isinstance(elem, torch.Tensor):
        try:
            logging.getLogger(logger_name).critical(f"{l_str} collate/stack a list of tensors")
            return torch.stack(batch, 0)
        except TypeError as e:
            logging.getLogger(logger_name).critical(
                f"{l_str} E: {e}, type {[type(elem).__name__ for elem in batch]} in collate({batch_str})"
            )
            return
        except RuntimeError as e:
            logging.getLogger(logger_name).critical(
                f"{l_str} E: {e}, shape {[elem.shape for elem in batch]} in collate({batch_str})"
            )
            return
    elif elem_type.__module__ == "numpy" and elem_type.__name__ != "str_" and elem_type.__name__ != "string_":
        if elem_type.__name__ in ["ndarray", "memmap"]:
            logging.getLogger(logger_name).critical(f"{l_str} collate/stack a list of numpy arrays")
            return dev_collate([torch.as_tensor(b) for b in batch], level=level, logger_name=logger_name)
        elif elem.shape == ():  # scalars
            return batch
    elif isinstance(elem, (float, int, str, bytes)):
        return batch
    elif isinstance(elem, abc.Mapping):
        out = {}
        for key in elem:
            logging.getLogger(logger_name).critical(f'{l_str} collate dict key "{key}" out of {len(elem)} keys')
            out[key] = dev_collate([d[key] for d in batch], level=level + 1, logger_name=logger_name)
        return out
    elif isinstance(elem, abc.Sequence):
        it = iter(batch)
        els = list(it)
        try:
            sizes = [len(elem) for elem in els]  # may not have `len`
        except TypeError:
            types = [type(elem).__name__ for elem in els]
            logging.getLogger(logger_name).critical(f"{l_str} E: type {types} in collate({batch_str})")
            return
        logging.getLogger(logger_name).critical(f"{l_str} collate list of sizes: {sizes}.")
        if any(s != sizes[0] for s in sizes):
            logging.getLogger(logger_name).critical(
                f"{l_str} collate list inconsistent sizes, got size: {sizes}, in collate({batch_str})"
            )
        transposed = zip(*batch)
        return [dev_collate(samples, level=level + 1, logger_name=logger_name) for samples in transposed]
    logging.getLogger(logger_name).critical(f"{l_str} E: unsupported type in collate {batch_str}.")
    return


def list_data_collate(batch: Sequence):
    """
    Enhancement for PyTorch DataLoader default collate.
    If dataset already returns a list of batch data that generated in transforms, need to merge all data to 1 list.
    Then it's same as the default collate behavior.

    Note:
        Need to use this collate if apply some transforms that can generate batch data.

    """
    elem = batch[0]
    data = [i for k in batch for i in k] if isinstance(elem, list) else batch
    key = None
    try:
        if isinstance(elem, Mapping):
            ret = {}
            for k in elem:
                key = k
                ret[key] = default_collate([d[key] for d in data])
            return ret
        return default_collate(data)
    except RuntimeError as re:
        re_str = str(re)
        if "equal size" in re_str:
            if key is not None:
                re_str += f"\nCollate error on the key '{key}' of dictionary data."
            re_str += (
                "\n\nMONAI hint: if your transforms intentionally create images of different shapes, creating your "
                + "`DataLoader` with `collate_fn=pad_list_data_collate` might solve this problem (check its "
                + "documentation)."
            )
        _ = dev_collate(data)
        raise RuntimeError(re_str) from re
    except TypeError as re:
        re_str = str(re)
        if "numpy" in re_str and "Tensor" in re_str:
            if key is not None:
                re_str += f"\nCollate error on the key '{key}' of dictionary data."
            re_str += (
                "\n\nMONAI hint: if your transforms intentionally create mixtures of torch Tensor and numpy ndarray, "
                + "creating your `DataLoader` with `collate_fn=pad_list_data_collate` might solve this problem "
                + "(check its documentation)."
            )
        _ = dev_collate(data)
        raise TypeError(re_str) from re


def _non_zipping_check(batch_data, detach, pad, fill_value):
    """
    Utility function based on `decollate_batch`, to identify the largest batch size from the collated data.
    returns batch_size, the list of non-iterable items, and the dictionary or list with their items decollated.

    See `decollate_batch` for more details.
    """
    if isinstance(batch_data, Mapping):
        _deco = {key: decollate_batch(batch_data[key], detach, pad=pad, fill_value=fill_value) for key in batch_data}
    elif isinstance(batch_data, Iterable):
        _deco = [decollate_batch(b, detach, pad=pad, fill_value=fill_value) for b in batch_data]
    else:
        raise NotImplementedError(f"Unable to de-collate: {batch_data}, type: {type(batch_data)}.")
    batch_size, non_iterable = 0, []
    for k, v in _deco.items() if isinstance(_deco, Mapping) else enumerate(_deco):
        if not isinstance(v, Iterable) or isinstance(v, (str, bytes)) or (isinstance(v, torch.Tensor) and v.ndim == 0):
            # Not running the usual list decollate here:
            # don't decollate ['test', 'test'] into [['t', 't'], ['e', 'e'], ['s', 's'], ['t', 't']]
            # torch.tensor(0) is iterable but iter(torch.tensor(0)) raises TypeError: iteration over a 0-d tensor
            non_iterable.append(k)
        elif hasattr(v, "__len__"):
            batch_size = max(batch_size, len(v))
    return batch_size, non_iterable, _deco


def decollate_batch(batch, detach: bool = True, pad=True, fill_value=None):
    """De-collate a batch of data (for example, as produced by a `DataLoader`).

    Returns a list of structures with the original tensor's 0-th dimension sliced into elements using `torch.unbind`.

    Images originally stored as (B,C,H,W,[D]) will be returned as (C,H,W,[D]). Other information,
    such as metadata, may have been stored in a list (or a list inside nested dictionaries). In
    this case we return the element of the list corresponding to the batch idx.

    Return types aren't guaranteed to be the same as the original, since numpy arrays will have been
    converted to torch.Tensor, sequences may be converted to lists of tensors,
    mappings may be converted into dictionaries.

    For example:

    .. code-block:: python

        batch_data = {
            "image": torch.rand((2,1,10,10)),
            DictPostFix.meta("image"): {"scl_slope": torch.Tensor([0.0, 0.0])}
        }
        out = decollate_batch(batch_data)
        print(len(out))
        >>> 2

        print(out[0])
        >>> {'image': tensor([[[4.3549e-01...43e-01]]]), DictPostFix.meta("image"): {'scl_slope': 0.0}}

        batch_data = [torch.rand((2,1,10,10)), torch.rand((2,3,5,5))]
        out = decollate_batch(batch_data)
        print(out[0])
        >>> [tensor([[[4.3549e-01...43e-01]]], tensor([[[5.3435e-01...45e-01]]])]

        batch_data = torch.rand((2,1,10,10))
        out = decollate_batch(batch_data)
        print(out[0])
        >>> tensor([[[4.3549e-01...43e-01]]])

        batch_data = {
            "image": [1, 2, 3], "meta": [4, 5],  # undetermined batch size
        }
        out = decollate_batch(batch_data, pad=True, fill_value=0)
        print(out)
        >>> [{'image': 1, 'meta': 4}, {'image': 2, 'meta': 5}, {'image': 3, 'meta': 0}]
        out = decollate_batch(batch_data, pad=False)
        print(out)
        >>> [{'image': 1, 'meta': 4}, {'image': 2, 'meta': 5}]

    Args:
        batch: data to be de-collated.
        detach: whether to detach the tensors. Scalars tensors will be detached into number types
            instead of torch tensors.
        pad: when the items in a batch indicate different batch size, whether to pad all the sequences to the longest.
            If False, the batch size will be the length of the shortest sequence.
        fill_value: when `pad` is True, the `fillvalue` to use when padding, defaults to `None`.
    """
    if batch is None:
        return batch
    if isinstance(batch, (float, int, str, bytes)):
        return batch
    if isinstance(batch, torch.Tensor):
        if detach:
            batch = batch.detach()
        if batch.ndim == 0:
            return batch.item() if detach else batch
        out_list = torch.unbind(batch, dim=0)
        if out_list[0].ndim == 0 and detach:
            return [t.item() for t in out_list]
        return list(out_list)

    b, non_iterable, deco = _non_zipping_check(batch, detach, pad, fill_value)
    if b <= 0:  # all non-iterable, single item "batch"? {"image": 1, "label": 1}
        return deco
    if pad:  # duplicate non-iterable items to the longest batch
        for k in non_iterable:
            deco[k] = [deepcopy(deco[k]) for _ in range(b)]
    if isinstance(deco, Mapping):
        _gen = zip_longest(*deco.values(), fillvalue=fill_value) if pad else zip(*deco.values())
        return [dict(zip(deco, item)) for item in _gen]
    if isinstance(deco, Iterable):
        _gen = zip_longest(*deco, fillvalue=fill_value) if pad else zip(*deco)
        return [list(item) for item in _gen]
    raise NotImplementedError(f"Unable to de-collate: {batch}, type: {type(batch)}.")


def pad_list_data_collate(
    batch: Sequence,
    method: Union[Method, str] = Method.SYMMETRIC,
    mode: Union[NumpyPadMode, str] = NumpyPadMode.CONSTANT,
    **np_kwargs,
):
    """
    Function version of :py:class:`monai.transforms.croppad.batch.PadListDataCollate`.

    Same as MONAI's ``list_data_collate``, except any tensors are centrally padded to match the shape of the biggest
    tensor in each dimension. This transform is useful if some of the applied transforms generate batch data of
    different sizes.

    This can be used on both list and dictionary data. In the case of the dictionary data, this transform will be added
    to the list of invertible transforms.

    The inverse can be called using the static method: `monai.transforms.croppad.batch.PadListDataCollate.inverse`.

    Args:
        batch: batch of data to pad-collate
        method: padding method (see :py:class:`monai.transforms.SpatialPad`)
        mode: padding mode (see :py:class:`monai.transforms.SpatialPad`)
        np_kwargs: other args for `np.pad` API, note that `np.pad` treats channel dimension as the first dimension.
            more details: https://numpy.org/doc/1.18/reference/generated/numpy.pad.html

    """
    from monai.transforms.croppad.batch import PadListDataCollate  # needs to be here to avoid circular import

    return PadListDataCollate(method=method, mode=mode, **np_kwargs)(batch)


def no_collation(x):
    """
    No any collation operation.
    """
    return x


def worker_init_fn(worker_id: int) -> None:
    """
    Callback function for PyTorch DataLoader `worker_init_fn`.
    It can set different random seed for the transforms in different workers.

    """
    worker_info = torch.utils.data.get_worker_info()
    set_rnd(worker_info.dataset, seed=worker_info.seed)


def set_rnd(obj, seed: int) -> int:
    """
    Set seed or random state for all randomizable properties of obj.

    Args:
        obj: object to set seed or random state for.
        seed: set the random state with an integer seed.
    """
    if not hasattr(obj, "__dict__"):
        return seed  # no attribute
    if hasattr(obj, "set_random_state"):
        obj.set_random_state(seed=seed % MAX_SEED)
        return seed + 1  # a different seed for the next component
    for key in obj.__dict__:
        if key.startswith("__"):  # skip the private methods
            continue
        seed = set_rnd(obj.__dict__[key], seed=seed)
    return seed


def correct_nifti_header_if_necessary(img_nii):
    """
    Check nifti object header's format, update the header if needed.
    In the updated image pixdim matches the affine.

    Args:
        img_nii: nifti image object
    """
    if img_nii.header.get("dim") is None:
        return img_nii  # not nifti?
    dim = img_nii.header["dim"][0]
    if dim >= 5:
        return img_nii  # do nothing for high-dimensional array
    # check that affine matches zooms
    pixdim = np.asarray(img_nii.header.get_zooms())[:dim]
    norm_affine = np.sqrt(np.sum(np.square(img_nii.affine[:dim, :dim]), 0))
    if np.allclose(pixdim, norm_affine):
        return img_nii
    if hasattr(img_nii, "get_sform"):
        return rectify_header_sform_qform(img_nii)
    return img_nii


def rectify_header_sform_qform(img_nii):
    """
    Look at the sform and qform of the nifti object and correct it if any
    incompatibilities with pixel dimensions

    Adapted from https://github.com/NifTK/NiftyNet/blob/v0.6.0/niftynet/io/misc_io.py

    Args:
        img_nii: nifti image object
    """
    d = img_nii.header["dim"][0]
    pixdim = np.asarray(img_nii.header.get_zooms())[:d]
    sform, qform = img_nii.get_sform(), img_nii.get_qform()
    norm_sform = np.sqrt(np.sum(np.square(sform[:d, :d]), 0))
    norm_qform = np.sqrt(np.sum(np.square(qform[:d, :d]), 0))
    sform_mismatch = not np.allclose(norm_sform, pixdim)
    qform_mismatch = not np.allclose(norm_qform, pixdim)

    if img_nii.header["sform_code"] != 0:
        if not sform_mismatch:
            return img_nii
        if not qform_mismatch:
            img_nii.set_sform(img_nii.get_qform())
            return img_nii
    if img_nii.header["qform_code"] != 0:
        if not qform_mismatch:
            return img_nii
        if not sform_mismatch:
            img_nii.set_qform(img_nii.get_sform())
            return img_nii

    norm = np.sqrt(np.sum(np.square(img_nii.affine[:d, :d]), 0))
    warnings.warn(f"Modifying image pixdim from {pixdim} to {norm}")

    img_nii.header.set_zooms(norm)
    return img_nii


def zoom_affine(affine: np.ndarray, scale: Union[np.ndarray, Sequence[float]], diagonal: bool = True):
    """
    To make column norm of `affine` the same as `scale`.  If diagonal is False,
    returns an affine that combines orthogonal rotation and the new scale.
    This is done by first decomposing `affine`, then setting the zoom factors to
    `scale`, and composing a new affine; the shearing factors are removed.  If
    diagonal is True, returns a diagonal matrix, the scaling factors are set
    to the diagonal elements.  This function always return an affine with zero
    translations.

    Args:
        affine (nxn matrix): a square matrix.
        scale: new scaling factor along each dimension. if the components of the `scale` are non-positive values,
            will use the corresponding components of the original pixdim, which is computed from the `affine`.
        diagonal: whether to return a diagonal scaling matrix.
            Defaults to True.

    Raises:
        ValueError: When ``affine`` is not a square matrix.
        ValueError: When ``scale`` contains a nonpositive scalar.

    Returns:
        the updated `n x n` affine.

    """

    affine = np.array(affine, dtype=float, copy=True)
    if len(affine) != len(affine[0]):
        raise ValueError(f"affine must be n x n, got {len(affine)} x {len(affine[0])}.")
    scale_np = np.array(scale, dtype=float, copy=True)

    d = len(affine) - 1
    # compute original pixdim
    norm = np.sqrt(np.sum(np.square(affine), 0))[:-1]
    if len(scale_np) < d:  # defaults based on affine
        scale_np = np.append(scale_np, norm[len(scale_np) :])
    scale_np = scale_np[:d]
    scale_np = np.asarray(fall_back_tuple(scale_np, norm))

    scale_np[scale_np == 0] = 1.0
    if diagonal:
        return np.diag(np.append(scale_np, [1.0]))
    rzs = affine[:-1, :-1]  # rotation zoom scale
    zs = np.linalg.cholesky(rzs.T @ rzs).T
    rotation = rzs @ np.linalg.inv(zs)
    s = np.sign(np.diag(zs)) * np.abs(scale_np)
    # construct new affine with rotation and zoom
    new_affine = np.eye(len(affine))
    new_affine[:-1, :-1] = rotation @ np.diag(s)
    return new_affine


def compute_shape_offset(
    spatial_shape: Union[np.ndarray, Sequence[int]], in_affine: NdarrayOrTensor, out_affine: NdarrayOrTensor
) -> Tuple[np.ndarray, np.ndarray]:
    """
    Given input and output affine, compute appropriate shapes
    in the output space based on the input array's shape.
    This function also returns the offset to put the shape
    in a good position with respect to the world coordinate system.

    Args:
        spatial_shape: input array's shape
        in_affine (matrix): 2D affine matrix
        out_affine (matrix): 2D affine matrix
    """
    shape = np.array(spatial_shape, copy=True, dtype=float)
    sr = len(shape)
    in_affine = convert_data_type(to_affine_nd(sr, in_affine), np.ndarray)[0]  # type: ignore
    out_affine = convert_data_type(to_affine_nd(sr, out_affine), np.ndarray)[0]  # type: ignore
    in_coords = [(0.0, dim - 1.0) for dim in shape]
    corners: np.ndarray = np.asarray(np.meshgrid(*in_coords, indexing="ij")).reshape((len(shape), -1))
    corners = np.concatenate((corners, np.ones_like(corners[:1])))
<<<<<<< HEAD
    corners = in_affine @ corners
=======
    corners = in_affine @ corners  # type: ignore
>>>>>>> 5cce0af1
    try:
        inv_mat = np.linalg.inv(out_affine)
    except np.linalg.LinAlgError as e:
        raise ValueError(f"Affine {out_affine} is not invertible") from e
    corners_out = inv_mat @ corners
    corners_out = corners_out[:-1] / corners_out[-1]
    out_shape = np.round(corners_out.ptp(axis=1) + 1.0)
    mat = inv_mat[:-1, :-1]
    k = 0
    for i in range(corners.shape[1]):
        min_corner = np.min(mat @ corners[:-1, :] - mat @ corners[:-1, i : i + 1], 1)
<<<<<<< HEAD
        if np.allclose(min_corner, 0.0):
=======
        if np.allclose(min_corner, 0.0, rtol=1e-3):
>>>>>>> 5cce0af1
            k = i
            break
    offset = corners[:-1, k]
    return out_shape.astype(int, copy=False), offset


<<<<<<< HEAD
def to_affine_nd(r: Union[np.ndarray, int], affine, dtype=np.float64) -> np.ndarray:
=======
def to_affine_nd(r: Union[np.ndarray, int], affine: NdarrayOrTensor, dtype=np.float64) -> NdarrayOrTensor:
>>>>>>> 5cce0af1
    """
    Using elements from affine, to create a new affine matrix by
    assigning the rotation/zoom/scaling matrix and the translation vector.

    When ``r`` is an integer, output is an (r+1)x(r+1) matrix,
    where the top left kxk elements are copied from ``affine``,
    the last column of the output affine is copied from ``affine``'s last column.
    `k` is determined by `min(r, len(affine) - 1)`.

    When ``r`` is an affine matrix, the output has the same shape as ``r``,
    and the top left kxk elements are copied from ``affine``,
    the last column of the output affine is copied from ``affine``'s last column.
    `k` is determined by `min(len(r) - 1, len(affine) - 1)`.

    Args:
        r (int or matrix): number of spatial dimensions or an output affine to be filled.
        affine (matrix): 2D affine matrix
        dtype: data type of the output array.

    Raises:
        ValueError: When ``affine`` dimensions is not 2.
        ValueError: When ``r`` is nonpositive.

    Returns:
<<<<<<< HEAD
        an (r+1) x (r+1) matrix
=======
        an (r+1) x (r+1) matrix (tensor or ndarray depends on the input ``affine`` data type)

>>>>>>> 5cce0af1
    """
    affine_np: np.ndarray
    affine_np = convert_data_type(affine, output_type=np.ndarray, dtype=dtype, wrap_sequence=True)[0]  # type: ignore
    affine_np = affine_np.copy()
    if affine_np.ndim != 2:
        raise ValueError(f"affine must have 2 dimensions, got {affine_np.ndim}.")
    new_affine = np.array(r, dtype=dtype, copy=True)
    if new_affine.ndim == 0:
        sr: int = int(new_affine.astype(np.uint))
        if not np.isfinite(sr) or sr < 0:
            raise ValueError(f"r must be positive, got {sr}.")
        new_affine = np.eye(sr + 1, dtype=dtype)
    d = max(min(len(new_affine) - 1, len(affine_np) - 1), 1)
    new_affine[:d, :d] = affine_np[:d, :d]
    if d > 1:
        new_affine[:d, -1] = affine_np[:d, -1]
    new_affine, *_ = convert_to_dst_type(new_affine, affine, dtype=dtype)  # type: ignore
    return new_affine


def reorient_spatial_axes(
    data_shape: Sequence[int], init_affine: NdarrayOrTensor, target_affine: NdarrayOrTensor
<<<<<<< HEAD
) -> Tuple[np.ndarray, np.ndarray]:
    """
    Given the input ``data_array`` and its corresponding coordinate ``init_affine``,
    convert the array to ``target_affine`` by rearranging/flipping the axes.
    Returns the transformed array and the updated affine.
=======
) -> Tuple[np.ndarray, NdarrayOrTensor]:
    """
    Given the input ``init_affine``, compute the orientation transform between
    it and ``target_affine`` by rearranging/flipping the axes.

    Returns the orientation transform and the updated affine (tensor or ndarray
    depends on the input ``affine`` data type).
>>>>>>> 5cce0af1
    Note that this function requires external module ``nibabel.orientations``.
    """
    init_affine_, *_ = convert_data_type(init_affine, np.ndarray)
    target_affine_, *_ = convert_data_type(target_affine, np.ndarray)
    start_ornt = nib.orientations.io_orientation(init_affine_)
    target_ornt = nib.orientations.io_orientation(target_affine_)
    try:
        ornt_transform = nib.orientations.ornt_transform(start_ornt, target_ornt)
    except ValueError as e:
        raise ValueError(f"The input affine {init_affine} and target affine {target_affine} are not compatible.") from e
    new_affine = init_affine_ @ nib.orientations.inv_ornt_aff(ornt_transform, data_shape)
<<<<<<< HEAD
=======
    new_affine, *_ = convert_to_dst_type(new_affine, init_affine)
>>>>>>> 5cce0af1
    return ornt_transform, new_affine


def create_file_basename(
    postfix: str,
    input_file_name: PathLike,
    folder_path: PathLike,
    data_root_dir: PathLike = "",
    separate_folder: bool = True,
    patch_index=None,
    makedirs: bool = True,
) -> str:
    """
    Utility function to create the path to the output file based on the input
    filename (file name extension is not added by this function).
    When ``data_root_dir`` is not specified, the output file name is:

        `folder_path/input_file_name (no ext.) /input_file_name (no ext.)[_postfix][_patch_index]`

    otherwise the relative path with respect to ``data_root_dir`` will be inserted, for example:

    .. code-block:: python

        from monai.data import create_file_basename
        create_file_basename(
            postfix="seg",
            input_file_name="/foo/bar/test1/image.png",
            folder_path="/output",
            data_root_dir="/foo/bar",
            separate_folder=True,
            makedirs=False)
        # output: /output/test1/image/image_seg

    Args:
        postfix: output name's postfix
        input_file_name: path to the input image file.
        folder_path: path for the output file
        data_root_dir: if not empty, it specifies the beginning parts of the input file's
            absolute path. This is used to compute `input_file_rel_path`, the relative path to the file from
            `data_root_dir` to preserve folder structure when saving in case there are files in different
            folders with the same file names.
        separate_folder: whether to save every file in a separate folder, for example: if input filename is
            `image.nii`, postfix is `seg` and folder_path is `output`, if `True`, save as:
            `output/image/image_seg.nii`, if `False`, save as `output/image_seg.nii`. default to `True`.
        patch_index: if not None, append the patch index to filename.
        makedirs: whether to create the folder if it does not exist.
    """

    # get the filename and directory
    filedir, filename = os.path.split(input_file_name)
    # remove extension
    filename, ext = os.path.splitext(filename)
    if ext == ".gz":
        filename, ext = os.path.splitext(filename)
    # use data_root_dir to find relative path to file
    filedir_rel_path = ""
    if data_root_dir and filedir:
        filedir_rel_path = os.path.relpath(filedir, data_root_dir)

    # output folder path will be original name without the extension
    output = os.path.join(folder_path, filedir_rel_path)

    if separate_folder:
        output = os.path.join(output, filename)

    if makedirs:
        # create target folder if no existing
        os.makedirs(output, exist_ok=True)

    # add the sub-folder plus the postfix name to become the file basename in the output path
    output = os.path.join(output, filename + "_" + postfix if postfix != "" else filename)

    if patch_index is not None:
        output += f"_{patch_index}"

    return os.path.normpath(output)


def compute_importance_map(
    patch_size: Tuple[int, ...],
    mode: Union[BlendMode, str] = BlendMode.CONSTANT,
    sigma_scale: Union[Sequence[float], float] = 0.125,
    device: Union[torch.device, int, str] = "cpu",
) -> torch.Tensor:
    """Get importance map for different weight modes.

    Args:
        patch_size: Size of the required importance map. This should be either H, W [,D].
        mode: {``"constant"``, ``"gaussian"``}
            How to blend output of overlapping windows. Defaults to ``"constant"``.

            - ``"constant``": gives equal weight to all predictions.
            - ``"gaussian``": gives less weight to predictions on edges of windows.

        sigma_scale: Sigma_scale to calculate sigma for each dimension
            (sigma = sigma_scale * dim_size). Used for gaussian mode only.
        device: Device to put importance map on.

    Raises:
        ValueError: When ``mode`` is not one of ["constant", "gaussian"].

    Returns:
        Tensor of size patch_size.

    """
    mode = look_up_option(mode, BlendMode)
    device = torch.device(device)  # type: ignore[arg-type]
    if mode == BlendMode.CONSTANT:
        importance_map = torch.ones(patch_size, device=device).float()
    elif mode == BlendMode.GAUSSIAN:
        center_coords = [i // 2 for i in patch_size]
        sigma_scale = ensure_tuple_rep(sigma_scale, len(patch_size))
        sigmas = [i * sigma_s for i, sigma_s in zip(patch_size, sigma_scale)]

        importance_map = torch.zeros(patch_size, device=device)
        importance_map[tuple(center_coords)] = 1
        pt_gaussian = GaussianFilter(len(patch_size), sigmas).to(device=device, dtype=torch.float)
        importance_map = pt_gaussian(importance_map.unsqueeze(0).unsqueeze(0))
        importance_map = importance_map.squeeze(0).squeeze(0)
        importance_map = importance_map / torch.max(importance_map)
        importance_map = importance_map.float()

        # importance_map cannot be 0, otherwise we may end up with nans!
        min_non_zero = importance_map[importance_map != 0].min().item()
        importance_map = torch.clamp(importance_map, min=min_non_zero)
    else:
        raise ValueError(
            f"Unsupported mode: {mode}, available options are [{BlendMode.CONSTANT}, {BlendMode.CONSTANT}]."
        )

    return importance_map


def is_supported_format(filename: Union[Sequence[PathLike], PathLike], suffixes: Sequence[str]) -> bool:
    """
    Verify whether the specified file or files format match supported suffixes.
    If supported suffixes is None, skip the verification and return True.

    Args:
        filename: file name or a list of file names to read.
            if a list of files, verify all the suffixes.
        suffixes: all the supported image suffixes of current reader, must be a list of lower case suffixes.

    """
    filenames: Sequence[PathLike] = ensure_tuple(filename)
    for name in filenames:
        tokens: Sequence[str] = PurePath(name).suffixes
        if len(tokens) == 0 or all("." + s.lower() not in "".join(tokens) for s in suffixes):
            return False

    return True


def partition_dataset(
    data: Sequence,
    ratios: Optional[Sequence[float]] = None,
    num_partitions: Optional[int] = None,
    shuffle: bool = False,
    seed: int = 0,
    drop_last: bool = False,
    even_divisible: bool = False,
):
    """
    Split the dataset into N partitions. It can support shuffle based on specified random seed.
    Will return a set of datasets, every dataset contains 1 partition of original dataset.
    And it can split the dataset based on specified ratios or evenly split into `num_partitions`.
    Refer to: https://pytorch.org/docs/stable/distributed.html#module-torch.distributed.launch.

    Note:
        It also can be used to partition dataset for ranks in distributed training.
        For example, partition dataset before training and use `CacheDataset`, every rank trains with its own data.
        It can avoid duplicated caching content in each rank, but will not do global shuffle before every epoch:

        .. code-block:: python

            data_partition = partition_dataset(
                data=train_files,
                num_partitions=dist.get_world_size(),
                shuffle=True,
                even_divisible=True,
            )[dist.get_rank()]

            train_ds = SmartCacheDataset(
                data=data_partition,
                transform=train_transforms,
                replace_rate=0.2,
                cache_num=15,
            )

    Args:
        data: input dataset to split, expect a list of data.
        ratios: a list of ratio number to split the dataset, like [8, 1, 1].
        num_partitions: expected number of the partitions to evenly split, only works when `ratios` not specified.
        shuffle: whether to shuffle the original dataset before splitting.
        seed: random seed to shuffle the dataset, only works when `shuffle` is True.
        drop_last: only works when `even_divisible` is False and no ratios specified.
            if True, will drop the tail of the data to make it evenly divisible across partitions.
            if False, will add extra indices to make the data evenly divisible across partitions.
        even_divisible: if True, guarantee every partition has same length.

    Examples::

        >>> data = [1, 2, 3, 4, 5]
        >>> partition_dataset(data, ratios=[0.6, 0.2, 0.2], shuffle=False)
        [[1, 2, 3], [4], [5]]
        >>> partition_dataset(data, num_partitions=2, shuffle=False)
        [[1, 3, 5], [2, 4]]
        >>> partition_dataset(data, num_partitions=2, shuffle=False, even_divisible=True, drop_last=True)
        [[1, 3], [2, 4]]
        >>> partition_dataset(data, num_partitions=2, shuffle=False, even_divisible=True, drop_last=False)
        [[1, 3, 5], [2, 4, 1]]
        >>> partition_dataset(data, num_partitions=2, shuffle=False, even_divisible=False, drop_last=False)
        [[1, 3, 5], [2, 4]]

    """
    data_len = len(data)
    datasets = []

    indices = list(range(data_len))
    if shuffle:
        # deterministically shuffle based on fixed seed for every process
        rs = np.random.RandomState(seed)
        rs.shuffle(indices)

    if ratios:
        next_idx = 0
        rsum = sum(ratios)
        for r in ratios:
            start_idx = next_idx
            next_idx = min(start_idx + int(r / rsum * data_len + 0.5), data_len)
            datasets.append([data[i] for i in indices[start_idx:next_idx]])
        return datasets

    if not num_partitions:
        raise ValueError("must specify number of partitions or ratios.")
    # evenly split the data without ratios
    if not even_divisible and drop_last:
        raise RuntimeError("drop_last only works when even_divisible is True.")
    if data_len < num_partitions:
        raise RuntimeError(f"there is no enough data to be split into {num_partitions} partitions.")

    if drop_last and data_len % num_partitions != 0:
        # split to nearest available length that is evenly divisible
        num_samples = math.ceil((data_len - num_partitions) / num_partitions)
    else:
        num_samples = math.ceil(data_len / num_partitions)
    # use original data length if not even divisible
    total_size = num_samples * num_partitions if even_divisible else data_len

    if not drop_last and total_size - data_len > 0:
        # add extra samples to make it evenly divisible
        indices += indices[: (total_size - data_len)]
    else:
        # remove tail of data to make it evenly divisible
        indices = indices[:total_size]

    for i in range(num_partitions):
        _indices = indices[i:total_size:num_partitions]
        datasets.append([data[j] for j in _indices])

    return datasets


def partition_dataset_classes(
    data: Sequence,
    classes: Sequence[int],
    ratios: Optional[Sequence[float]] = None,
    num_partitions: Optional[int] = None,
    shuffle: bool = False,
    seed: int = 0,
    drop_last: bool = False,
    even_divisible: bool = False,
):
    """
    Split the dataset into N partitions based on the given class labels.
    It can make sure the same ratio of classes in every partition.
    Others are same as :py:class:`monai.data.partition_dataset`.

    Args:
        data: input dataset to split, expect a list of data.
        classes: a list of labels to help split the data, the length must match the length of data.
        ratios: a list of ratio number to split the dataset, like [8, 1, 1].
        num_partitions: expected number of the partitions to evenly split, only works when no `ratios`.
        shuffle: whether to shuffle the original dataset before splitting.
        seed: random seed to shuffle the dataset, only works when `shuffle` is True.
        drop_last: only works when `even_divisible` is False and no ratios specified.
            if True, will drop the tail of the data to make it evenly divisible across partitions.
            if False, will add extra indices to make the data evenly divisible across partitions.
        even_divisible: if True, guarantee every partition has same length.

    Examples::

        >>> data = [1, 2, 3, 4, 5, 6, 7, 8, 9, 10, 11, 12, 13, 14]
        >>> classes = [2, 0, 2, 1, 3, 2, 2, 0, 2, 0, 3, 3, 1, 3]
        >>> partition_dataset_classes(data, classes, shuffle=False, ratios=[2, 1])
        [[2, 8, 4, 1, 3, 6, 5, 11, 12], [10, 13, 7, 9, 14]]

    """
    if not issequenceiterable(classes) or len(classes) != len(data):
        raise ValueError(f"length of classes {classes} must match the dataset length {len(data)}.")
    datasets = []
    class_indices = defaultdict(list)
    for i, c in enumerate(classes):
        class_indices[c].append(i)

    class_partition_indices: List[Sequence] = []
    for _, per_class_indices in sorted(class_indices.items()):
        per_class_partition_indices = partition_dataset(
            data=per_class_indices,
            ratios=ratios,
            num_partitions=num_partitions,
            shuffle=shuffle,
            seed=seed,
            drop_last=drop_last,
            even_divisible=even_divisible,
        )
        if not class_partition_indices:
            class_partition_indices = per_class_partition_indices
        else:
            for part, data_indices in zip(class_partition_indices, per_class_partition_indices):
                part += data_indices

    rs = np.random.RandomState(seed)
    for indices in class_partition_indices:
        if shuffle:
            rs.shuffle(indices)
        datasets.append([data[j] for j in indices])

    return datasets


def resample_datalist(data: Sequence, factor: float, random_pick: bool = False, seed: int = 0):
    """
    Utility function to resample the loaded datalist for training, for example:
    If factor < 1.0, randomly pick part of the datalist and set to Dataset, useful to quickly test the program.
    If factor > 1.0, repeat the datalist to enhance the Dataset.

    Args:
        data: original datalist to scale.
        factor: scale factor for the datalist, for example, factor=4.5, repeat the datalist 4 times and plus
            50% of the original datalist.
        random_pick: whether to randomly pick data if scale factor has decimal part.
        seed: random seed to randomly pick data.

    """
    scale, repeats = math.modf(factor)
    ret: List = list()

    for _ in range(int(repeats)):
        ret.extend(list(deepcopy(data)))
    if scale > 1e-6:
        ret.extend(partition_dataset(data=data, ratios=[scale, 1 - scale], shuffle=random_pick, seed=seed)[0])

    return ret


def select_cross_validation_folds(partitions: Sequence[Iterable], folds: Union[Sequence[int], int]) -> List:
    """
    Select cross validation data based on data partitions and specified fold index.
    if a list of fold indices is provided, concatenate the partitions of these folds.

    Args:
        partitions: a sequence of datasets, each item is a iterable
        folds: the indices of the partitions to be combined.

    Returns:
        A list of combined datasets.

    Example::

        >>> partitions = [[1, 2], [3, 4], [5, 6], [7, 8], [9, 10]]
        >>> select_cross_validation_folds(partitions, 2)
        [5, 6]
        >>> select_cross_validation_folds(partitions, [1, 2])
        [3, 4, 5, 6]
        >>> select_cross_validation_folds(partitions, [-1, 2])
        [9, 10, 5, 6]
    """
    return [data_item for fold_id in ensure_tuple(folds) for data_item in partitions[fold_id]]


def json_hashing(item) -> bytes:
    """

    Args:
        item: data item to be hashed

    Returns: the corresponding hash key

    """
    # TODO: Find way to hash transforms content as part of the cache
    cache_key = hashlib.md5(json.dumps(item, sort_keys=True).encode("utf-8")).hexdigest()
    return f"{cache_key}".encode()


def pickle_hashing(item, protocol=pickle.HIGHEST_PROTOCOL) -> bytes:
    """

    Args:
        item: data item to be hashed
        protocol: protocol version used for pickling,
            defaults to `pickle.HIGHEST_PROTOCOL`.

    Returns: the corresponding hash key

    """
    cache_key = hashlib.md5(pickle.dumps(sorted_dict(item), protocol=protocol)).hexdigest()
    return f"{cache_key}".encode()


def sorted_dict(item, key=None, reverse=False):
    """Return a new sorted dictionary from the `item`."""
    if not isinstance(item, dict):
        return item
    return {k: sorted_dict(v) if isinstance(v, dict) else v for k, v in sorted(item.items(), key=key, reverse=reverse)}


def convert_tables_to_dicts(
    dfs,
    row_indices: Optional[Sequence[Union[int, str]]] = None,
    col_names: Optional[Sequence[str]] = None,
    col_types: Optional[Dict[str, Optional[Dict[str, Any]]]] = None,
    col_groups: Optional[Dict[str, Sequence[str]]] = None,
    **kwargs,
) -> List[Dict[str, Any]]:
    """
    Utility to join pandas tables, select rows, columns and generate groups.
    Will return a list of dictionaries, every dictionary maps to a row of data in tables.

    Args:
        dfs: data table in pandas Dataframe format. if providing a list of tables, will join them.
        row_indices: indices of the expected rows to load. it should be a list,
            every item can be a int number or a range `[start, end)` for the indices.
            for example: `row_indices=[[0, 100], 200, 201, 202, 300]`. if None,
            load all the rows in the file.
        col_names: names of the expected columns to load. if None, load all the columns.
        col_types: `type` and `default value` to convert the loaded columns, if None, use original data.
            it should be a dictionary, every item maps to an expected column, the `key` is the column
            name and the `value` is None or a dictionary to define the default value and data type.
            the supported keys in dictionary are: ["type", "default"], and note that the value of `default`
            should not be `None`. for example::

                col_types = {
                    "subject_id": {"type": str},
                    "label": {"type": int, "default": 0},
                    "ehr_0": {"type": float, "default": 0.0},
                    "ehr_1": {"type": float, "default": 0.0},
                }

        col_groups: args to group the loaded columns to generate a new column,
            it should be a dictionary, every item maps to a group, the `key` will
            be the new column name, the `value` is the names of columns to combine. for example:
            `col_groups={"ehr": [f"ehr_{i}" for i in range(10)], "meta": ["meta_1", "meta_2"]}`
        kwargs: additional arguments for `pandas.merge()` API to join tables.

    """
    df = reduce(lambda l, r: pd.merge(l, r, **kwargs), ensure_tuple(dfs))
    # parse row indices
    rows: List[Union[int, str]] = []
    if row_indices is None:
        rows = slice(df.shape[0])  # type: ignore
    else:
        for i in row_indices:
            if isinstance(i, (tuple, list)):
                if len(i) != 2:
                    raise ValueError("range of row indices must contain 2 values: start and end.")
                rows.extend(list(range(i[0], i[1])))
            else:
                rows.append(i)

    # convert to a list of dictionaries corresponding to every row
    data_ = df.loc[rows] if col_names is None else df.loc[rows, col_names]
    if isinstance(col_types, dict):
        # fill default values for NaN
        defaults = {k: v["default"] for k, v in col_types.items() if v is not None and v.get("default") is not None}
        if defaults:
            data_ = data_.fillna(value=defaults)
        # convert data types
        types = {k: v["type"] for k, v in col_types.items() if v is not None and "type" in v}
        if types:
            data_ = data_.astype(dtype=types, copy=False)
    data: List[Dict] = data_.to_dict(orient="records")

    # group columns to generate new column
    if col_groups is not None:
        groups: Dict[str, List] = {}
        for name, cols in col_groups.items():
            groups[name] = df.loc[rows, cols].values
        # invert items of groups to every row of data
        data = [dict(d, **{k: v[i] for k, v in groups.items()}) for i, d in enumerate(data)]

    return data


def orientation_ras_lps(affine: NdarrayOrTensor) -> NdarrayOrTensor:
    """
    Convert the ``affine`` between the `RAS` and `LPS` orientation
    by flipping the first two spatial dimensions.

    Args:
        affine: a 2D affine matrix.
    """
    sr = max(affine.shape[0] - 1, 1)  # spatial rank is at least 1
    flip_d = [[-1, 1], [-1, -1, 1], [-1, -1, 1, 1]]
    flip_diag = flip_d[min(sr - 1, 2)] + [1] * (sr - 3)
    if isinstance(affine, torch.Tensor):
        return torch.diag(torch.as_tensor(flip_diag).to(affine)) @ affine
    return np.diag(flip_diag).astype(affine.dtype) @ affine  # type: ignore<|MERGE_RESOLUTION|>--- conflicted
+++ resolved
@@ -35,10 +35,7 @@
     Method,
     NumpyPadMode,
     convert_data_type,
-<<<<<<< HEAD
-=======
     convert_to_dst_type,
->>>>>>> 5cce0af1
     ensure_tuple,
     ensure_tuple_rep,
     ensure_tuple_size,
@@ -684,11 +681,7 @@
     in_coords = [(0.0, dim - 1.0) for dim in shape]
     corners: np.ndarray = np.asarray(np.meshgrid(*in_coords, indexing="ij")).reshape((len(shape), -1))
     corners = np.concatenate((corners, np.ones_like(corners[:1])))
-<<<<<<< HEAD
-    corners = in_affine @ corners
-=======
     corners = in_affine @ corners  # type: ignore
->>>>>>> 5cce0af1
     try:
         inv_mat = np.linalg.inv(out_affine)
     except np.linalg.LinAlgError as e:
@@ -700,22 +693,14 @@
     k = 0
     for i in range(corners.shape[1]):
         min_corner = np.min(mat @ corners[:-1, :] - mat @ corners[:-1, i : i + 1], 1)
-<<<<<<< HEAD
-        if np.allclose(min_corner, 0.0):
-=======
         if np.allclose(min_corner, 0.0, rtol=1e-3):
->>>>>>> 5cce0af1
             k = i
             break
     offset = corners[:-1, k]
     return out_shape.astype(int, copy=False), offset
 
 
-<<<<<<< HEAD
-def to_affine_nd(r: Union[np.ndarray, int], affine, dtype=np.float64) -> np.ndarray:
-=======
 def to_affine_nd(r: Union[np.ndarray, int], affine: NdarrayOrTensor, dtype=np.float64) -> NdarrayOrTensor:
->>>>>>> 5cce0af1
     """
     Using elements from affine, to create a new affine matrix by
     assigning the rotation/zoom/scaling matrix and the translation vector.
@@ -740,12 +725,8 @@
         ValueError: When ``r`` is nonpositive.
 
     Returns:
-<<<<<<< HEAD
-        an (r+1) x (r+1) matrix
-=======
         an (r+1) x (r+1) matrix (tensor or ndarray depends on the input ``affine`` data type)
 
->>>>>>> 5cce0af1
     """
     affine_np: np.ndarray
     affine_np = convert_data_type(affine, output_type=np.ndarray, dtype=dtype, wrap_sequence=True)[0]  # type: ignore
@@ -768,13 +749,6 @@
 
 def reorient_spatial_axes(
     data_shape: Sequence[int], init_affine: NdarrayOrTensor, target_affine: NdarrayOrTensor
-<<<<<<< HEAD
-) -> Tuple[np.ndarray, np.ndarray]:
-    """
-    Given the input ``data_array`` and its corresponding coordinate ``init_affine``,
-    convert the array to ``target_affine`` by rearranging/flipping the axes.
-    Returns the transformed array and the updated affine.
-=======
 ) -> Tuple[np.ndarray, NdarrayOrTensor]:
     """
     Given the input ``init_affine``, compute the orientation transform between
@@ -782,7 +756,6 @@
 
     Returns the orientation transform and the updated affine (tensor or ndarray
     depends on the input ``affine`` data type).
->>>>>>> 5cce0af1
     Note that this function requires external module ``nibabel.orientations``.
     """
     init_affine_, *_ = convert_data_type(init_affine, np.ndarray)
@@ -794,10 +767,7 @@
     except ValueError as e:
         raise ValueError(f"The input affine {init_affine} and target affine {target_affine} are not compatible.") from e
     new_affine = init_affine_ @ nib.orientations.inv_ornt_aff(ornt_transform, data_shape)
-<<<<<<< HEAD
-=======
     new_affine, *_ = convert_to_dst_type(new_affine, init_affine)
->>>>>>> 5cce0af1
     return ornt_transform, new_affine
 
 
