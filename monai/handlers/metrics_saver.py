# Copyright 2020 - 2021 MONAI Consortium
# Licensed under the Apache License, Version 2.0 (the "License");
# you may not use this file except in compliance with the License.
# You may obtain a copy of the License at
#     http://www.apache.org/licenses/LICENSE-2.0
# Unless required by applicable law or agreed to in writing, software
# distributed under the License is distributed on an "AS IS" BASIS,
# WITHOUT WARRANTIES OR CONDITIONS OF ANY KIND, either express or implied.
# See the License for the specific language governing permissions and
# limitations under the License.

from typing import TYPE_CHECKING, Callable, List, Optional, Sequence, Union

from monai.data import decollate_batch
from monai.handlers.utils import write_metrics_reports
from monai.utils import ImageMetaKey as Key
from monai.utils import ensure_tuple, exact_version, optional_import, string_list_all_gather

Events, _ = optional_import("ignite.engine", "0.4.4", exact_version, "Events")
idist, _ = optional_import("ignite", "0.4.4", exact_version, "distributed")
if TYPE_CHECKING:
    from ignite.engine import Engine
else:
    Engine, _ = optional_import("ignite.engine", "0.4.4", exact_version, "Engine")


class MetricsSaver:
    """
    ignite handler to save metrics values and details into expected files.

    Args:
        save_dir: directory to save the metrics and metric details.
        metrics: expected final metrics to save into files, can be: None, "*" or list of strings.
            None - don't save any metrics into files.
            "*" - save all the existing metrics in `engine.state.metrics` dict into separate files.
            list of strings - specify the expected metrics to save.
            default to "*" to save all the metrics into `metrics.csv`.
        metric_details: expected metric details to save into files, the data comes from
            `engine.state.metric_details`, which should be provided by different `Metrics`,
            typically, it's some intermediate values in metric computation.
            for example: mean dice of every channel of every image in the validation dataset.
            it must contain at least 2 dims: (batch, classes, ...),
            if not, will unsequeeze to 2 dims.
            this arg can be: None, "*" or list of strings.
            None - don't save any metric_details into files.
            "*" - save all the existing metric_details in `engine.state.metric_details` dict into separate files.
            list of strings - specify the metric_details of expected metrics to save.
            if not None, every metric_details array will save a separate `{metric name}_raw.csv` file.
<<<<<<< HEAD
        batch_transform: a callable that is used to extract the meta_data dictionary of input image from
            `ignite.engine.batch`. then save metrics with the meta data: filename, etc.
=======
        batch_transform: a callable that is used to extract the `meta_data` dictionary of
            the input images from `ignite.engine.state.batch` if saving metric details. the purpose is to get the
            input filenames from the `meta_data` and store with metric details together.
>>>>>>> b2e7fd46
        summary_ops: expected computation operations to generate the summary report.
            it can be: None, "*" or list of strings, default to None.
            None - don't generate summary report for every expected metric_details.
            "*" - generate summary report for every metric_details with all the supported operations.
            list of strings - generate summary report for every metric_details with specified operations, they
            should be within list: ["mean", "median", "max", "min", "<int>percentile", "std", "notnans"].
            the number in "<int>percentile" should be [0, 100], like: "15percentile". default: "90percentile".
            for more details, please check: https://numpy.org/doc/stable/reference/generated/numpy.nanpercentile.html.
            note that: for the overall summary, it computes `nanmean` of all classes for each image first,
            then compute summary. example of the generated summary report::

                class    mean    median    max    5percentile 95percentile  notnans
                class0  6.0000   6.0000   7.0000   5.1000      6.9000       2.0000
                class1  6.0000   6.0000   6.0000   6.0000      6.0000       1.0000
                mean    6.2500   6.2500   7.0000   5.5750      6.9250       2.0000

        save_rank: only the handler on specified rank will save to files in multi-gpus validation, default to 0.
        delimiter: the delimiter character in CSV file, default to "\t".
        output_type: expected output file type, supported types: ["csv"], default to "csv".

    """

    def __init__(
        self,
        save_dir: str,
        metrics: Optional[Union[str, Sequence[str]]] = "*",
        metric_details: Optional[Union[str, Sequence[str]]] = None,
        batch_transform: Callable = lambda x: x,
        summary_ops: Optional[Union[str, Sequence[str]]] = None,
        save_rank: int = 0,
        delimiter: str = "\t",
        output_type: str = "csv",
    ) -> None:
        self.save_dir = save_dir
        self.metrics = ensure_tuple(metrics) if metrics is not None else None
        self.metric_details = ensure_tuple(metric_details) if metric_details is not None else None
        self.batch_transform = batch_transform
        self.summary_ops = ensure_tuple(summary_ops) if summary_ops is not None else None
        self.save_rank = save_rank
        self.deli = delimiter
        self.output_type = output_type
        self._filenames: List[str] = []

    def attach(self, engine: Engine) -> None:
        """
        Args:
            engine: Ignite Engine, it can be a trainer, validator or evaluator.
        """
        engine.add_event_handler(Events.EPOCH_STARTED, self._started)
        engine.add_event_handler(Events.ITERATION_COMPLETED, self._get_filenames)
        engine.add_event_handler(Events.EPOCH_COMPLETED, self)

    def _started(self, engine: Engine) -> None:
        self._filenames = []

    def _get_filenames(self, engine: Engine) -> None:
        if self.metric_details is not None:
            meta_data = self.batch_transform(engine.state.batch)
            if isinstance(meta_data, dict):
                meta_data = decollate_batch(meta_data)
            for m in meta_data:
                filename = m.get(Key.FILENAME_OR_OBJ)
                if filename is not None:
                    self._filenames.append(filename)

    def __call__(self, engine: Engine) -> None:
        """
        Args:
            engine: Ignite Engine, it can be a trainer, validator or evaluator.
        """
        ws = idist.get_world_size()
        if self.save_rank >= ws:
            raise ValueError("target save rank is greater than the distributed group size.")

        # all gather file names across ranks
        _images = string_list_all_gather(strings=self._filenames) if ws > 1 else self._filenames

        # only save metrics to file in specified rank
        if idist.get_rank() == self.save_rank:
            _metrics = {}
            if self.metrics is not None and len(engine.state.metrics) > 0:
                _metrics = {k: v for k, v in engine.state.metrics.items() if k in self.metrics or "*" in self.metrics}
            _metric_details = {}
            if self.metric_details is not None and len(engine.state.metric_details) > 0:
                for k, v in engine.state.metric_details.items():
                    if k in self.metric_details or "*" in self.metric_details:
                        _metric_details[k] = v

            write_metrics_reports(
                save_dir=self.save_dir,
                images=None if len(_images) == 0 else _images,
                metrics=_metrics,
                metric_details=_metric_details,
                summary_ops=self.summary_ops,
                deli=self.deli,
                output_type=self.output_type,
            )<|MERGE_RESOLUTION|>--- conflicted
+++ resolved
@@ -46,14 +46,9 @@
             "*" - save all the existing metric_details in `engine.state.metric_details` dict into separate files.
             list of strings - specify the metric_details of expected metrics to save.
             if not None, every metric_details array will save a separate `{metric name}_raw.csv` file.
-<<<<<<< HEAD
-        batch_transform: a callable that is used to extract the meta_data dictionary of input image from
-            `ignite.engine.batch`. then save metrics with the meta data: filename, etc.
-=======
         batch_transform: a callable that is used to extract the `meta_data` dictionary of
             the input images from `ignite.engine.state.batch` if saving metric details. the purpose is to get the
             input filenames from the `meta_data` and store with metric details together.
->>>>>>> b2e7fd46
         summary_ops: expected computation operations to generate the summary report.
             it can be: None, "*" or list of strings, default to None.
             None - don't generate summary report for every expected metric_details.
