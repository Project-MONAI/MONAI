--- conflicted
+++ resolved
@@ -102,21 +102,12 @@
                 output_dir: /output,
                 data_root_dir: /foo/bar,
                 output will be: /output/test1/image/image_seg.nii.gz
-<<<<<<< HEAD
-            batch_transform: a callable that is used to extract the meta_data dictionary of input image from
-                `ignite.engine.batch`. then save with the meta data: filename, affine, original_shape, etc.
-            output_transform: a callable that is used to transform the
-                ignite.engine.output into the form expected image data.
-                The first dimension of this transform's output will be treated as the
-                batch dimension. Each item in the batch will be saved individually.
-=======
             batch_transform: a callable that is used to extract the `meta_data` dictionary of the input images
                 from `ignite.engine.state.batch`. the purpose is to extract necessary information from the meta data:
                 filename, affine, original_shape, etc.
             output_transform: a callable that is used to extract the model prediction data from
                 `ignite.engine.state.output`. the first dimension of its output will be treated as the batch dimension.
                 each item in the batch will be saved individually.
->>>>>>> b2e7fd46
             name: identifier of logging.logger to use, defaulting to `engine.logger`.
 
         """
