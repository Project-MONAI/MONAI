# Copyright (c) MONAI Consortium
# Licensed under the Apache License, Version 2.0 (the "License");
# you may not use this file except in compliance with the License.
# You may obtain a copy of the License at
#     http://www.apache.org/licenses/LICENSE-2.0
# Unless required by applicable law or agreed to in writing, software
# distributed under the License is distributed on an "AS IS" BASIS,
# WITHOUT WARRANTIES OR CONDITIONS OF ANY KIND, either express or implied.
# See the License for the specific language governing permissions and
# limitations under the License.
#
# =========================================================================
# Adapted from https://github.com/huggingface/diffusers
# which has the following license:
# https://github.com/huggingface/diffusers/blob/main/LICENSE
#
# Copyright 2022 UC Berkeley Team and The HuggingFace Team. All rights reserved.
#
# Licensed under the Apache License, Version 2.0 (the "License");
# you may not use this file except in compliance with the License.
# You may obtain a copy of the License at
#
#     http://www.apache.org/licenses/LICENSE-2.0
#
# Unless required by applicable law or agreed to in writing, software
# distributed under the License is distributed on an "AS IS" BASIS,
# WITHOUT WARRANTIES OR CONDITIONS OF ANY KIND, either express or implied.
# See the License for the specific language governing permissions and
# limitations under the License.
# =========================================================================

from __future__ import annotations

import numpy as np
import torch

from monai.utils import StrEnum

from .scheduler import Scheduler


class DDPMVarianceType(StrEnum):
    """
    Valid names for DDPM Scheduler's `variance_type` argument. Options to clip the variance used when adding noise
    to the denoised sample.
    """

    FIXED_SMALL = "fixed_small"
    FIXED_LARGE = "fixed_large"
    LEARNED = "learned"
    LEARNED_RANGE = "learned_range"


class DDPMPredictionType(StrEnum):
    """
    Set of valid prediction type names for the DDPM scheduler's `prediction_type` argument.

    epsilon: predicting the noise of the diffusion process
    sample: directly predicting the noisy sample
    v_prediction: velocity prediction, see section 2.4 https://imagen.research.google/video/paper.pdf
    """

    EPSILON = "epsilon"
    SAMPLE = "sample"
    V_PREDICTION = "v_prediction"


class DDPMScheduler(Scheduler):
    """
    Denoising diffusion probabilistic models (DDPMs) explores the connections between denoising score matching and
    Langevin dynamics sampling. Based on: Ho et al., "Denoising Diffusion Probabilistic Models"
    https://arxiv.org/abs/2006.11239

    Args:
        num_train_timesteps: number of diffusion steps used to train the model.
        schedule: member of NoiseSchedules, name of noise schedule function in component store
        variance_type: member of DDPMVarianceType
        clip_sample: option to clip predicted sample between -1 and 1 for numerical stability.
        prediction_type: member of DDPMPredictionType
        clip_sample_min: minimum clipping value when clip_sample equals True
        clip_sample_max: maximum clipping value when clip_sample equals True
        schedule_args: arguments to pass to the schedule function
    """

    def __init__(
        self,
        num_train_timesteps: int = 1000,
        schedule: str = "linear_beta",
        variance_type: str = DDPMVarianceType.FIXED_SMALL,
        clip_sample: bool = True,
        prediction_type: str = DDPMPredictionType.EPSILON,
        clip_sample_min: float = -1.0,
        clip_sample_max: float = 1.0,
        **schedule_args,
    ) -> None:
        super().__init__(num_train_timesteps, schedule, **schedule_args)

        if variance_type not in DDPMVarianceType.__members__.values():
            raise ValueError("Argument `variance_type` must be a member of `DDPMVarianceType`")

        if prediction_type not in DDPMPredictionType.__members__.values():
            raise ValueError("Argument `prediction_type` must be a member of `DDPMPredictionType`")

        self.clip_sample = clip_sample
        self.clip_sample_values = [clip_sample_min, clip_sample_max]
        self.variance_type = variance_type
        self.prediction_type = prediction_type

    def set_timesteps(self, num_inference_steps: int, device: str | torch.device | None = None) -> None:
        """
        Sets the discrete timesteps used for the diffusion chain. Supporting function to be run before inference.

        Args:
            num_inference_steps: number of diffusion steps used when generating samples with a pre-trained model.
            device: target device to put the data.
        """
        if num_inference_steps > self.num_train_timesteps:
            raise ValueError(
                f"`num_inference_steps`: {num_inference_steps} cannot be larger than `self.num_train_timesteps`:"
                f" {self.num_train_timesteps} as the unet model trained with this scheduler can only handle"
                f" maximal {self.num_train_timesteps} timesteps."
            )

        self.num_inference_steps = num_inference_steps
        step_ratio = self.num_train_timesteps // self.num_inference_steps
        # creates integer timesteps by multiplying by ratio
        # casting to int to avoid issues when num_inference_step is power of 3
        timesteps = (np.arange(0, num_inference_steps) * step_ratio).round()[::-1].astype(np.int64)
        self.timesteps = torch.from_numpy(timesteps).to(device)

    def _get_mean(self, timestep: int, x_0: torch.Tensor, x_t: torch.Tensor) -> torch.Tensor:
        """
        Compute the mean of the posterior at timestep t.

        Args:
            timestep: current timestep.
            x0: the noise-free input.
            x_t: the input noised to timestep t.

        Returns:
            Returns the mean
        """
        # these attributes are used for calculating the posterior, q(x_{t-1}|x_t,x_0),
        # (see formula (5-7) from https://arxiv.org/pdf/2006.11239.pdf)
        alpha_t = self.alphas[timestep]
        alpha_prod_t = self.alphas_cumprod[timestep]
        alpha_prod_t_prev = self.alphas_cumprod[timestep - 1] if timestep > 0 else self.one

        x_0_coefficient = alpha_prod_t_prev.sqrt() * self.betas[timestep] / (1 - alpha_prod_t)
        x_t_coefficient = alpha_t.sqrt() * (1 - alpha_prod_t_prev) / (1 - alpha_prod_t)

        mean: torch.Tensor = x_0_coefficient * x_0 + x_t_coefficient * x_t

        return mean

    def _get_variance(self, timestep: int, predicted_variance: torch.Tensor | None = None) -> torch.Tensor:
        """
        Compute the variance of the posterior at timestep t.

        Args:
            timestep: current timestep.
            predicted_variance: variance predicted by the model.

        Returns:
            Returns the variance
        """
        alpha_prod_t = self.alphas_cumprod[timestep]
        alpha_prod_t_prev = self.alphas_cumprod[timestep - 1] if timestep > 0 else self.one

        # For t > 0, compute predicted variance βt (see formula (6) and (7) from https://arxiv.org/pdf/2006.11239.pdf)
        # and sample from it to get previous sample
        # x_{t-1} ~ N(pred_prev_sample, variance) == add variance to pred_sample
        variance: torch.Tensor = (1 - alpha_prod_t_prev) / (1 - alpha_prod_t) * self.betas[timestep]
        # hacks - were probably added for training stability
        if self.variance_type == DDPMVarianceType.FIXED_SMALL:
            variance = torch.clamp(variance, min=1e-20)
        elif self.variance_type == DDPMVarianceType.FIXED_LARGE:
            variance = self.betas[timestep]
        elif self.variance_type == DDPMVarianceType.LEARNED and predicted_variance is not None:
            return predicted_variance
        elif self.variance_type == DDPMVarianceType.LEARNED_RANGE and predicted_variance is not None:
            min_log = variance
            max_log = self.betas[timestep]
            frac = (predicted_variance + 1) / 2
            variance = frac * max_log + (1 - frac) * min_log

        return variance

    def step(
        self, model_output: torch.Tensor, timestep: int, sample: torch.Tensor, generator: torch.Generator | None = None
    ) -> tuple[torch.Tensor, torch.Tensor]:
        """
        Predict the sample at the previous timestep by reversing the SDE. Core function to propagate the diffusion
        process from the learned model outputs (most often the predicted noise).

        Args:
            model_output: direct output from learned diffusion model.
            timestep: current discrete timestep in the diffusion chain.
            sample: current instance of sample being created by diffusion process.
            generator: random number generator.

        Returns:
            pred_prev_sample: Predicted previous sample
        """
        if model_output.shape[1] == sample.shape[1] * 2 and self.variance_type in ["learned", "learned_range"]:
            model_output, predicted_variance = torch.split(model_output, sample.shape[1], dim=1)
        else:
            predicted_variance = None

        # 1. compute alphas, betas
        alpha_prod_t = self.alphas_cumprod[timestep]
        alpha_prod_t_prev = self.alphas_cumprod[timestep - 1] if timestep > 0 else self.one
        beta_prod_t = 1 - alpha_prod_t
        beta_prod_t_prev = 1 - alpha_prod_t_prev

        # 2. compute predicted original sample from predicted noise also called
        # "predicted x_0" of formula (15) from https://arxiv.org/pdf/2006.11239.pdf
        if self.prediction_type == DDPMPredictionType.EPSILON:
            pred_original_sample = (sample - beta_prod_t ** (0.5) * model_output) / alpha_prod_t ** (0.5)
        elif self.prediction_type == DDPMPredictionType.SAMPLE:
            pred_original_sample = model_output
        elif self.prediction_type == DDPMPredictionType.V_PREDICTION:
            pred_original_sample = (alpha_prod_t**0.5) * sample - (beta_prod_t**0.5) * model_output

        # 3. Clip "predicted x_0"
        if self.clip_sample:
            pred_original_sample = torch.clamp(
                pred_original_sample, self.clip_sample_values[0], self.clip_sample_values[1]
            )

        # 4. Compute coefficients for pred_original_sample x_0 and current sample x_t
        # See formula (7) from https://arxiv.org/pdf/2006.11239.pdf
        pred_original_sample_coeff = (alpha_prod_t_prev ** (0.5) * self.betas[timestep]) / beta_prod_t
        current_sample_coeff = self.alphas[timestep] ** (0.5) * beta_prod_t_prev / beta_prod_t

        # 5. Compute predicted previous sample µ_t
        # See formula (7) from https://arxiv.org/pdf/2006.11239.pdf
        pred_prev_sample = pred_original_sample_coeff * pred_original_sample + current_sample_coeff * sample

        # 6. Add noise
<<<<<<< HEAD
        variance: torch.Tensor | int = 0
=======
        variance: torch.Tensor = torch.tensor(0)
>>>>>>> 0d19a72f
        if timestep > 0:
            noise = torch.randn(
                model_output.size(),
                dtype=model_output.dtype,
                layout=model_output.layout,
                generator=generator,
                device=model_output.device,
            )
            variance = (self._get_variance(timestep, predicted_variance=predicted_variance) ** 0.5) * noise

        pred_prev_sample = pred_prev_sample + variance

        return pred_prev_sample, pred_original_sample<|MERGE_RESOLUTION|>--- conflicted
+++ resolved
@@ -238,11 +238,7 @@
         pred_prev_sample = pred_original_sample_coeff * pred_original_sample + current_sample_coeff * sample
 
         # 6. Add noise
-<<<<<<< HEAD
-        variance: torch.Tensor | int = 0
-=======
         variance: torch.Tensor = torch.tensor(0)
->>>>>>> 0d19a72f
         if timestep > 0:
             noise = torch.randn(
                 model_output.size(),
