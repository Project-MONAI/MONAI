--- conflicted
+++ resolved
@@ -241,16 +241,11 @@
         variance = 0
         if timestep > 0:
             noise = torch.randn(
-<<<<<<< HEAD
-                model_output.size(), dtype=model_output.dtype, layout=model_output.layout, generator=generator,
-                device=model_output.device
-=======
                 model_output.size(),
                 dtype=model_output.dtype,
                 layout=model_output.layout,
                 generator=generator,
                 device=model_output.device,
->>>>>>> 4a4c2512
             )
             variance = (self._get_variance(timestep, predicted_variance=predicted_variance) ** 0.5) * noise
 
