# Copyright (c) MONAI Consortium
# Licensed under the Apache License, Version 2.0 (the "License");
# you may not use this file except in compliance with the License.
# You may obtain a copy of the License at
#     http://www.apache.org/licenses/LICENSE-2.0
# Unless required by applicable law or agreed to in writing, software
# distributed under the License is distributed on an "AS IS" BASIS,
# WITHOUT WARRANTIES OR CONDITIONS OF ANY KIND, either express or implied.
# See the License for the specific language governing permissions and
# limitations under the License.

from __future__ import annotations

from typing import Optional, Tuple

import torch
import torch.nn as nn

from monai.networks.layers.utils import get_rel_pos_embedding_layer
from monai.utils import optional_import

Rearrange, _ = optional_import("einops.layers.torch", name="Rearrange")


class SABlock(nn.Module):
    """
    A self-attention block, based on: "Dosovitskiy et al.,
    An Image is Worth 16x16 Words: Transformers for Image Recognition at Scale <https://arxiv.org/abs/2010.11929>"
    One can setup relative positional embedding as described in <https://arxiv.org/abs/2112.01526>
    """

    def __init__(
        self,
        hidden_size: int,
        num_heads: int,
        dropout_rate: float = 0.0,
        hidden_input_size: int | None = None,
        dim_head: int | None = None,
        qkv_bias: bool = False,
        save_attn: bool = False,
<<<<<<< HEAD
        causal: bool = False,
        sequence_length: int | None = None,
        rel_pos_embedding: Optional[str] = None,
        input_size: Optional[Tuple] = None,
        attention_dtype: Optional[torch.dtype] = None,
=======
        dim_head: int | None = None,
>>>>>>> d83fa566
    ) -> None:
        """
        Args:
            hidden_size (int): dimension of hidden layer.
            num_heads (int): number of attention heads.
            dropout_rate (float, optional): fraction of the input units to drop. Defaults to 0.0.
            hidden_input_size (int, optional): dimension of the input tensor. Defaults to hidden_size.
            dim_head (int, optional): dimension of each head. Defaults to hidden_size // num_heads.
            qkv_bias (bool, optional): bias term for the qkv linear layer. Defaults to False.
            save_attn (bool, optional): to make accessible the attention matrix. Defaults to False.
<<<<<<< HEAD
            causal: whether to use causal attention (see https://arxiv.org/abs/1706.03762).
            sequence_length: if causal is True, it is necessary to specify the sequence length.
            rel_pos_embedding (str, optional): Add relative positional embeddings to the attention map.
                For now only "decomposed" is supported (see https://arxiv.org/abs/2112.01526). 2D and 3D are supported.
            input_size (tuple(spatial_dim), optional): Input resolution for calculating the relative
                positional parameter size.
            attention_dtype: cast attention operations to this dtype.
=======
            dim_head (int, optional): dimension of each head. Defaults to hidden_size // num_heads.

>>>>>>> d83fa566
        """

        super().__init__()

        if not (0 <= dropout_rate <= 1):
            raise ValueError("dropout_rate should be between 0 and 1.")

        if dim_head:
            inner_dim = num_heads * dim_head
            self.dim_head = dim_head
        else:
            if hidden_size % num_heads != 0:
                raise ValueError("hidden size should be divisible by num_heads.")
            inner_dim = hidden_size
            self.dim_head = hidden_size // num_heads

        if causal and sequence_length is None:
            raise ValueError("sequence_length is necessary for causal attention.")

        self.num_heads = num_heads
<<<<<<< HEAD
        self.hidden_input_size = hidden_input_size if hidden_input_size else hidden_size
        self.out_proj = nn.Linear(inner_dim, self.hidden_input_size)
        self.qkv = nn.Linear(self.hidden_input_size, inner_dim * 3, bias=qkv_bias)
=======
        self.dim_head = hidden_size // num_heads if dim_head is None else dim_head
        self.inner_dim = self.dim_head * num_heads

        self.out_proj = nn.Linear(self.inner_dim, hidden_size)
        self.qkv = nn.Linear(hidden_size, self.inner_dim * 3, bias=qkv_bias)
>>>>>>> d83fa566
        self.input_rearrange = Rearrange("b h (qkv l d) -> qkv b l h d", qkv=3, l=num_heads)
        self.out_rearrange = Rearrange("b h l d -> b l (h d)")
        self.drop_output = nn.Dropout(dropout_rate)
        self.drop_weights = nn.Dropout(dropout_rate)
        self.scale = self.dim_head**-0.5
        self.save_attn = save_attn
        self.attention_dtype = attention_dtype
        self.causal = causal
        self.sequence_length = sequence_length

        if causal and sequence_length is not None:
            # causal mask to ensure that attention is only applied to the left in the input sequence
            self.register_buffer(
                "causal_mask",
                torch.tril(torch.ones(sequence_length, sequence_length)).view(1, 1, sequence_length, sequence_length),
            )
            self.causal_mask: torch.Tensor

        self.att_mat = torch.Tensor()
        self.rel_positional_embedding = (
            get_rel_pos_embedding_layer(rel_pos_embedding, input_size, self.dim_head, self.num_heads)
            if rel_pos_embedding is not None
            else None
        )
        self.input_size = input_size

    def forward(self, x: torch.Tensor):
        """
        Args:
            x (torch.Tensor): input tensor. B x (s_dim_1 * ... * s_dim_n) x C

        Return:
            torch.Tensor: B x (s_dim_1 * ... * s_dim_n) x C
        """
        output = self.input_rearrange(self.qkv(x))
        q, k, v = output[0], output[1], output[2]
        if self.attention_dtype is not None:
            q = q.to(self.attention_dtype)
            k = k.to(self.attention_dtype)
        att_mat = torch.einsum("blxd,blyd->blxy", q, k) * self.scale

        # apply relative positional embedding if defined
        att_mat = self.rel_positional_embedding(x, att_mat, q) if self.rel_positional_embedding is not None else att_mat

        if self.causal:
            att_mat = att_mat.masked_fill(self.causal_mask[:, :, : x.shape[1], : x.shape[1]] == 0, float("-inf"))

        att_mat = att_mat.softmax(dim=-1)

        if self.save_attn:
            # no gradients and new tensor;
            # https://pytorch.org/docs/stable/generated/torch.Tensor.detach.html
            self.att_mat = att_mat.detach()

        att_mat = self.drop_weights(att_mat)
        x = torch.einsum("bhxy,bhyd->bhxd", att_mat, v)
        x = self.out_rearrange(x)
        x = self.out_proj(x)
        x = self.drop_output(x)
        return x<|MERGE_RESOLUTION|>--- conflicted
+++ resolved
@@ -38,15 +38,11 @@
         dim_head: int | None = None,
         qkv_bias: bool = False,
         save_attn: bool = False,
-<<<<<<< HEAD
         causal: bool = False,
         sequence_length: int | None = None,
         rel_pos_embedding: Optional[str] = None,
         input_size: Optional[Tuple] = None,
         attention_dtype: Optional[torch.dtype] = None,
-=======
-        dim_head: int | None = None,
->>>>>>> d83fa566
     ) -> None:
         """
         Args:
@@ -57,7 +53,6 @@
             dim_head (int, optional): dimension of each head. Defaults to hidden_size // num_heads.
             qkv_bias (bool, optional): bias term for the qkv linear layer. Defaults to False.
             save_attn (bool, optional): to make accessible the attention matrix. Defaults to False.
-<<<<<<< HEAD
             causal: whether to use causal attention (see https://arxiv.org/abs/1706.03762).
             sequence_length: if causal is True, it is necessary to specify the sequence length.
             rel_pos_embedding (str, optional): Add relative positional embeddings to the attention map.
@@ -65,10 +60,7 @@
             input_size (tuple(spatial_dim), optional): Input resolution for calculating the relative
                 positional parameter size.
             attention_dtype: cast attention operations to this dtype.
-=======
-            dim_head (int, optional): dimension of each head. Defaults to hidden_size // num_heads.
 
->>>>>>> d83fa566
         """
 
         super().__init__()
@@ -89,17 +81,9 @@
             raise ValueError("sequence_length is necessary for causal attention.")
 
         self.num_heads = num_heads
-<<<<<<< HEAD
         self.hidden_input_size = hidden_input_size if hidden_input_size else hidden_size
         self.out_proj = nn.Linear(inner_dim, self.hidden_input_size)
         self.qkv = nn.Linear(self.hidden_input_size, inner_dim * 3, bias=qkv_bias)
-=======
-        self.dim_head = hidden_size // num_heads if dim_head is None else dim_head
-        self.inner_dim = self.dim_head * num_heads
-
-        self.out_proj = nn.Linear(self.inner_dim, hidden_size)
-        self.qkv = nn.Linear(hidden_size, self.inner_dim * 3, bias=qkv_bias)
->>>>>>> d83fa566
         self.input_rearrange = Rearrange("b h (qkv l d) -> qkv b l h d", qkv=3, l=num_heads)
         self.out_rearrange = Rearrange("b h l d -> b l (h d)")
         self.drop_output = nn.Dropout(dropout_rate)
