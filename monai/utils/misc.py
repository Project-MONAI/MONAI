# Copyright (c) MONAI Consortium
# Licensed under the Apache License, Version 2.0 (the "License");
# you may not use this file except in compliance with the License.
# You may obtain a copy of the License at
#     http://www.apache.org/licenses/LICENSE-2.0
# Unless required by applicable law or agreed to in writing, software
# distributed under the License is distributed on an "AS IS" BASIS,
# WITHOUT WARRANTIES OR CONDITIONS OF ANY KIND, either express or implied.
# See the License for the specific language governing permissions and
# limitations under the License.

from __future__ import annotations

import inspect
import itertools
import math
import os
import pprint
import random
import shutil
import subprocess
import tempfile
import types
import warnings
from ast import literal_eval
from collections.abc import Callable, Iterable, Sequence
from math import log10
from pathlib import Path
from typing import TYPE_CHECKING, Any, TypeVar, cast, overload

import numpy as np
import torch

from monai.config.type_definitions import NdarrayOrTensor, NdarrayTensor, PathLike
from monai.utils.module import optional_import, version_leq

if TYPE_CHECKING:
    from yaml import SafeLoader
else:
    SafeLoader, _ = optional_import("yaml", name="SafeLoader", as_type="base")

__all__ = [
    "zip_with",
    "star_zip_with",
    "first",
    "issequenceiterable",
    "is_immutable",
    "ensure_tuple",
    "ensure_tuple_size",
    "ensure_tuple_rep",
    "to_tuple_of_dictionaries",
    "fall_back_tuple",
    "is_scalar_tensor",
    "is_scalar",
    "progress_bar",
    "get_seed",
    "set_determinism",
    "list_to_dict",
    "MAX_SEED",
    "copy_to_device",
    "str2bool",
    "str2list",
    "MONAIEnvVars",
    "ImageMetaKey",
    "is_module_ver_at_least",
    "has_option",
    "sample_slices",
    "check_parent_dir",
    "save_obj",
    "label_union",
    "path_to_uri",
    "pprint_edges",
    "check_key_duplicates",
    "CheckKeyDuplicatesYamlLoader",
    "ConvertUnits",
    "check_kwargs_exist_in_class_init",
    "run_cmd",
]


def _strtobool(val: str) -> bool:
    """
    Replaces deprecated (pre python 3.12)
    distutils strtobool function.

    True values are y, yes, t, true, on and 1;
    False values are n, no, f, false, off and 0.
    Raises ValueError if val is anything else.
    """
    val = val.lower()
    if val in ("y", "yes", "t", "true", "on", "1"):
        return True
    elif val in ("n", "no", "f", "false", "off", "0"):
        return False
    else:
        raise ValueError(f"invalid truth value {val}")


_seed = None
_flag_deterministic = torch.backends.cudnn.deterministic
_flag_cudnn_benchmark = torch.backends.cudnn.benchmark
NP_MAX = np.iinfo(np.uint32).max
MAX_SEED = NP_MAX + 1  # 2**32, the actual seed should be in [0, MAX_SEED - 1] for uint32


def zip_with(op, *vals, mapfunc=map):
    """
    Map `op`, using `mapfunc`, to each tuple derived from zipping the iterables in `vals`.
    """
    return mapfunc(op, zip(*vals))


def star_zip_with(op, *vals):
    """
    Use starmap as the mapping function in zipWith.
    """
    return zip_with(op, *vals, mapfunc=itertools.starmap)


T = TypeVar("T")
NT = TypeVar("NT", np.ndarray, torch.Tensor)


@overload
def first(iterable: Iterable[T], default: T) -> T: ...


@overload
def first(iterable: Iterable[T]) -> T | None: ...


def first(iterable: Iterable[T], default: T | None = None) -> T | None:
    """
    Returns the first item in the given iterable or `default` if empty, meaningful mostly with 'for' expressions.
    """
    for i in iterable:
        return i
    return default


def issequenceiterable(obj: Any) -> bool:
    """
    Determine if the object is an iterable sequence and is not a string.
    """
    try:
        if hasattr(obj, "ndim") and obj.ndim == 0:
            return False  # a 0-d tensor is not iterable
    except Exception:
        return False
    return isinstance(obj, Iterable) and not isinstance(obj, (str, bytes))


def is_immutable(obj: Any) -> bool:
    """
    Determine if the object is an immutable object.

    see also https://github.com/python/cpython/blob/3.11/Lib/copy.py#L109
    """
    return isinstance(obj, (type(None), int, float, bool, complex, str, tuple, bytes, type, range, slice))


def ensure_tuple(vals: Any, wrap_array: bool = False) -> tuple:
    """
    Returns a tuple of `vals`.

    Args:
        vals: input data to convert to a tuple.
        wrap_array: if `True`, treat the input numerical array (ndarray/tensor) as one item of the tuple.
            if `False`, try to convert the array with `tuple(vals)`, default to `False`.

    """
    if wrap_array and isinstance(vals, (np.ndarray, torch.Tensor)):
        return (vals,)
    return tuple(vals) if issequenceiterable(vals) else (vals,)


def ensure_tuple_size(vals: Any, dim: int, pad_val: Any = 0, pad_from_start: bool = False) -> tuple:
    """
    Returns a copy of `tup` with `dim` values by either shortened or padded with `pad_val` as necessary.
    """
    tup = ensure_tuple(vals)
    pad_dim = dim - len(tup)
    if pad_dim <= 0:
        return tup[:dim]
    if pad_from_start:
        return (pad_val,) * pad_dim + tup
    return tup + (pad_val,) * pad_dim


def ensure_tuple_rep(tup: Any, dim: int) -> tuple[Any, ...]:
    """
    Returns a copy of `tup` with `dim` values by either shortened or duplicated input.

    Raises:
        ValueError: When ``tup`` is a sequence and ``tup`` length is not ``dim``.

    Examples::

        >>> ensure_tuple_rep(1, 3)
        (1, 1, 1)
        >>> ensure_tuple_rep(None, 3)
        (None, None, None)
        >>> ensure_tuple_rep('test', 3)
        ('test', 'test', 'test')
        >>> ensure_tuple_rep([1, 2, 3], 3)
        (1, 2, 3)
        >>> ensure_tuple_rep(range(3), 3)
        (0, 1, 2)
        >>> ensure_tuple_rep([1, 2], 3)
        ValueError: Sequence must have length 3, got length 2.

    """
    if isinstance(tup, torch.Tensor):
        tup = tup.detach().cpu().numpy()
    if isinstance(tup, np.ndarray):
        tup = tup.tolist()
    if not issequenceiterable(tup):
        return (tup,) * dim
    if len(tup) == dim:
        return tuple(tup)

    raise ValueError(f"Sequence must have length {dim}, got {len(tup)}.")


def to_tuple_of_dictionaries(dictionary_of_tuples: dict, keys: Any) -> tuple[dict[Any, Any], ...]:
    """
    Given a dictionary whose values contain scalars or tuples (with the same length as ``keys``),
    Create a dictionary for each key containing the scalar values mapping to that key.

    Args:
        dictionary_of_tuples: a dictionary whose values are scalars or tuples whose length is
            the length of ``keys``
        keys: a tuple of string values representing the keys in question

    Returns:
        a tuple of dictionaries that contain scalar values, one dictionary for each key

    Raises:
        ValueError: when values in the dictionary are tuples but not the same length as the length
        of ``keys``

    Examples:
        >>> to_tuple_of_dictionaries({'a': 1 'b': (2, 3), 'c': (4, 4)}, ("x", "y"))
        ({'a':1, 'b':2, 'c':4}, {'a':1, 'b':3, 'c':4})

    """

    keys = ensure_tuple(keys)
    if len(keys) == 0:
        return tuple({})

    dict_overrides = {k: ensure_tuple_rep(v, len(keys)) for k, v in dictionary_of_tuples.items()}
    return tuple({k: v[ik] for (k, v) in dict_overrides.items()} for ik in range(len(keys)))


def fall_back_tuple(
    user_provided: Any, default: Sequence | NdarrayTensor, func: Callable = lambda x: x and x > 0
) -> tuple[Any, ...]:
    """
    Refine `user_provided` according to the `default`, and returns as a validated tuple.

    The validation is done for each element in `user_provided` using `func`.
    If `func(user_provided[idx])` returns False, the corresponding `default[idx]` will be used
    as the fallback.

    Typically used when `user_provided` is a tuple of window size provided by the user,
    `default` is defined by data, this function returns an updated `user_provided` with its non-positive
    components replaced by the corresponding components from `default`.

    Args:
        user_provided: item to be validated.
        default: a sequence used to provided the fallbacks.
        func: a Callable to validate every components of `user_provided`.

    Examples::

        >>> fall_back_tuple((1, 2), (32, 32))
        (1, 2)
        >>> fall_back_tuple(None, (32, 32))
        (32, 32)
        >>> fall_back_tuple((-1, 10), (32, 32))
        (32, 10)
        >>> fall_back_tuple((-1, None), (32, 32))
        (32, 32)
        >>> fall_back_tuple((1, None), (32, 32))
        (1, 32)
        >>> fall_back_tuple(0, (32, 32))
        (32, 32)
        >>> fall_back_tuple(range(3), (32, 64, 48))
        (32, 1, 2)
        >>> fall_back_tuple([0], (32, 32))
        ValueError: Sequence must have length 2, got length 1.

    """
    ndim = len(default)
    user = ensure_tuple_rep(user_provided, ndim)
    return tuple(  # use the default values if user provided is not valid
        user_c if func(user_c) else default_c for default_c, user_c in zip(default, user)
    )


def is_scalar_tensor(val: Any) -> bool:
    return isinstance(val, torch.Tensor) and val.ndim == 0


def is_scalar(val: Any) -> bool:
    if isinstance(val, torch.Tensor) and val.ndim == 0:
        return True
    return bool(np.isscalar(val))


def progress_bar(index: int, count: int, desc: str | None = None, bar_len: int = 30, newline: bool = False) -> None:
    """print a progress bar to track some time consuming task.

    Args:
        index: current status in progress.
        count: total steps of the progress.
        desc: description of the progress bar, if not None, show before the progress bar.
        bar_len: the total length of the bar on screen, default is 30 char.
        newline: whether to print in a new line for every index.
    """
    end = "\r" if not newline else "\r\n"
    filled_len = int(bar_len * index // count)
    bar = f"{desc} " if desc is not None else ""
    bar += "[" + "=" * filled_len + " " * (bar_len - filled_len) + "]"
    print(f"{index}/{count} {bar}", end=end)
    if index == count:
        print("")


def get_seed() -> int | None:
    return _seed


def set_determinism(
    seed: int | None = NP_MAX,
    use_deterministic_algorithms: bool | None = None,
    additional_settings: Sequence[Callable[[int], Any]] | Callable[[int], Any] | None = None,
) -> None:
    """
    Set random seed for modules to enable or disable deterministic training.

    Args:
        seed: the random seed to use, default is np.iinfo(np.int32).max.
            It is recommended to set a large seed, i.e. a number that has a good balance
            of 0 and 1 bits. Avoid having many 0 bits in the seed.
            if set to None, will disable deterministic training.
        use_deterministic_algorithms: Set whether PyTorch operations must use "deterministic" algorithms.
        additional_settings: additional settings that need to set random seed.

    Note:

        This function will not affect the randomizable objects in :py:class:`monai.transforms.Randomizable`, which
        have independent random states. For those objects, the ``set_random_state()`` method should be used to
        ensure the deterministic behavior (alternatively, :py:class:`monai.data.DataLoader` by default sets the seeds
        according to the global random state, please see also: :py:class:`monai.data.utils.worker_init_fn` and
        :py:class:`monai.data.utils.set_rnd`).
    """
    if seed is None:
        # cast to 32 bit seed for CUDA
        seed_ = torch.default_generator.seed() % MAX_SEED
        torch.manual_seed(seed_)
    else:
        seed = int(seed) % MAX_SEED
        torch.manual_seed(seed)

    global _seed
    _seed = seed
    random.seed(seed)
    np.random.seed(seed)

    if additional_settings is not None:
        additional_settings = ensure_tuple(additional_settings)
        for func in additional_settings:
            func(seed)

    if torch.backends.flags_frozen():
        warnings.warn("PyTorch global flag support of backends is disabled, enable it to set global `cudnn` flags.")
        torch.backends.__allow_nonbracketed_mutation_flag = True

    if seed is not None:
        torch.backends.cudnn.deterministic = True
        torch.backends.cudnn.benchmark = False
    else:  # restore the original flags
        torch.backends.cudnn.deterministic = _flag_deterministic
        torch.backends.cudnn.benchmark = _flag_cudnn_benchmark
    if use_deterministic_algorithms is not None:
        if hasattr(torch, "use_deterministic_algorithms"):  # `use_deterministic_algorithms` is new in torch 1.8.0
            torch.use_deterministic_algorithms(use_deterministic_algorithms)
        elif hasattr(torch, "set_deterministic"):  # `set_deterministic` is new in torch 1.7.0
            torch.set_deterministic(use_deterministic_algorithms)
        else:
            warnings.warn("use_deterministic_algorithms=True, but PyTorch version is too old to set the mode.")


def list_to_dict(items):
    """
    To convert a list of "key=value" pairs into a dictionary.
    For examples: items: `["a=1", "b=2", "c=3"]`, return: {"a": "1", "b": "2", "c": "3"}.
    If no "=" in the pair, use None as the value, for example: ["a"], return: {"a": None}.
    Note that it will remove the blanks around keys and values.

    """

    def _parse_var(s):
        items = s.split("=", maxsplit=1)
        key = items[0].strip(" \n\r\t'")
        value = items[1].strip(" \n\r\t'") if len(items) > 1 else None
        return key, value

    d = {}
    if items:
        for item in items:
            key, value = _parse_var(item)

            try:
                if key in d:
                    raise KeyError(f"encounter duplicated key {key}.")
                d[key] = literal_eval(value)
            except ValueError:
                try:
                    d[key] = bool(_strtobool(str(value)))
                except ValueError:
                    d[key] = value
    return d


def copy_to_device(
    obj: Any, device: str | torch.device | None, non_blocking: bool = True, verbose: bool = False
) -> Any:
    """
    Copy object or tuple/list/dictionary of objects to ``device``.

    Args:
        obj: object or tuple/list/dictionary of objects to move to ``device``.
        device: move ``obj`` to this device. Can be a string (e.g., ``cpu``, ``cuda``,
            ``cuda:0``, etc.) or of type ``torch.device``.
        non_blocking: when `True`, moves data to device asynchronously if
            possible, e.g., moving CPU Tensors with pinned memory to CUDA devices.
        verbose: when `True`, will print a warning for any elements of incompatible type
            not copied to ``device``.
    Returns:
        Same as input, copied to ``device`` where possible. Original input will be
            unchanged.
    """

    if hasattr(obj, "to"):
        return obj.to(device, non_blocking=non_blocking)
    if isinstance(obj, tuple):
        return tuple(copy_to_device(o, device, non_blocking) for o in obj)
    if isinstance(obj, list):
        return [copy_to_device(o, device, non_blocking) for o in obj]
    if isinstance(obj, dict):
        return {k: copy_to_device(o, device, non_blocking) for k, o in obj.items()}
    if verbose:
        fn_name = cast(types.FrameType, inspect.currentframe()).f_code.co_name
        warnings.warn(f"{fn_name} called with incompatible type: " + f"{type(obj)}. Data will be returned unchanged.")

    return obj


def str2bool(value: str | bool, default: bool = False, raise_exc: bool = True) -> bool:
    """
    Convert a string to a boolean. Case insensitive.
    True: yes, true, t, y, 1. False: no, false, f, n, 0.

    Args:
        value: string to be converted to a boolean. If value is a bool already, simply return it.
        raise_exc: if value not in tuples of expected true or false inputs,
            should we raise an exception? If not, return `default`.
    Raises
        ValueError: value not in tuples of expected true or false inputs and
            `raise_exc` is `True`.
    Useful with argparse, for example:
        parser.add_argument("--convert", default=False, type=str2bool)
        python mycode.py --convert=True
    """

    if isinstance(value, bool):
        return value

    true_set = ("yes", "true", "t", "y", "1")
    false_set = ("no", "false", "f", "n", "0")

    if isinstance(value, str):
        value = value.lower()
        if value in true_set:
            return True
        if value in false_set:
            return False

    if raise_exc:
        raise ValueError(f"Got \"{value}\", expected a value from: {', '.join(true_set + false_set)}")
    return default


def str2list(value: str | list | None, raise_exc: bool = True) -> list | None:
    """
    Convert a string to a list.  Useful with argparse commandline arguments:
        parser.add_argument("--blocks", default=[1,2,3], type=str2list)
        python mycode.py --blocks=1,2,2,4

    Args:
        value: string (comma separated) to be converted to a list
        raise_exc: if not possible to convert to a list, raise an exception
    Raises
        ValueError: value not a string or list or not possible to convert
    """

    if value is None:
        return None
    elif isinstance(value, list):
        return value
    elif isinstance(value, str):
        v = value.split(",")
        for i in range(len(v)):
            try:
                a = literal_eval(v[i].strip())  # attempt to convert
                v[i] = a
            except Exception:
                pass
        return v
    elif raise_exc:
        raise ValueError(f'Unable to convert "{value}", expected a comma-separated str, e.g. 1,2,3')

    return None


class MONAIEnvVars:
    """
    Environment variables used by MONAI.
    """

    @staticmethod
    def data_dir() -> str | None:
        return os.environ.get("MONAI_DATA_DIRECTORY")

    @staticmethod
    def debug() -> bool:
        val = os.environ.get("MONAI_DEBUG", False)
        return val if isinstance(val, bool) else str2bool(val)

    @staticmethod
    def doc_images() -> str | None:
        return os.environ.get("MONAI_DOC_IMAGES")

    @staticmethod
    def algo_hash() -> str | None:
        return os.environ.get("MONAI_ALGO_HASH", "e4cf5a1")

    @staticmethod
    def trace_transform() -> str | None:
        return os.environ.get("MONAI_TRACE_TRANSFORM", "1")

    @staticmethod
    def eval_expr() -> str | None:
        return os.environ.get("MONAI_EVAL_EXPR", "1")

    @staticmethod
    def allow_missing_reference() -> str | None:
        return os.environ.get("MONAI_ALLOW_MISSING_REFERENCE", "1")

    @staticmethod
    def extra_test_data() -> str | None:
        return os.environ.get("MONAI_EXTRA_TEST_DATA", "1")

    @staticmethod
    def testing_algo_template() -> str | None:
        return os.environ.get("MONAI_TESTING_ALGO_TEMPLATE", None)


class ImageMetaKey:
    """
    Common key names in the metadata header of images
    """

    FILENAME_OR_OBJ = "filename_or_obj"
    PATCH_INDEX = "patch_index"
    SPATIAL_SHAPE = "spatial_shape"


def has_option(obj: Callable, keywords: str | Sequence[str]) -> bool:
    """
    Return a boolean indicating whether the given callable `obj` has the `keywords` in its signature.
    """
    if not callable(obj):
        return False
    sig = inspect.signature(obj)
    return all(key in sig.parameters for key in ensure_tuple(keywords))


def is_module_ver_at_least(module, version):
    """Determine if a module's version is at least equal to the given value.

    Args:
        module: imported module's name, e.g., `np` or `torch`.
        version: required version, given as a tuple, e.g., `(1, 8, 0)`.
    Returns:
        `True` if module is the given version or newer.
    """
    test_ver = ".".join(map(str, version))
    return module.__version__ != test_ver and version_leq(test_ver, module.__version__)


def sample_slices(data: NdarrayOrTensor, dim: int = 1, as_indices: bool = True, *slicevals: int) -> NdarrayOrTensor:
    """sample several slices of input numpy array or Tensor on specified `dim`.

    Args:
        data: input data to sample slices, can be numpy array or PyTorch Tensor.
        dim: expected dimension index to sample slices, default to `1`.
        as_indices: if `True`, `slicevals` arg will be treated as the expected indices of slice, like: `1, 3, 5`
            means `data[..., [1, 3, 5], ...]`, if `False`, `slicevals` arg will be treated as args for `slice` func,
            like: `1, None` means `data[..., [1:], ...]`, `1, 5` means `data[..., [1: 5], ...]`.
        slicevals: indices of slices or start and end indices of expected slices, depends on `as_indices` flag.

    """
    slices = [slice(None)] * len(data.shape)
    slices[dim] = slicevals if as_indices else slice(*slicevals)  # type: ignore

    return data[tuple(slices)]


def check_parent_dir(path: PathLike, create_dir: bool = True) -> None:
    """
    Utility to check whether the parent directory of the `path` exists.

    Args:
        path: input path to check the parent directory.
        create_dir: if True, when the parent directory doesn't exist, create the directory,
            otherwise, raise exception.

    """
    path = Path(path)
    path_dir = path.parent
    if not path_dir.exists():
        if create_dir:
            path_dir.mkdir(parents=True)
        else:
            raise ValueError(f"the directory of specified path does not exist: `{path_dir}`.")


def save_obj(
    obj: object,
    path: PathLike,
    create_dir: bool = True,
    atomic: bool = True,
    func: Callable | None = None,
    **kwargs: Any,
) -> None:
    """
    Save an object to file with specified path.
    Support to serialize to a temporary file first, then move to final destination,
    so that files are guaranteed to not be damaged if exception occurs.

    Args:
        obj: input object data to save.
        path: target file path to save the input object.
        create_dir: whether to create dictionary of the path if not existing, default to `True`.
        atomic: if `True`, state is serialized to a temporary file first, then move to final destination.
            so that files are guaranteed to not be damaged if exception occurs. default to `True`.
        func: the function to save file, if None, default to `torch.save`.
        kwargs: other args for the save `func` except for the checkpoint and filename.
            default `func` is `torch.save()`, details of other args:
            https://pytorch.org/docs/stable/generated/torch.save.html.

    """
    path = Path(path)
    check_parent_dir(path=path, create_dir=create_dir)
    if path.exists():
        # remove the existing file
        os.remove(path)

    if func is None:
        func = torch.save

    if not atomic:
        func(obj=obj, f=path, **kwargs)
        return
    try:
        # writing to a temporary directory and then using a nearly atomic rename operation
        with tempfile.TemporaryDirectory() as tempdir:
            temp_path: Path = Path(tempdir) / path.name
            func(obj=obj, f=temp_path, **kwargs)
            if temp_path.is_file():
                shutil.move(str(temp_path), path)
    except PermissionError:  # project-monai/monai issue #3613
        pass


def label_union(x: list | np.ndarray) -> list:
    """
    Compute the union of class IDs in label and generate a list to include all class IDs
    Args:
        x: a list of numbers (for example, class_IDs)

    Returns
        a list showing the union (the union the class IDs)
    """
    return list(set.union(set(np.array(x).tolist())))


def prob2class(x: torch.Tensor, sigmoid: bool = False, threshold: float = 0.5, **kwargs: Any) -> torch.Tensor:
    """
    Compute the lab from the probability of predicted feature maps

    Args:
        sigmoid: If the sigmoid function should be used.
        threshold: threshold value to activate the sigmoid function.
    """
    return torch.argmax(x, **kwargs) if not sigmoid else (x > threshold).int()


def path_to_uri(path: PathLike) -> str:
    """
    Convert a file path to URI. if not absolute path, will convert to absolute path first.

    Args:
        path: input file path to convert, can be a string or `Path` object.

    """
    return Path(path).absolute().as_uri()


def pprint_edges(val: Any, n_lines: int = 20) -> str:
    """
    Pretty print the head and tail ``n_lines`` of ``val``, and omit the middle part if the part has more than 3 lines.

    Returns: the formatted string.
    """
    val_str = pprint.pformat(val).splitlines(True)
    n_lines = max(n_lines, 1)
    if len(val_str) > n_lines * 2 + 3:
        hidden_n = len(val_str) - n_lines * 2
        val_str = val_str[:n_lines] + [f"\n ... omitted {hidden_n} line(s)\n\n"] + val_str[-n_lines:]
    return "".join(val_str)


def check_key_duplicates(ordered_pairs: Sequence[tuple[Any, Any]]) -> dict[Any, Any]:
    """
    Checks if there is a duplicated key in the sequence of `ordered_pairs`.
    If there is - it will log a warning or raise ValueError
    (if configured by environmental var `MONAI_FAIL_ON_DUPLICATE_CONFIG==1`)

    Otherwise, it returns the dict made from this sequence.

    Satisfies a format for an `object_pairs_hook` in `json.load`

    Args:
        ordered_pairs: sequence of (key, value)
    """
    keys = set()
    for k, _ in ordered_pairs:
        if k in keys:
            if os.environ.get("MONAI_FAIL_ON_DUPLICATE_CONFIG", "0") == "1":
                raise ValueError(f"Duplicate key: `{k}`")
            else:
                warnings.warn(f"Duplicate key: `{k}`")
        else:
            keys.add(k)
    return dict(ordered_pairs)


class CheckKeyDuplicatesYamlLoader(SafeLoader):

    def construct_mapping(self, node, deep=False):
        mapping = set()
        for key_node, _ in node.value:
            key = self.construct_object(key_node, deep=deep)
            if key in mapping:
                if os.environ.get("MONAI_FAIL_ON_DUPLICATE_CONFIG", "0") == "1":
                    raise ValueError(f"Duplicate key: `{key}`")
                else:
                    warnings.warn(f"Duplicate key: `{key}`")
            mapping.add(key)
        return super().construct_mapping(node, deep)


class ConvertUnits:
    """
    Convert the values from input unit to the target unit

    Args:
        input_unit: the unit of the input quantity
        target_unit: the unit of the target quantity

    """

    imperial_unit_of_length = {"inch": 0.0254, "foot": 0.3048, "yard": 0.9144, "mile": 1609.344}

    unit_prefix = {
        "peta": 15,
        "tera": 12,
        "giga": 9,
        "mega": 6,
        "kilo": 3,
        "hecto": 2,
        "deca": 1,
        "deci": -1,
        "centi": -2,
        "milli": -3,
        "micro": -6,
        "nano": -9,
        "pico": -12,
        "femto": -15,
    }
    base_units = ["meter", "byte", "bit"]

    def __init__(self, input_unit: str, target_unit: str) -> None:
        self.input_unit, input_base = self._get_valid_unit_and_base(input_unit)
        self.target_unit, target_base = self._get_valid_unit_and_base(target_unit)
        if input_base == target_base:
            self.unit_base = input_base
        else:
            raise ValueError(
                "Both input and target units should be from the same quantity. "
                f"Input quantity is {input_base} while target quantity is {target_base}"
            )
        self.conversion_factor = self._calculate_conversion_factor()

    def _get_valid_unit_and_base(self, unit):
        unit = str(unit).lower()
        if unit in self.imperial_unit_of_length:
            return unit, "meter"
        for base_unit in self.base_units:
            if unit.endswith(base_unit):
                return unit, base_unit
        raise ValueError(f"Currently, it only supports length conversion but `{unit}` is given.")

    def _get_unit_power(self, unit):
        """Calculate the power of the unit factor with respect to the base unit"""
        if unit in self.imperial_unit_of_length:
            return log10(self.imperial_unit_of_length[unit])

        prefix = unit[: len(self.unit_base)]
        if prefix == "":
            return 1.0
        return self.unit_prefix[prefix]

    def _calculate_conversion_factor(self):
        """Calculate unit conversion factor with respect to the input unit"""
        if self.input_unit == self.target_unit:
            return 1.0
        input_power = self._get_unit_power(self.input_unit)
        target_power = self._get_unit_power(self.target_unit)
        return 10 ** (input_power - target_power)

    def __call__(self, value: int | float) -> Any:
        return float(value) * self.conversion_factor


def check_kwargs_exist_in_class_init(cls, kwargs):
    """
    Check if the all keys in kwargs exist in the __init__ method of the class.

    Args:
        cls: the class to check.
        kwargs: kwargs to examine.

    Returns:
        a boolean indicating if all keys exist.
        a set of extra keys that are not used in the __init__.
    """
    init_signature = inspect.signature(cls.__init__)
    init_params = set(init_signature.parameters) - {"self"}  # Exclude 'self' from the parameter list
    input_kwargs = set(kwargs)
    extra_kwargs = input_kwargs - init_params

    return extra_kwargs == set(), extra_kwargs


def run_cmd(cmd_list: list[str], **kwargs: Any) -> subprocess.CompletedProcess:
    """
    Run a command by using ``subprocess.run`` with capture_output=True and stderr=subprocess.STDOUT
    so that the raise exception will have that information. The argument `capture_output` can be set explicitly
    if desired, but will be overriden with the debug status from the variable.

    Args:
        cmd_list: a list of strings describing the command to run.
        kwargs: keyword arguments supported by the ``subprocess.run`` method.

    Returns:
        a CompletedProcess instance after the command completes.
    """
    debug = MONAIEnvVars.debug()
    kwargs["capture_output"] = kwargs.get("capture_output", debug)

    if kwargs.pop("run_cmd_verbose", False):
        import monai

        monai.apps.utils.get_logger("run_cmd").info(f"{cmd_list}")
    try:
        return subprocess.run(cmd_list, **kwargs)
    except subprocess.CalledProcessError as e:
        if not debug:
            raise
        output = str(e.stdout.decode(errors="replace"))
        errors = str(e.stderr.decode(errors="replace"))
        raise RuntimeError(f"subprocess call error {e.returncode}: {errors}, {output}.") from e


def is_sqrt(num: Sequence[int] | int) -> bool:
    """
    Determine if the input is a square number or a squence of square numbers.
    """
    num = ensure_tuple(num)
    sqrt_num = [int(math.sqrt(_num)) for _num in num]
    ret = [_i * _j for _i, _j in zip(sqrt_num, sqrt_num)]
    return ensure_tuple(ret) == num


<<<<<<< HEAD
def unsqueeze_right(arr: torch.Tensor, ndim: int) -> torch.Tensor:
=======
def unsqueeze_right(arr: NT, ndim: int) -> NT:
>>>>>>> 2e53df78
    """Append 1-sized dimensions to `arr` to create a result with `ndim` dimensions."""
    return arr[(...,) + (None,) * (ndim - arr.ndim)]


<<<<<<< HEAD
def unsqueeze_left(arr: torch.Tensor, ndim: int) -> torch.Tensor:
=======
def unsqueeze_left(arr: NT, ndim: int) -> NT:
>>>>>>> 2e53df78
    """Prepend 1-sized dimensions to `arr` to create a result with `ndim` dimensions."""
    return arr[(None,) * (ndim - arr.ndim)]<|MERGE_RESOLUTION|>--- conflicted
+++ resolved
@@ -908,19 +908,11 @@
     return ensure_tuple(ret) == num
 
 
-<<<<<<< HEAD
-def unsqueeze_right(arr: torch.Tensor, ndim: int) -> torch.Tensor:
-=======
 def unsqueeze_right(arr: NT, ndim: int) -> NT:
->>>>>>> 2e53df78
     """Append 1-sized dimensions to `arr` to create a result with `ndim` dimensions."""
     return arr[(...,) + (None,) * (ndim - arr.ndim)]
 
 
-<<<<<<< HEAD
-def unsqueeze_left(arr: torch.Tensor, ndim: int) -> torch.Tensor:
-=======
 def unsqueeze_left(arr: NT, ndim: int) -> NT:
->>>>>>> 2e53df78
     """Prepend 1-sized dimensions to `arr` to create a result with `ndim` dimensions."""
     return arr[(None,) * (ndim - arr.ndim)]