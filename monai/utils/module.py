# Copyright (c) MONAI Consortium
# Licensed under the Apache License, Version 2.0 (the "License");
# you may not use this file except in compliance with the License.
# You may obtain a copy of the License at
#     http://www.apache.org/licenses/LICENSE-2.0
# Unless required by applicable law or agreed to in writing, software
# distributed under the License is distributed on an "AS IS" BASIS,
# WITHOUT WARRANTIES OR CONDITIONS OF ANY KIND, either express or implied.
# See the License for the specific language governing permissions and
# limitations under the License.

from __future__ import annotations

import enum
import functools
import importlib.util
import os
import pdb
import re
import sys
import warnings
from collections.abc import Callable, Collection, Hashable, Mapping
from functools import partial, wraps
from importlib import import_module
from pkgutil import walk_packages
from pydoc import locate
from re import match
from types import FunctionType, ModuleType
from typing import Any, Iterable, cast

import torch

# bundle config system flags
# set MONAI_EVAL_EXPR=1 to use 'eval', default value: run_eval=True
run_eval = os.environ.get("MONAI_EVAL_EXPR", "1") != "0"
# set MONAI_DEBUG_CONFIG=1 to run in debug mode, default value: run_debug=False
run_debug = os.environ.get("MONAI_DEBUG_CONFIG", "0") != "0"
# set MONAI_ALLOW_MISSING_REFERENCE=1 to allow missing references, default value: allow_missing_reference=False
allow_missing_reference = os.environ.get("MONAI_ALLOW_MISSING_REFERENCE", "0") != "0"

OPTIONAL_IMPORT_MSG_FMT = "{}"

__all__ = [
    "InvalidPyTorchVersionError",
    "OptionalImportError",
    "exact_version",
    "export",
    "damerau_levenshtein_distance",
    "look_up_option",
    "min_version",
    "optional_import",
    "require_pkg",
    "load_submodules",
    "instantiate",
    "get_full_type_name",
    "get_package_version",
    "get_torch_version_tuple",
    "version_leq",
    "version_geq",
    "pytorch_after",
]


def look_up_option(
    opt_str: Hashable,
    supported: Collection | enum.EnumMeta,
    default: Any = "no_default",
    print_all_options: bool = True,
) -> Any:
    """
    Look up the option in the supported collection and return the matched item.
    Raise a value error possibly with a guess of the closest match.

    Args:
        opt_str: The option string or Enum to look up.
        supported: The collection of supported options, it can be list, tuple, set, dict, or Enum.
        default: If it is given, this method will return `default` when `opt_str` is not found,
            instead of raising a `ValueError`. Otherwise, it defaults to `"no_default"`,
            so that the method may raise a `ValueError`.
        print_all_options: whether to print all available options when `opt_str` is not found. Defaults to True

    Examples:

    .. code-block:: python

        from enum import Enum
        from monai.utils import look_up_option
        class Color(Enum):
            RED = "red"
            BLUE = "blue"
        look_up_option("red", Color)  # <Color.RED: 'red'>
        look_up_option(Color.RED, Color)  # <Color.RED: 'red'>
        look_up_option("read", Color)
        # ValueError: By 'read', did you mean 'red'?
        # 'read' is not a valid option.
        # Available options are {'blue', 'red'}.
        look_up_option("red", {"red", "blue"})  # "red"

    Adapted from https://github.com/NifTK/NiftyNet/blob/v0.6.0/niftynet/utilities/util_common.py#L249
    """
    if not isinstance(opt_str, Hashable):
        raise ValueError(f"Unrecognized option type: {type(opt_str)}:{opt_str}.")
    if isinstance(opt_str, str):
        opt_str = opt_str.strip()
    if isinstance(supported, enum.EnumMeta):
        if isinstance(opt_str, str) and opt_str in {item.value for item in supported}:  # type: ignore
            # such as: "example" in MyEnum
            return supported(opt_str)
        if isinstance(opt_str, enum.Enum) and opt_str in supported:
            # such as: MyEnum.EXAMPLE in MyEnum
            return opt_str
    elif isinstance(supported, Mapping) and opt_str in supported:
        # such as: MyDict[key]
        return supported[opt_str]
    elif isinstance(supported, Collection) and opt_str in supported:
        return opt_str

    if default != "no_default":
        return default

    # find a close match
    set_to_check: set
    if isinstance(supported, enum.EnumMeta):
        set_to_check = {item.value for item in supported}  # type: ignore
    else:
        set_to_check = set(supported) if supported is not None else set()
    if not set_to_check:
        raise ValueError(f"No options available: {supported}.")
    edit_dists = {}
    opt_str = f"{opt_str}"
    for key in set_to_check:
        edit_dist = damerau_levenshtein_distance(f"{key}", opt_str)
        if edit_dist <= 3:
            edit_dists[key] = edit_dist

    supported_msg = f"Available options are {set_to_check}.\n" if print_all_options else ""
    if edit_dists:
        guess_at_spelling = min(edit_dists, key=edit_dists.get)  # type: ignore
        raise ValueError(
            f"By '{opt_str}', did you mean '{guess_at_spelling}'?\n"
            + f"'{opt_str}' is not a valid value.\n"
            + supported_msg
        )
    raise ValueError(f"Unsupported option '{opt_str}', " + supported_msg)


def damerau_levenshtein_distance(s1: str, s2: str) -> int:
    """
    Calculates the Damerau–Levenshtein distance between two strings for spelling correction.
    https://en.wikipedia.org/wiki/Damerau–Levenshtein_distance
    """
    if s1 == s2:
        return 0
    string_1_length = len(s1)
    string_2_length = len(s2)
    if not s1:
        return string_2_length
    if not s2:
        return string_1_length
    d = {(i, -1): i + 1 for i in range(-1, string_1_length + 1)}
    for j in range(-1, string_2_length + 1):
        d[(-1, j)] = j + 1

    for i, s1i in enumerate(s1):
        for j, s2j in enumerate(s2):
            cost = 0 if s1i == s2j else 1
            d[(i, j)] = min(
                d[(i - 1, j)] + 1, d[(i, j - 1)] + 1, d[(i - 1, j - 1)] + cost  # deletion  # insertion  # substitution
            )
            if i and j and s1i == s2[j - 1] and s1[i - 1] == s2j:
                d[(i, j)] = min(d[(i, j)], d[i - 2, j - 2] + cost)  # transposition

    return d[string_1_length - 1, string_2_length - 1]


def export(modname):
    """
    Make the decorated object a member of the named module. This will also add the object under its aliases if it has
    a `__aliases__` member, thus this decorator should be before the `alias` decorator to pick up those names. Alias
    names which conflict with package names or existing members will be ignored.
    """

    def _inner(obj):
        mod = import_module(modname)
        if not hasattr(mod, obj.__name__):
            setattr(mod, obj.__name__, obj)

            # add the aliases for `obj` to the target module
            for alias in getattr(obj, "__aliases__", ()):
                if not hasattr(mod, alias):
                    setattr(mod, alias, obj)

        return obj

    return _inner


def load_submodules(
    basemod: ModuleType, load_all: bool = True, exclude_pattern: str = "(.*[tT]est.*)|(_.*)"
) -> tuple[list[ModuleType], list[str]]:
    """
    Traverse the source of the module structure starting with module `basemod`, loading all packages plus all files if
    `load_all` is True, excluding anything whose name matches `exclude_pattern`.
    """
    submodules = []
    err_mod: list[str] = []
    for importer, name, is_pkg in walk_packages(
        basemod.__path__, prefix=basemod.__name__ + ".", onerror=err_mod.append
    ):
        if (is_pkg or load_all) and name not in sys.modules and match(exclude_pattern, name) is None:
            try:
<<<<<<< HEAD
                mod = import_module(name)
                importer.find_spec(name).loader.load_module(name)  # type: ignore
                submodules.append(mod)
=======
                mod_spec = importer.find_spec(name)  # type: ignore
                if mod_spec and mod_spec.loader:
                    mod = importlib.util.module_from_spec(mod_spec)
                    mod_spec.loader.exec_module(mod)
                    submodules.append(mod)
>>>>>>> 2e53df78
            except OptionalImportError:
                pass  # could not import the optional deps., they are ignored
            except ImportError as e:
                msg = (
                    "\nMultiple versions of MONAI may have been installed?\n"
                    "Please see the installation guide: https://docs.monai.io/en/stable/installation.html\n"
                )  # issue project-monai/monai#5193
                raise type(e)(f"{e}\n{msg}").with_traceback(e.__traceback__) from e  # raise with modified message

    return submodules, err_mod


def instantiate(__path: str, __mode: str, **kwargs: Any) -> Any:
    """
    Create an object instance or call a callable object from a class or function represented by ``_path``.
    `kwargs` will be part of the input arguments to the class constructor or function.
    The target component must be a class or a function, if not, return the component directly.

    Args:
        __path: if a string is provided, it's interpreted as the full path of the target class or function component.
            If a callable is provided, ``__path(**kwargs)`` will be invoked and returned for ``__mode="default"``.
            For ``__mode="callable"``, the callable will be returned as ``__path`` or, if ``kwargs`` are provided,
            as ``functools.partial(__path, **kwargs)`` for future invoking.

        __mode: the operating mode for invoking the (callable) ``component`` represented by ``__path``:

            - ``"default"``: returns ``component(**kwargs)``
            - ``"callable"``: returns ``component`` or, if ``kwargs`` are provided, ``functools.partial(component, **kwargs)``
            - ``"debug"``: returns ``pdb.runcall(component, **kwargs)``

        kwargs: keyword arguments to the callable represented by ``__path``.

    """
    from monai.utils.enums import CompInitMode

    component = locate(__path) if isinstance(__path, str) else __path
    if component is None:
        raise ModuleNotFoundError(f"Cannot locate class or function path: '{__path}'.")
    m = look_up_option(__mode, CompInitMode)
    try:
        if kwargs.pop("_debug_", False) or run_debug:
            warnings.warn(
                f"\n\npdb: instantiating component={component}, mode={m}\n"
                f"See also Debugger commands documentation: https://docs.python.org/3/library/pdb.html\n"
            )
            breakpoint()
        if not callable(component):
            warnings.warn(f"Component {component} is not callable when mode={m}.")
            return component
        if m == CompInitMode.DEFAULT:
            return component(**kwargs)
        if m == CompInitMode.CALLABLE:
            return partial(component, **kwargs) if kwargs else component
        if m == CompInitMode.DEBUG:
            warnings.warn(
                f"\n\npdb: instantiating component={component}, mode={m}\n"
                f"See also Debugger commands documentation: https://docs.python.org/3/library/pdb.html\n"
            )
            return pdb.runcall(component, **kwargs)
    except Exception as e:
        raise RuntimeError(
            f"Failed to instantiate component '{__path}' with keywords: {','.join(kwargs.keys())}"
            f"\n set '_mode_={CompInitMode.DEBUG}' to enter the debugging mode."
        ) from e

    warnings.warn(f"Component to instantiate must represent a valid class or function, but got {__path}.")
    return component


def get_full_type_name(typeobj):
    """
    Utility to get the full path name of a class or object type.

    """
    module = typeobj.__module__
    if module is None or module == str.__class__.__module__:
        return typeobj.__name__  # Avoid reporting __builtin__
    return module + "." + typeobj.__name__


def min_version(the_module: Any, min_version_str: str = "", *_args: Any) -> bool:
    """
    Convert version strings into tuples of int and compare them.

    Returns True if the module's version is greater or equal to the 'min_version'.
    When min_version_str is not provided, it always returns True.
    """
    if not min_version_str or not hasattr(the_module, "__version__"):
        return True  # always valid version

    mod_version = tuple(int(x) for x in the_module.__version__.split(".")[:2])
    required = tuple(int(x) for x in min_version_str.split(".")[:2])
    return mod_version >= required


def exact_version(the_module: Any, version_str: str = "", *_args: Any) -> bool:
    """
    Returns True if the module's __version__ matches version_str
    """
    if not hasattr(the_module, "__version__"):
        warnings.warn(f"{the_module} has no attribute __version__ in exact_version check.")
        return False
    return bool(the_module.__version__ == version_str)


class InvalidPyTorchVersionError(Exception):
    """
    Raised when called function or method requires a more recent
    PyTorch version than that installed.
    """

    def __init__(self, required_version, name):
        message = f"{name} requires PyTorch version {required_version} or later"
        super().__init__(message)


class OptionalImportError(ImportError):
    """
    Could not import APIs from an optional dependency.
    """


def optional_import(
    module: str,
    version: str = "",
    version_checker: Callable[..., bool] = min_version,
    name: str = "",
    descriptor: str = OPTIONAL_IMPORT_MSG_FMT,
    version_args: Any = None,
    allow_namespace_pkg: bool = False,
    as_type: str = "default",
) -> tuple[Any, bool]:
    """
    Imports an optional module specified by `module` string.
    Any importing related exceptions will be stored, and exceptions raise lazily
    when attempting to use the failed-to-import module.

    Args:
        module: name of the module to be imported.
        version: version string used by the version_checker.
        version_checker: a callable to check the module version, Defaults to monai.utils.min_version.
        name: a non-module attribute (such as method/class) to import from the imported module.
        descriptor: a format string for the final error message when using a not imported module.
        version_args: additional parameters to the version checker.
        allow_namespace_pkg: whether importing a namespace package is allowed. Defaults to False.
        as_type: there are cases where the optionally imported object is used as
            a base class, or a decorator, the exceptions should raise accordingly. The current supported values
            are "default" (call once to raise), "decorator" (call the constructor and the second call to raise),
            and anything else will return a lazy class that can be used as a base class (call the constructor to raise).

    Returns:
        The imported module and a boolean flag indicating whether the import is successful.

    Examples::

        >>> torch, flag = optional_import('torch', '1.1')
        >>> print(torch, flag)
        <module 'torch' from 'python/lib/python3.6/site-packages/torch/__init__.py'> True

        >>> the_module, flag = optional_import('unknown_module')
        >>> print(flag)
        False
        >>> the_module.method  # trying to access a module which is not imported
        OptionalImportError: import unknown_module (No module named 'unknown_module').

        >>> torch, flag = optional_import('torch', '42', exact_version)
        >>> torch.nn  # trying to access a module for which there isn't a proper version imported
        OptionalImportError: import torch (requires version '42' by 'exact_version').

        >>> conv, flag = optional_import('torch.nn.functional', '1.0', name='conv1d')
        >>> print(conv)
        <built-in method conv1d of type object at 0x11a49eac0>

        >>> conv, flag = optional_import('torch.nn.functional', '42', name='conv1d')
        >>> conv()  # trying to use a function from the not successfully imported module (due to unmatched version)
        OptionalImportError: from torch.nn.functional import conv1d (requires version '42' by 'min_version').
    """

    tb = None
    exception_str = ""
    if name:
        actual_cmd = f"from {module} import {name}"
    else:
        actual_cmd = f"import {module}"
    try:
        pkg = __import__(module)  # top level module
        the_module = import_module(module)
        if not allow_namespace_pkg:
            is_namespace = getattr(the_module, "__file__", None) is None and hasattr(the_module, "__path__")
            if is_namespace:
                raise AssertionError
        if name:  # user specified to load class/function/... from the module
            the_module = getattr(the_module, name)
    except Exception as import_exception:  # any exceptions during import
        tb = import_exception.__traceback__
        exception_str = f"{import_exception}"
    else:  # found the module
        if version_args and version_checker(pkg, f"{version}", version_args):
            return the_module, True
        if not version_args and version_checker(pkg, f"{version}"):
            return the_module, True

    # preparing lazy error message
    msg = descriptor.format(actual_cmd)
    if version and tb is None:  # a pure version issue
        msg += f" (requires '{module} {version}' by '{version_checker.__name__}')"
    if exception_str:
        msg += f" ({exception_str})"

    class _LazyRaise:

        def __init__(self, *_args, **_kwargs):
            _default_msg = (
                f"{msg}."
                + "\n\nFor details about installing the optional dependencies, please visit:"
                + "\n    https://docs.monai.io/en/latest/installation.html#installing-the-recommended-dependencies"
            )
            if tb is None:
                self._exception = OptionalImportError(_default_msg)
            else:
                self._exception = OptionalImportError(_default_msg).with_traceback(tb)

        def __getattr__(self, name):
            """
            Raises:
                OptionalImportError: When you call this method.
            """
            raise self._exception

        def __call__(self, *_args, **_kwargs):
            """
            Raises:
                OptionalImportError: When you call this method.
            """
            raise self._exception

        def __getitem__(self, item):
            raise self._exception

        def __iter__(self):
            raise self._exception

    if as_type == "default":
        return _LazyRaise(), False

    class _LazyCls(_LazyRaise):

        def __init__(self, *_args, **kwargs):
            super().__init__()
            if not as_type.startswith("decorator"):
                raise self._exception

    return _LazyCls, False


def require_pkg(
    pkg_name: str, version: str = "", version_checker: Callable[..., bool] = min_version, raise_error: bool = True
) -> Callable:
    """
    Decorator function to check the required package installation.

    Args:
        pkg_name: required package name, like: "itk", "nibabel", etc.
        version: required version string used by the version_checker.
        version_checker: a callable to check the module version, defaults to `monai.utils.min_version`.
        raise_error: if True, raise `OptionalImportError` error if the required package is not installed
            or the version doesn't match requirement, if False, print the error in a warning.

    """

    def _decorator(obj):
        is_func = isinstance(obj, FunctionType)
        call_obj = obj if is_func else obj.__init__

        @wraps(call_obj)
        def _wrapper(*args, **kwargs):
            _, has = optional_import(module=pkg_name, version=version, version_checker=version_checker)
            if not has:
                err_msg = f"required package `{pkg_name}` is not installed or the version doesn't match requirement."
                if raise_error:
                    raise OptionalImportError(err_msg)
                else:
                    warnings.warn(err_msg)

            return call_obj(*args, **kwargs)

        if is_func:
            return _wrapper
        obj.__init__ = _wrapper
        return obj

    return _decorator


def get_package_version(dep_name, default="NOT INSTALLED or UNKNOWN VERSION."):
    """
    Try to load package and get version. If not found, return `default`.
    """
    dep, has_dep = optional_import(dep_name)
    if has_dep and hasattr(dep, "__version__"):
        return dep.__version__
    return default


@functools.lru_cache(None)
def get_torch_version_tuple():
    """
    Returns:
        tuple of ints represents the pytorch major/minor version.
    """
    return tuple(int(x) for x in torch.__version__.split(".")[:2])


def parse_version_strs(lhs: str, rhs: str) -> tuple[Iterable[int | str], Iterable[int | str]]:
    """
    Parse the version strings.
    """

    def _try_cast(val: str) -> int | str:
        val = val.strip()
        try:
            m = match("(\\d+)(.*)", val)
            if m is not None:
                val = m.groups()[0]
                return int(val)
            return val
        except ValueError:
            return val

    # remove git version suffixes if present
    lhs = lhs.split("+", 1)[0]
    rhs = rhs.split("+", 1)[0]

    # parse the version strings in this basic way without `packaging` package
    lhs_ = map(_try_cast, lhs.split("."))
    rhs_ = map(_try_cast, rhs.split("."))
    return lhs_, rhs_


def version_leq(lhs: str, rhs: str) -> bool:
    """
    Returns True if version `lhs` is earlier or equal to `rhs`.

    Args:
        lhs: version name to compare with `rhs`, return True if earlier or equal to `rhs`.
        rhs: version name to compare with `lhs`, return True if later or equal to `lhs`.

    """

    lhs, rhs = str(lhs), str(rhs)
    pkging, has_ver = optional_import("pkg_resources", name="packaging")
    if has_ver:
        try:
            return cast(bool, pkging.version.Version(lhs) <= pkging.version.Version(rhs))
        except pkging.version.InvalidVersion:
            return True

    lhs_, rhs_ = parse_version_strs(lhs, rhs)
    for l, r in zip(lhs_, rhs_):
        if l != r:
            if isinstance(l, int) and isinstance(r, int):
                return l < r
            return f"{l}" < f"{r}"

    return True


def version_geq(lhs: str, rhs: str) -> bool:
    """
    Returns True if version `lhs` is later or equal to `rhs`.

    Args:
        lhs: version name to compare with `rhs`, return True if later or equal to `rhs`.
        rhs: version name to compare with `lhs`, return True if earlier or equal to `lhs`.

    """
    lhs, rhs = str(lhs), str(rhs)
    pkging, has_ver = optional_import("pkg_resources", name="packaging")
    if has_ver:
        try:
            return cast(bool, pkging.version.Version(lhs) >= pkging.version.Version(rhs))
        except pkging.version.InvalidVersion:
            return True

    lhs_, rhs_ = parse_version_strs(lhs, rhs)
    for l, r in zip(lhs_, rhs_):
        if l != r:
            if isinstance(l, int) and isinstance(r, int):
                return l > r
            return f"{l}" > f"{r}"

    return True


@functools.lru_cache(None)
def pytorch_after(major: int, minor: int, patch: int = 0, current_ver_string: str | None = None) -> bool:
    """
    Compute whether the current pytorch version is after or equal to the specified version.
    The current system pytorch version is determined by `torch.__version__` or
    via system environment variable `PYTORCH_VER`.

    Args:
        major: major version number to be compared with
        minor: minor version number to be compared with
        patch: patch version number to be compared with
        current_ver_string: if None, `torch.__version__` will be used.

    Returns:
        True if the current pytorch version is greater than or equal to the specified version.
    """

    try:
        if current_ver_string is None:
            _env_var = os.environ.get("PYTORCH_VER", "")
            current_ver_string = _env_var if _env_var else torch.__version__
        ver, has_ver = optional_import("pkg_resources", name="parse_version")
        if has_ver:
            return ver(".".join((f"{major}", f"{minor}", f"{patch}"))) <= ver(f"{current_ver_string}")  # type: ignore
        parts = f"{current_ver_string}".split("+", 1)[0].split(".", 3)
        while len(parts) < 3:
            parts += ["0"]
        c_major, c_minor, c_patch = parts[:3]
    except (AttributeError, ValueError, TypeError):
        c_major, c_minor = get_torch_version_tuple()
        c_patch = "0"
    c_mn = int(c_major), int(c_minor)
    mn = int(major), int(minor)
    if c_mn != mn:
        return c_mn > mn
    is_prerelease = ("a" in f"{c_patch}".lower()) or ("rc" in f"{c_patch}".lower())
    c_p = 0
    try:
        p_reg = re.search(r"\d+", f"{c_patch}")
        if p_reg:
            c_p = int(p_reg.group())
    except (AttributeError, TypeError, ValueError):
        is_prerelease = True
    patch = int(patch)
    if c_p != patch:
        return c_p > patch
    if is_prerelease:
        return False
    return True<|MERGE_RESOLUTION|>--- conflicted
+++ resolved
@@ -209,17 +209,11 @@
     ):
         if (is_pkg or load_all) and name not in sys.modules and match(exclude_pattern, name) is None:
             try:
-<<<<<<< HEAD
-                mod = import_module(name)
-                importer.find_spec(name).loader.load_module(name)  # type: ignore
-                submodules.append(mod)
-=======
                 mod_spec = importer.find_spec(name)  # type: ignore
                 if mod_spec and mod_spec.loader:
                     mod = importlib.util.module_from_spec(mod_spec)
                     mod_spec.loader.exec_module(mod)
                     submodules.append(mod)
->>>>>>> 2e53df78
             except OptionalImportError:
                 pass  # could not import the optional deps., they are ignored
             except ImportError as e:
