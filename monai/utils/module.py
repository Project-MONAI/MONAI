# Copyright (c) MONAI Consortium
# Licensed under the Apache License, Version 2.0 (the "License");
# you may not use this file except in compliance with the License.
# You may obtain a copy of the License at
#     http://www.apache.org/licenses/LICENSE-2.0
# Unless required by applicable law or agreed to in writing, software
# distributed under the License is distributed on an "AS IS" BASIS,
# WITHOUT WARRANTIES OR CONDITIONS OF ANY KIND, either express or implied.
# See the License for the specific language governing permissions and
# limitations under the License.

from __future__ import annotations

import enum
import functools
import os
import pdb
import re
import sys
import warnings
from collections.abc import Callable, Collection, Hashable, Iterable, Mapping
from functools import partial, wraps
from importlib import import_module
from pkgutil import walk_packages
from pydoc import locate
from re import match
from types import FunctionType, ModuleType
from typing import Any, cast

import torch

# bundle config system flags
# set MONAI_EVAL_EXPR=1 to use 'eval', default value: run_eval=True
run_eval = os.environ.get("MONAI_EVAL_EXPR", "1") != "0"
# set MONAI_DEBUG_CONFIG=1 to run in debug mode, default value: run_debug=False
run_debug = os.environ.get("MONAI_DEBUG_CONFIG", "0") != "0"
# set MONAI_ALLOW_MISSING_REFERENCE=1 to allow missing references, default value: allow_missing_reference=False
allow_missing_reference = os.environ.get("MONAI_ALLOW_MISSING_REFERENCE", "0") != "0"

OPTIONAL_IMPORT_MSG_FMT = "{}"

__all__ = [
    "InvalidPyTorchVersionError",
    "OptionalImportError",
    "exact_version",
    "damerau_levenshtein_distance",
    "look_up_option",
    "min_version",
    "optional_import",
    "require_pkg",
    "instantiate",
    "get_full_type_name",
    "get_package_version",
    "get_torch_version_tuple",
    "version_leq",
    "version_geq",
    "pytorch_after",
]


def look_up_option(
    opt_str: Hashable,
    supported: Collection | enum.EnumMeta,
    default: Any = "no_default",
    print_all_options: bool = True,
) -> Any:
    """
    Look up the option in the supported collection and return the matched item.
    Raise a value error possibly with a guess of the closest match.

    Args:
        opt_str: The option string or Enum to look up.
        supported: The collection of supported options, it can be list, tuple, set, dict, or Enum.
        default: If it is given, this method will return `default` when `opt_str` is not found,
            instead of raising a `ValueError`. Otherwise, it defaults to `"no_default"`,
            so that the method may raise a `ValueError`.
        print_all_options: whether to print all available options when `opt_str` is not found. Defaults to True

    Examples:

    .. code-block:: python

        from enum import Enum
        from monai.utils import look_up_option
        class Color(Enum):
            RED = "red"
            BLUE = "blue"
        look_up_option("red", Color)  # <Color.RED: 'red'>
        look_up_option(Color.RED, Color)  # <Color.RED: 'red'>
        look_up_option("read", Color)
        # ValueError: By 'read', did you mean 'red'?
        # 'read' is not a valid option.
        # Available options are {'blue', 'red'}.
        look_up_option("red", {"red", "blue"})  # "red"

    Adapted from https://github.com/NifTK/NiftyNet/blob/v0.6.0/niftynet/utilities/util_common.py#L249
    """
    if not isinstance(opt_str, Hashable):
        raise ValueError(f"Unrecognized option type: {type(opt_str)}:{opt_str}.")
    if isinstance(opt_str, str):
        opt_str = opt_str.strip()
    if isinstance(supported, enum.EnumMeta):
        if isinstance(opt_str, str) and opt_str in {item.value for item in supported}:  # type: ignore
            # such as: "example" in MyEnum
            return supported(opt_str)
        if isinstance(opt_str, enum.Enum) and opt_str in supported:
            # such as: MyEnum.EXAMPLE in MyEnum
            return opt_str
    elif isinstance(supported, Mapping) and opt_str in supported:
        # such as: MyDict[key]
        return supported[opt_str]
    elif isinstance(supported, Collection) and opt_str in supported:
        return opt_str

    if default != "no_default":
        return default

    # find a close match
    set_to_check: set
    if isinstance(supported, enum.EnumMeta):
        set_to_check = {item.value for item in supported}  # type: ignore
    else:
        set_to_check = set(supported) if supported is not None else set()
    if not set_to_check:
        raise ValueError(f"No options available: {supported}.")
    edit_dists = {}
    opt_str = f"{opt_str}"
    for key in set_to_check:
        edit_dist = damerau_levenshtein_distance(f"{key}", opt_str)
        if edit_dist <= 3:
            edit_dists[key] = edit_dist

    supported_msg = f"Available options are {set_to_check}.\n" if print_all_options else ""
    if edit_dists:
        guess_at_spelling = min(edit_dists, key=edit_dists.get)  # type: ignore
        raise ValueError(
            f"By '{opt_str}', did you mean '{guess_at_spelling}'?\n"
            + f"'{opt_str}' is not a valid value.\n"
            + supported_msg
        )
    raise ValueError(f"Unsupported option '{opt_str}', " + supported_msg)


def damerau_levenshtein_distance(s1: str, s2: str) -> int:
    """
    Calculates the Damerau–Levenshtein distance between two strings for spelling correction.
    https://en.wikipedia.org/wiki/Damerau–Levenshtein_distance
    """
    if s1 == s2:
        return 0
    string_1_length = len(s1)
    string_2_length = len(s2)
    if not s1:
        return string_2_length
    if not s2:
        return string_1_length
    d = {(i, -1): i + 1 for i in range(-1, string_1_length + 1)}
    for j in range(-1, string_2_length + 1):
        d[(-1, j)] = j + 1

    for i, s1i in enumerate(s1):
        for j, s2j in enumerate(s2):
            cost = 0 if s1i == s2j else 1
            d[(i, j)] = min(
                d[(i - 1, j)] + 1, d[(i, j - 1)] + 1, d[(i - 1, j - 1)] + cost  # deletion  # insertion  # substitution
            )
            if i and j and s1i == s2[j - 1] and s1[i - 1] == s2j:
                d[(i, j)] = min(d[(i, j)], d[i - 2, j - 2] + cost)  # transposition

    return d[string_1_length - 1, string_2_length - 1]


def load_submodules(
    basemod: ModuleType, load_all: bool = True, exclude_pattern: str = "(.*[tT]est.*)|(_.*)"
) -> tuple[list[ModuleType], list[str]]:
    """
    Traverse the source of the module structure starting with module `basemod`, loading all packages plus all files if
    `load_all` is True, excluding anything whose name matches `exclude_pattern`.
    """
    submodules = []
    err_mod: list[str] = []
    for importer, name, is_pkg in walk_packages(
        basemod.__path__, prefix=basemod.__name__ + ".", onerror=err_mod.append
    ):
        if (is_pkg or load_all) and name not in sys.modules and match(exclude_pattern, name) is None:
            try:
                mod = import_module(name)
                mod_spec = importer.find_spec(name)  # type: ignore
                if mod_spec and mod_spec.loader:
                    loader = mod_spec.loader
                    loader.exec_module(mod)
                    submodules.append(mod)
            except OptionalImportError:
                pass  # could not import the optional deps., they are ignored
            except ImportError as e:
                msg = (
                    "\nMultiple versions of MONAI may have been installed?\n"
                    "Please see the installation guide: https://docs.monai.io/en/stable/installation.html\n"
                )  # issue project-monai/monai#5193
                raise type(e)(f"{e}\n{msg}").with_traceback(e.__traceback__) from e  # raise with modified message

    return submodules, err_mod


def instantiate(__path: str, __mode: str, **kwargs: Any) -> Any:
    """
    Create an object instance or call a callable object from a class or function represented by ``_path``.
    `kwargs` will be part of the input arguments to the class constructor or function.
    The target component must be a class or a function, if not, return the component directly.

    Args:
        __path: if a string is provided, it's interpreted as the full path of the target class or function component.
            If a callable is provided, ``__path(**kwargs)`` will be invoked and returned for ``__mode="default"``.
            For ``__mode="callable"``, the callable will be returned as ``__path`` or, if ``kwargs`` are provided,
            as ``functools.partial(__path, **kwargs)`` for future invoking.

        __mode: the operating mode for invoking the (callable) ``component`` represented by ``__path``:

            - ``"default"``: returns ``component(**kwargs)``
            - ``"callable"``: returns ``component`` or, if ``kwargs`` are provided, ``functools.partial(component, **kwargs)``
            - ``"debug"``: returns ``pdb.runcall(component, **kwargs)``

        kwargs: keyword arguments to the callable represented by ``__path``.

    """
    from monai.utils.enums import CompInitMode

    component = locate(__path) if isinstance(__path, str) else __path
    if component is None:
        raise ModuleNotFoundError(f"Cannot locate class or function path: '{__path}'.")
    m = look_up_option(__mode, CompInitMode)
    try:
        if kwargs.pop("_debug_", False) or run_debug:
            warnings.warn(
                f"\n\npdb: instantiating component={component}, mode={m}\n"
                f"See also Debugger commands documentation: https://docs.python.org/3/library/pdb.html\n"
            )
            breakpoint()
        if not callable(component):
            warnings.warn(f"Component {component} is not callable when mode={m}.")
            return component
        if m == CompInitMode.DEFAULT:
            return component(**kwargs)
        if m == CompInitMode.CALLABLE:
            return partial(component, **kwargs) if kwargs else component
        if m == CompInitMode.DEBUG:
            warnings.warn(
                f"\n\npdb: instantiating component={component}, mode={m}\n"
                f"See also Debugger commands documentation: https://docs.python.org/3/library/pdb.html\n"
            )
            return pdb.runcall(component, **kwargs)
    except Exception as e:
        raise RuntimeError(
            f"Failed to instantiate component '{__path}' with keywords: {','.join(kwargs.keys())}"
            f"\n set '_mode_={CompInitMode.DEBUG}' to enter the debugging mode."
        ) from e

    warnings.warn(f"Component to instantiate must represent a valid class or function, but got {__path}.")
    return component


def get_full_type_name(typeobj):
    """
    Utility to get the full path name of a class or object type.

    """
    module = typeobj.__module__
    if module is None or module == str.__class__.__module__:
        return typeobj.__name__  # Avoid reporting __builtin__
    return module + "." + typeobj.__name__


def min_version(the_module: Any, min_version_str: str = "", *_args: Any) -> bool:
    """
    Convert version strings into tuples of int and compare them.

    Returns True if the module's version is greater or equal to the 'min_version'.
    When min_version_str is not provided, it always returns True.
    """
    if not min_version_str or not hasattr(the_module, "__version__"):
        return True  # always valid version

    mod_version = tuple(int(x) for x in the_module.__version__.split(".")[:2])
    required = tuple(int(x) for x in min_version_str.split(".")[:2])
    return mod_version >= required


def exact_version(the_module: Any, version_str: str = "", *_args: Any) -> bool:
    """
    Returns True if the module's __version__ matches version_str
    """
    if not hasattr(the_module, "__version__"):
        warnings.warn(f"{the_module} has no attribute __version__ in exact_version check.")
        return False
    return bool(the_module.__version__ == version_str)


class InvalidPyTorchVersionError(Exception):
    """
    Raised when called function or method requires a more recent
    PyTorch version than that installed.
    """

    def __init__(self, required_version, name):
        message = f"{name} requires PyTorch version {required_version} or later"
        super().__init__(message)


class OptionalImportError(ImportError):
    """
    Could not import APIs from an optional dependency.
    """


def optional_import(
    module: str,
    version: str = "",
    version_checker: Callable[..., bool] = min_version,
    name: str = "",
    descriptor: str = OPTIONAL_IMPORT_MSG_FMT,
    version_args: Any = None,
    allow_namespace_pkg: bool = False,
    as_type: str = "default",
) -> tuple[Any, bool]:
    """
    Imports an optional module specified by `module` string.
    Any importing related exceptions will be stored, and exceptions raise lazily
    when attempting to use the failed-to-import module.

    Args:
        module: name of the module to be imported.
        version: version string used by the version_checker.
        version_checker: a callable to check the module version, Defaults to monai.utils.min_version.
        name: a non-module attribute (such as method/class) to import from the imported module.
        descriptor: a format string for the final error message when using a not imported module.
        version_args: additional parameters to the version checker.
        allow_namespace_pkg: whether importing a namespace package is allowed. Defaults to False.
        as_type: there are cases where the optionally imported object is used as
            a base class, or a decorator, the exceptions should raise accordingly. The current supported values
            are "default" (call once to raise), "decorator" (call the constructor and the second call to raise),
            and anything else will return a lazy class that can be used as a base class (call the constructor to raise).

    Returns:
        The imported module and a boolean flag indicating whether the import is successful.

    Examples::

        >>> torch, flag = optional_import('torch', '1.1')
        >>> print(torch, flag)
        <module 'torch' from 'python/lib/python3.6/site-packages/torch/__init__.py'> True

        >>> the_module, flag = optional_import('unknown_module')
        >>> print(flag)
        False
        >>> the_module.method  # trying to access a module which is not imported
        OptionalImportError: import unknown_module (No module named 'unknown_module').

        >>> torch, flag = optional_import('torch', '42', exact_version)
        >>> torch.nn  # trying to access a module for which there isn't a proper version imported
        OptionalImportError: import torch (requires version '42' by 'exact_version').

        >>> conv, flag = optional_import('torch.nn.functional', '1.0', name='conv1d')
        >>> print(conv)
        <built-in method conv1d of type object at 0x11a49eac0>

        >>> conv, flag = optional_import('torch.nn.functional', '42', name='conv1d')
        >>> conv()  # trying to use a function from the not successfully imported module (due to unmatched version)
        OptionalImportError: from torch.nn.functional import conv1d (requires version '42' by 'min_version').
    """

    tb = None
    exception_str = ""
    if name:
        actual_cmd = f"from {module} import {name}"
    else:
        actual_cmd = f"import {module}"
    try:
        pkg = __import__(module)  # top level module
        the_module = import_module(module)
        if not allow_namespace_pkg:
            is_namespace = getattr(the_module, "__file__", None) is None and hasattr(the_module, "__path__")
            if is_namespace:
                raise AssertionError
        if name:  # user specified to load class/function/... from the module
            the_module = getattr(the_module, name)
    except Exception as import_exception:  # any exceptions during import
        tb = import_exception.__traceback__
        exception_str = f"{import_exception}"
    else:  # found the module
        if version_args and version_checker(pkg, f"{version}", version_args):
            return the_module, True
        if not version_args and version_checker(pkg, f"{version}"):
            return the_module, True

    # preparing lazy error message
    msg = descriptor.format(actual_cmd)
    if version and tb is None:  # a pure version issue
        msg += f" (requires '{module} {version}' by '{version_checker.__name__}')"
    if exception_str:
        msg += f" ({exception_str})"

    class _LazyRaise:

        def __init__(self, *_args, **_kwargs):
            _default_msg = (
                f"{msg}."
                + "\n\nFor details about installing the optional dependencies, please visit:"
                + "\n    https://docs.monai.io/en/latest/installation.html#installing-the-recommended-dependencies"
            )
            if tb is None:
                self._exception = OptionalImportError(_default_msg)
            else:
                self._exception = OptionalImportError(_default_msg).with_traceback(tb)

        def __getattr__(self, name):
            """
            Raises:
                OptionalImportError: When you call this method.
            """
            raise self._exception

        def __call__(self, *_args, **_kwargs):
            """
            Raises:
                OptionalImportError: When you call this method.
            """
            raise self._exception

        def __getitem__(self, item):
            raise self._exception

        def __iter__(self):
            raise self._exception

    if as_type == "default":
        return _LazyRaise(), False

    class _LazyCls(_LazyRaise):

        def __init__(self, *_args, **kwargs):
            super().__init__()
            if not as_type.startswith("decorator"):
                raise self._exception

    return _LazyCls, False


def require_pkg(
    pkg_name: str, version: str = "", version_checker: Callable[..., bool] = min_version, raise_error: bool = True
) -> Callable:
    """
    Decorator function to check the required package installation.

    Args:
        pkg_name: required package name, like: "itk", "nibabel", etc.
        version: required version string used by the version_checker.
        version_checker: a callable to check the module version, defaults to `monai.utils.min_version`.
        raise_error: if True, raise `OptionalImportError` error if the required package is not installed
            or the version doesn't match requirement, if False, print the error in a warning.

    """

    def _decorator(obj):
        is_func = isinstance(obj, FunctionType)
        call_obj = obj if is_func else obj.__init__

        @wraps(call_obj)
        def _wrapper(*args, **kwargs):
            _, has = optional_import(module=pkg_name, version=version, version_checker=version_checker)
            if not has:
                err_msg = f"required package `{pkg_name}` is not installed or the version doesn't match requirement."
                if raise_error:
                    raise OptionalImportError(err_msg)
                else:
                    warnings.warn(err_msg)

            return call_obj(*args, **kwargs)

        if is_func:
            return _wrapper
        obj.__init__ = _wrapper
        return obj

    return _decorator


def get_package_version(dep_name, default="NOT INSTALLED or UNKNOWN VERSION."):
    """
    Try to load package and get version. If not found, return `default`.
    """
    dep, has_dep = optional_import(dep_name)
    if has_dep and hasattr(dep, "__version__"):
        return dep.__version__
    return default


@functools.lru_cache(None)
def get_torch_version_tuple():
    """
    Returns:
        tuple of ints represents the pytorch major/minor version.
    """
    return tuple(int(x) for x in torch.__version__.split(".")[:2])


def parse_version_strs(lhs: str, rhs: str) -> tuple[Iterable[int | str], Iterable[int | str]]:
    """
    Parse the version strings.
    """

    def _try_cast(val: str) -> int | str:
        val = val.strip()
        try:
            m = match("(\\d+)(.*)", val)
            if m is not None:
                val = m.groups()[0]
                return int(val)
            return val
        except ValueError:
            return val

    # remove git version suffixes if present
    lhs = lhs.split("+", 1)[0]
    rhs = rhs.split("+", 1)[0]

    # parse the version strings in this basic way without `packaging` package
    lhs_ = map(_try_cast, lhs.split("."))
    rhs_ = map(_try_cast, rhs.split("."))
    return lhs_, rhs_


def version_leq(lhs: str, rhs: str) -> bool:
    """
    Returns True if version `lhs` is earlier or equal to `rhs`.

    Args:
        lhs: version name to compare with `rhs`, return True if earlier or equal to `rhs`.
        rhs: version name to compare with `lhs`, return True if later or equal to `lhs`.

    """

    lhs, rhs = str(lhs), str(rhs)
    pkging, has_ver = optional_import("packaging.Version")
    if has_ver:
        try:
            return cast(bool, pkging.version.Version(lhs) <= pkging.version.Version(rhs))
        except pkging.version.InvalidVersion:
            return True

    lhs_, rhs_ = parse_version_strs(lhs, rhs)
    for l, r in zip(lhs_, rhs_):
        if l != r:
            if isinstance(l, int) and isinstance(r, int):
                return l < r
            return f"{l}" < f"{r}"

    return True


def version_geq(lhs: str, rhs: str) -> bool:
    """
    Returns True if version `lhs` is later or equal to `rhs`.

    Args:
        lhs: version name to compare with `rhs`, return True if later or equal to `rhs`.
        rhs: version name to compare with `lhs`, return True if earlier or equal to `lhs`.

    """
    lhs, rhs = str(lhs), str(rhs)
    pkging, has_ver = optional_import("packaging.Version")

    if has_ver:
        try:
            return cast(bool, pkging.version.Version(lhs) >= pkging.version.Version(rhs))
        except pkging.version.InvalidVersion:
            return True

    lhs_, rhs_ = parse_version_strs(lhs, rhs)
    for l, r in zip(lhs_, rhs_):
        if l != r:
            if isinstance(l, int) and isinstance(r, int):
                return l > r
            return f"{l}" > f"{r}"

    return True


@functools.lru_cache(None)
def pytorch_after(major: int, minor: int, patch: int = 0, current_ver_string: str | None = None) -> bool:
    """
    Compute whether the current pytorch version is after or equal to the specified version.
    The current system pytorch version is determined by `torch.__version__` or
    via system environment variable `PYTORCH_VER`.

    Args:
        major: major version number to be compared with
        minor: minor version number to be compared with
        patch: patch version number to be compared with
        current_ver_string: if None, `torch.__version__` will be used.

    Returns:
        True if the current pytorch version is greater than or equal to the specified version.
    """

    try:
        if current_ver_string is None:
            _env_var = os.environ.get("PYTORCH_VER", "")
            current_ver_string = _env_var if _env_var else torch.__version__
        ver, has_ver = optional_import("packaging.version", name="parse")
        if has_ver:
            return ver(".".join((f"{major}", f"{minor}", f"{patch}"))) <= ver(f"{current_ver_string}")  # type: ignore
        parts = f"{current_ver_string}".split("+", 1)[0].split(".", 3)
        while len(parts) < 3:
            parts += ["0"]
        c_major, c_minor, c_patch = parts[:3]
    except (AttributeError, ValueError, TypeError):
        c_major, c_minor = get_torch_version_tuple()
        c_patch = "0"
    c_mn = int(c_major), int(c_minor)
    mn = int(major), int(minor)
    if c_mn != mn:
        return c_mn > mn
    is_prerelease = ("a" in f"{c_patch}".lower()) or ("rc" in f"{c_patch}".lower())
    c_p = 0
    try:
        p_reg = re.search(r"\d+", f"{c_patch}")
        if p_reg:
            c_p = int(p_reg.group())
    except (AttributeError, TypeError, ValueError):
        is_prerelease = True
    patch = int(patch)
    if c_p != patch:
        return c_p > patch
    if is_prerelease:
        return False
    return True


@functools.lru_cache(None)
def compute_capabilities_after(major: int, minor: int = 0, current_ver_string: str | None = None) -> bool:
    """
    Compute whether the current system GPU CUDA compute capability is after or equal to the specified version.
    The current system GPU CUDA compute capability is determined by the first GPU in the system.
    The compared version is a string in the form of "major.minor".

    Args:
        major: major version number to be compared with.
        minor: minor version number to be compared with. Defaults to 0.
        current_ver_string: if None, the current system GPU CUDA compute capability will be used.

    Returns:
        True if the current system GPU CUDA compute capability is greater than or equal to the specified version.
    """
    if current_ver_string is None:
        pynvml, has_pynvml = optional_import("pynvml")
        if not has_pynvml:  # assuming that the user has Ampere and later GPU
            return True

<<<<<<< HEAD
        pynvml.nvmlInit()
        handle = pynvml.nvmlDeviceGetHandleByIndex(0)  # get the first GPU
        major_c, minor_c = pynvml.nvmlDeviceGetCudaComputeCapability(handle)
        current_ver_string = f"{major_c}.{minor_c}"
        pynvml.nvmlShutdown()
=======
        try:
            pynvml.nvmlInit()
            handle = pynvml.nvmlDeviceGetHandleByIndex(0)  # get the first GPU
            major_c, minor_c = pynvml.nvmlDeviceGetCudaComputeCapability(handle)
            current_ver_string = f"{major_c}.{minor_c}"
        except BaseException:
            pass
        finally:
            pynvml.nvmlShutdown()
>>>>>>> 8631db71

    ver, has_ver = optional_import("packaging.version", name="parse")
    if has_ver:
        return ver(".".join((f"{major}", f"{minor}"))) <= ver(f"{current_ver_string}")  # type: ignore
    parts = f"{current_ver_string}".split("+", 1)[0].split(".", 2)
    while len(parts) < 2:
        parts += ["0"]
    c_major, c_minor = parts[:2]
    c_mn = int(c_major), int(c_minor)
    mn = int(major), int(minor)
    return c_mn > mn<|MERGE_RESOLUTION|>--- conflicted
+++ resolved
@@ -652,27 +652,18 @@
         True if the current system GPU CUDA compute capability is greater than or equal to the specified version.
     """
     if current_ver_string is None:
+        cuda_available = torch.cuda.is_available()
         pynvml, has_pynvml = optional_import("pynvml")
         if not has_pynvml:  # assuming that the user has Ampere and later GPU
             return True
-
-<<<<<<< HEAD
-        pynvml.nvmlInit()
-        handle = pynvml.nvmlDeviceGetHandleByIndex(0)  # get the first GPU
-        major_c, minor_c = pynvml.nvmlDeviceGetCudaComputeCapability(handle)
-        current_ver_string = f"{major_c}.{minor_c}"
-        pynvml.nvmlShutdown()
-=======
-        try:
+        if not cuda_available:
+            return False
+        else:
             pynvml.nvmlInit()
             handle = pynvml.nvmlDeviceGetHandleByIndex(0)  # get the first GPU
             major_c, minor_c = pynvml.nvmlDeviceGetCudaComputeCapability(handle)
             current_ver_string = f"{major_c}.{minor_c}"
-        except BaseException:
-            pass
-        finally:
             pynvml.nvmlShutdown()
->>>>>>> 8631db71
 
     ver, has_ver = optional_import("packaging.version", name="parse")
     if has_ver:
