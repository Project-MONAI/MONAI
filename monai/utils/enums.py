--- conflicted
+++ resolved
@@ -525,7 +525,6 @@
     TOTAL_EPOCHS = "total_epochs"
     TOTAL_ITERATIONS = "total_iterations"
     BEST_VALIDATION_EPOCH = "best_validation_epoch"
-<<<<<<< HEAD
     BEST_VALIDATION_METRTC = "best_validation_metric"
 
 
@@ -560,6 +559,3 @@
     LABEL = "label"
     LABEL_SHAPE = "shape"
     LABEL_NCOMP = "ncomponents"
-=======
-    BEST_VALIDATION_METRIC = "best_validation_metric"
->>>>>>> eb185046
