# Copyright 2020 MONAI Consortium
# Licensed under the Apache License, Version 2.0 (the "License");
# you may not use this file except in compliance with the License.
# You may obtain a copy of the License at
#     http://www.apache.org/licenses/LICENSE-2.0
# Unless required by applicable law or agreed to in writing, software
# distributed under the License is distributed on an "AS IS" BASIS,
# WITHOUT WARRANTIES OR CONDITIONS OF ANY KIND, either express or implied.
# See the License for the specific language governing permissions and
# limitations under the License.

import logging
import os
import sys
import tempfile
from glob import glob

import nibabel as nib
import numpy as np
import torch
from torch.utils.data import DataLoader
from torch.utils.tensorboard import SummaryWriter

import monai
from monai.data import NiftiDataset, create_test_image_3d
from monai.inferers import sliding_window_inference
from monai.metrics import DiceMetric
from monai.transforms import AddChannel, Compose, RandRotate90, RandSpatialCrop, ScaleIntensity, ToTensor
from monai.visualize import plot_2d_or_3d_image


def main():
    monai.config.print_config()
    logging.basicConfig(stream=sys.stdout, level=logging.INFO)

    # create a temporary directory and 40 random image, mask paris
<<<<<<< HEAD
    tempdir = tempfile.mkdtemp()
    print(f"generating synthetic data to {tempdir} (this may take a while)")
    for i in range(40):
        im, seg = create_test_image_3d(128, 128, 128, num_seg_classes=1)

        n = nib.Nifti1Image(im, np.eye(4))
        nib.save(n, os.path.join(tempdir, f"im{i:d}.nii.gz"))

        n = nib.Nifti1Image(seg, np.eye(4))
        nib.save(n, os.path.join(tempdir, f"seg{i:d}.nii.gz"))

    images = sorted(glob(os.path.join(tempdir, "im*.nii.gz")))
    segs = sorted(glob(os.path.join(tempdir, "seg*.nii.gz")))

    # define transforms for image and segmentation
    train_imtrans = Compose(
        [
            ScaleIntensity(),
            AddChannel(),
            RandSpatialCrop((96, 96, 96), random_size=False),
            RandRotate90(prob=0.5, spatial_axes=(0, 2)),
            ToTensor(),
        ]
    )
    train_segtrans = Compose(
        [
            AddChannel(),
            RandSpatialCrop((96, 96, 96), random_size=False),
            RandRotate90(prob=0.5, spatial_axes=(0, 2)),
            ToTensor(),
        ]
    )
    val_imtrans = Compose([ScaleIntensity(), AddChannel(), ToTensor()])
    val_segtrans = Compose([AddChannel(), ToTensor()])

    # define nifti dataset, data loader
    check_ds = NiftiDataset(images, segs, transform=train_imtrans, seg_transform=train_segtrans)
    check_loader = DataLoader(check_ds, batch_size=10, num_workers=2, pin_memory=torch.cuda.is_available())
    im, seg = monai.utils.misc.first(check_loader)
    print(im.shape, seg.shape)

    # create a training data loader
    train_ds = NiftiDataset(images[:20], segs[:20], transform=train_imtrans, seg_transform=train_segtrans)
    train_loader = DataLoader(train_ds, batch_size=4, shuffle=True, num_workers=8, pin_memory=torch.cuda.is_available())
    # create a validation data loader
    val_ds = NiftiDataset(images[-20:], segs[-20:], transform=val_imtrans, seg_transform=val_segtrans)
    val_loader = DataLoader(val_ds, batch_size=1, num_workers=4, pin_memory=torch.cuda.is_available())
    dice_metric = DiceMetric(include_background=True, to_onehot_y=False, sigmoid=True, reduction="mean")

    # create UNet, DiceLoss and Adam optimizer
    device = torch.device("cuda" if torch.cuda.is_available() else "cpu")
    model = monai.networks.nets.UNet(
        dimensions=3,
        in_channels=1,
        out_channels=1,
        channels=(16, 32, 64, 128, 256),
        strides=(2, 2, 2, 2),
        num_res_units=2,
    ).to(device)
    loss_function = monai.losses.DiceLoss(sigmoid=True)
    optimizer = torch.optim.Adam(model.parameters(), 1e-3)

    # start a typical PyTorch training
    val_interval = 2
    best_metric = -1
    best_metric_epoch = -1
    epoch_loss_values = list()
    metric_values = list()
    writer = SummaryWriter()
    for epoch in range(5):
        print("-" * 10)
        print(f"epoch {epoch + 1}/{5}")
        model.train()
        epoch_loss = 0
        step = 0
        for batch_data in train_loader:
            step += 1
            inputs, labels = batch_data[0].to(device), batch_data[1].to(device)
            optimizer.zero_grad()
            outputs = model(inputs)
            loss = loss_function(outputs, labels)
            loss.backward()
            optimizer.step()
            epoch_loss += loss.item()
            epoch_len = len(train_ds) // train_loader.batch_size
            print(f"{step}/{epoch_len}, train_loss: {loss.item():.4f}")
            writer.add_scalar("train_loss", loss.item(), epoch_len * epoch + step)
        epoch_loss /= step
        epoch_loss_values.append(epoch_loss)
        print(f"epoch {epoch + 1} average loss: {epoch_loss:.4f}")

        if (epoch + 1) % val_interval == 0:
            model.eval()
            with torch.no_grad():
                metric_sum = 0.0
                metric_count = 0
                val_images = None
                val_labels = None
                val_outputs = None
                for val_data in val_loader:
                    val_images, val_labels = val_data[0].to(device), val_data[1].to(device)
                    roi_size = (96, 96, 96)
                    sw_batch_size = 4
                    val_outputs = sliding_window_inference(val_images, roi_size, sw_batch_size, model)
                    value = dice_metric(y_pred=val_outputs, y=val_labels)
                    metric_count += len(value)
                    metric_sum += value.item() * len(value)
                metric = metric_sum / metric_count
                metric_values.append(metric)
                if metric > best_metric:
                    best_metric = metric
                    best_metric_epoch = epoch + 1
                    torch.save(model.state_dict(), "best_metric_model_array.pth")
                    print("saved new best metric model")
                print(
                    "current epoch: {} current mean dice: {:.4f} best mean dice: {:.4f} at epoch {}".format(
                        epoch + 1, metric, best_metric, best_metric_epoch
=======
    with tempfile.TemporaryDirectory() as tempdir:
        print(f"generating synthetic data to {tempdir} (this may take a while)")
        for i in range(40):
            im, seg = create_test_image_3d(128, 128, 128, num_seg_classes=1)

            n = nib.Nifti1Image(im, np.eye(4))
            nib.save(n, os.path.join(tempdir, f"im{i:d}.nii.gz"))

            n = nib.Nifti1Image(seg, np.eye(4))
            nib.save(n, os.path.join(tempdir, f"seg{i:d}.nii.gz"))

        images = sorted(glob(os.path.join(tempdir, "im*.nii.gz")))
        segs = sorted(glob(os.path.join(tempdir, "seg*.nii.gz")))

        # define transforms for image and segmentation
        train_imtrans = Compose(
            [
                ScaleIntensity(),
                AddChannel(),
                RandSpatialCrop((96, 96, 96), random_size=False),
                RandRotate90(prob=0.5, spatial_axes=(0, 2)),
                ToTensor(),
            ]
        )
        train_segtrans = Compose(
            [
                AddChannel(),
                RandSpatialCrop((96, 96, 96), random_size=False),
                RandRotate90(prob=0.5, spatial_axes=(0, 2)),
                ToTensor(),
            ]
        )
        val_imtrans = Compose([ScaleIntensity(), AddChannel(), ToTensor()])
        val_segtrans = Compose([AddChannel(), ToTensor()])

        # define nifti dataset, data loader
        check_ds = NiftiDataset(images, segs, transform=train_imtrans, seg_transform=train_segtrans)
        check_loader = DataLoader(check_ds, batch_size=10, num_workers=2, pin_memory=torch.cuda.is_available())
        im, seg = monai.utils.misc.first(check_loader)
        print(im.shape, seg.shape)

        # create a training data loader
        train_ds = NiftiDataset(images[:20], segs[:20], transform=train_imtrans, seg_transform=train_segtrans)
        train_loader = DataLoader(
            train_ds, batch_size=4, shuffle=True, num_workers=8, pin_memory=torch.cuda.is_available()
        )
        # create a validation data loader
        val_ds = NiftiDataset(images[-20:], segs[-20:], transform=val_imtrans, seg_transform=val_segtrans)
        val_loader = DataLoader(val_ds, batch_size=1, num_workers=4, pin_memory=torch.cuda.is_available())
        dice_metric = DiceMetric(include_background=True, to_onehot_y=False, sigmoid=True, reduction="mean")

        # create UNet, DiceLoss and Adam optimizer
        device = torch.device("cuda:0")
        model = monai.networks.nets.UNet(
            dimensions=3,
            in_channels=1,
            out_channels=1,
            channels=(16, 32, 64, 128, 256),
            strides=(2, 2, 2, 2),
            num_res_units=2,
        ).to(device)
        loss_function = monai.losses.DiceLoss(sigmoid=True)
        optimizer = torch.optim.Adam(model.parameters(), 1e-3)

        # start a typical PyTorch training
        val_interval = 2
        best_metric = -1
        best_metric_epoch = -1
        epoch_loss_values = list()
        metric_values = list()
        writer = SummaryWriter()
        for epoch in range(5):
            print("-" * 10)
            print(f"epoch {epoch + 1}/{5}")
            model.train()
            epoch_loss = 0
            step = 0
            for batch_data in train_loader:
                step += 1
                inputs, labels = batch_data[0].to(device), batch_data[1].to(device)
                optimizer.zero_grad()
                outputs = model(inputs)
                loss = loss_function(outputs, labels)
                loss.backward()
                optimizer.step()
                epoch_loss += loss.item()
                epoch_len = len(train_ds) // train_loader.batch_size
                print(f"{step}/{epoch_len}, train_loss: {loss.item():.4f}")
                writer.add_scalar("train_loss", loss.item(), epoch_len * epoch + step)
            epoch_loss /= step
            epoch_loss_values.append(epoch_loss)
            print(f"epoch {epoch + 1} average loss: {epoch_loss:.4f}")

            if (epoch + 1) % val_interval == 0:
                model.eval()
                with torch.no_grad():
                    metric_sum = 0.0
                    metric_count = 0
                    val_images = None
                    val_labels = None
                    val_outputs = None
                    for val_data in val_loader:
                        val_images, val_labels = val_data[0].to(device), val_data[1].to(device)
                        roi_size = (96, 96, 96)
                        sw_batch_size = 4
                        val_outputs = sliding_window_inference(val_images, roi_size, sw_batch_size, model)
                        value = dice_metric(y_pred=val_outputs, y=val_labels)
                        metric_count += len(value)
                        metric_sum += value.item() * len(value)
                    metric = metric_sum / metric_count
                    metric_values.append(metric)
                    if metric > best_metric:
                        best_metric = metric
                        best_metric_epoch = epoch + 1
                        torch.save(model.state_dict(), "best_metric_model.pth")
                        print("saved new best metric model")
                    print(
                        "current epoch: {} current mean dice: {:.4f} best mean dice: {:.4f} at epoch {}".format(
                            epoch + 1, metric, best_metric, best_metric_epoch
                        )
>>>>>>> 57f8dbf2
                    )
                    writer.add_scalar("val_mean_dice", metric, epoch + 1)
                    # plot the last model output as GIF image in TensorBoard with the corresponding image and label
                    plot_2d_or_3d_image(val_images, epoch + 1, writer, index=0, tag="image")
                    plot_2d_or_3d_image(val_labels, epoch + 1, writer, index=0, tag="label")
                    plot_2d_or_3d_image(val_outputs, epoch + 1, writer, index=0, tag="output")

        print(f"train completed, best_metric: {best_metric:.4f} at epoch: {best_metric_epoch}")
        writer.close()


if __name__ == "__main__":
    main()<|MERGE_RESOLUTION|>--- conflicted
+++ resolved
@@ -34,125 +34,6 @@
     logging.basicConfig(stream=sys.stdout, level=logging.INFO)
 
     # create a temporary directory and 40 random image, mask paris
-<<<<<<< HEAD
-    tempdir = tempfile.mkdtemp()
-    print(f"generating synthetic data to {tempdir} (this may take a while)")
-    for i in range(40):
-        im, seg = create_test_image_3d(128, 128, 128, num_seg_classes=1)
-
-        n = nib.Nifti1Image(im, np.eye(4))
-        nib.save(n, os.path.join(tempdir, f"im{i:d}.nii.gz"))
-
-        n = nib.Nifti1Image(seg, np.eye(4))
-        nib.save(n, os.path.join(tempdir, f"seg{i:d}.nii.gz"))
-
-    images = sorted(glob(os.path.join(tempdir, "im*.nii.gz")))
-    segs = sorted(glob(os.path.join(tempdir, "seg*.nii.gz")))
-
-    # define transforms for image and segmentation
-    train_imtrans = Compose(
-        [
-            ScaleIntensity(),
-            AddChannel(),
-            RandSpatialCrop((96, 96, 96), random_size=False),
-            RandRotate90(prob=0.5, spatial_axes=(0, 2)),
-            ToTensor(),
-        ]
-    )
-    train_segtrans = Compose(
-        [
-            AddChannel(),
-            RandSpatialCrop((96, 96, 96), random_size=False),
-            RandRotate90(prob=0.5, spatial_axes=(0, 2)),
-            ToTensor(),
-        ]
-    )
-    val_imtrans = Compose([ScaleIntensity(), AddChannel(), ToTensor()])
-    val_segtrans = Compose([AddChannel(), ToTensor()])
-
-    # define nifti dataset, data loader
-    check_ds = NiftiDataset(images, segs, transform=train_imtrans, seg_transform=train_segtrans)
-    check_loader = DataLoader(check_ds, batch_size=10, num_workers=2, pin_memory=torch.cuda.is_available())
-    im, seg = monai.utils.misc.first(check_loader)
-    print(im.shape, seg.shape)
-
-    # create a training data loader
-    train_ds = NiftiDataset(images[:20], segs[:20], transform=train_imtrans, seg_transform=train_segtrans)
-    train_loader = DataLoader(train_ds, batch_size=4, shuffle=True, num_workers=8, pin_memory=torch.cuda.is_available())
-    # create a validation data loader
-    val_ds = NiftiDataset(images[-20:], segs[-20:], transform=val_imtrans, seg_transform=val_segtrans)
-    val_loader = DataLoader(val_ds, batch_size=1, num_workers=4, pin_memory=torch.cuda.is_available())
-    dice_metric = DiceMetric(include_background=True, to_onehot_y=False, sigmoid=True, reduction="mean")
-
-    # create UNet, DiceLoss and Adam optimizer
-    device = torch.device("cuda" if torch.cuda.is_available() else "cpu")
-    model = monai.networks.nets.UNet(
-        dimensions=3,
-        in_channels=1,
-        out_channels=1,
-        channels=(16, 32, 64, 128, 256),
-        strides=(2, 2, 2, 2),
-        num_res_units=2,
-    ).to(device)
-    loss_function = monai.losses.DiceLoss(sigmoid=True)
-    optimizer = torch.optim.Adam(model.parameters(), 1e-3)
-
-    # start a typical PyTorch training
-    val_interval = 2
-    best_metric = -1
-    best_metric_epoch = -1
-    epoch_loss_values = list()
-    metric_values = list()
-    writer = SummaryWriter()
-    for epoch in range(5):
-        print("-" * 10)
-        print(f"epoch {epoch + 1}/{5}")
-        model.train()
-        epoch_loss = 0
-        step = 0
-        for batch_data in train_loader:
-            step += 1
-            inputs, labels = batch_data[0].to(device), batch_data[1].to(device)
-            optimizer.zero_grad()
-            outputs = model(inputs)
-            loss = loss_function(outputs, labels)
-            loss.backward()
-            optimizer.step()
-            epoch_loss += loss.item()
-            epoch_len = len(train_ds) // train_loader.batch_size
-            print(f"{step}/{epoch_len}, train_loss: {loss.item():.4f}")
-            writer.add_scalar("train_loss", loss.item(), epoch_len * epoch + step)
-        epoch_loss /= step
-        epoch_loss_values.append(epoch_loss)
-        print(f"epoch {epoch + 1} average loss: {epoch_loss:.4f}")
-
-        if (epoch + 1) % val_interval == 0:
-            model.eval()
-            with torch.no_grad():
-                metric_sum = 0.0
-                metric_count = 0
-                val_images = None
-                val_labels = None
-                val_outputs = None
-                for val_data in val_loader:
-                    val_images, val_labels = val_data[0].to(device), val_data[1].to(device)
-                    roi_size = (96, 96, 96)
-                    sw_batch_size = 4
-                    val_outputs = sliding_window_inference(val_images, roi_size, sw_batch_size, model)
-                    value = dice_metric(y_pred=val_outputs, y=val_labels)
-                    metric_count += len(value)
-                    metric_sum += value.item() * len(value)
-                metric = metric_sum / metric_count
-                metric_values.append(metric)
-                if metric > best_metric:
-                    best_metric = metric
-                    best_metric_epoch = epoch + 1
-                    torch.save(model.state_dict(), "best_metric_model_array.pth")
-                    print("saved new best metric model")
-                print(
-                    "current epoch: {} current mean dice: {:.4f} best mean dice: {:.4f} at epoch {}".format(
-                        epoch + 1, metric, best_metric, best_metric_epoch
-=======
     with tempfile.TemporaryDirectory() as tempdir:
         print(f"generating synthetic data to {tempdir} (this may take a while)")
         for i in range(40):
@@ -205,7 +86,7 @@
         dice_metric = DiceMetric(include_background=True, to_onehot_y=False, sigmoid=True, reduction="mean")
 
         # create UNet, DiceLoss and Adam optimizer
-        device = torch.device("cuda:0")
+        device = torch.device("cuda" if torch.cuda.is_available() else "cpu")
         model = monai.networks.nets.UNet(
             dimensions=3,
             in_channels=1,
@@ -267,13 +148,12 @@
                     if metric > best_metric:
                         best_metric = metric
                         best_metric_epoch = epoch + 1
-                        torch.save(model.state_dict(), "best_metric_model.pth")
+                        torch.save(model.state_dict(), "best_metric_model_array.pth")
                         print("saved new best metric model")
                     print(
                         "current epoch: {} current mean dice: {:.4f} best mean dice: {:.4f} at epoch {}".format(
                             epoch + 1, metric, best_metric, best_metric_epoch
                         )
->>>>>>> 57f8dbf2
                     )
                     writer.add_scalar("val_mean_dice", metric, epoch + 1)
                     # plot the last model output as GIF image in TensorBoard with the corresponding image and label
