--- conflicted
+++ resolved
@@ -54,20 +54,9 @@
     segs = sorted(glob(os.path.join(tempdir, "seg*.nii.gz")))
     val_files = [{"image": img, "label": seg} for img, seg in zip(images, segs)]
 
-<<<<<<< HEAD
-        # model file path
-        model_file = glob("./runs/net_key_metric*")[0]
+    # model file path
+    model_file = glob("./runs/net_key_metric*")[0]
 
-        # define transforms for image and segmentation
-        val_transforms = Compose(
-            [
-                LoadNiftid(keys=["image", "label"]),
-                AsChannelFirstd(keys=["image", "label"], channel_dim=-1),
-                ScaleIntensityd(keys="image"),
-                ToTensord(keys=["image", "label"]),
-            ]
-        )
-=======
     # define transforms for image and segmentation
     val_transforms = Compose(
         [
@@ -77,42 +66,13 @@
             ToTensord(keys=["image", "label"]),
         ]
     )
->>>>>>> 0d197e6b
 
     # create a validation data loader
     val_ds = monai.data.Dataset(data=val_files, transform=val_transforms)
     val_loader = monai.data.DataLoader(val_ds, batch_size=1, num_workers=4)
 
-<<<<<<< HEAD
-        # create UNet, DiceLoss and Adam optimizer
-        device = torch.device("cuda" if torch.cuda.is_available() else "cpu")
-        net = monai.networks.nets.UNet(
-            dimensions=3,
-            in_channels=1,
-            out_channels=1,
-            channels=(16, 32, 64, 128, 256),
-            strides=(2, 2, 2, 2),
-            num_res_units=2,
-        ).to(device)
-
-        val_post_transforms = Compose(
-            [
-                Activationsd(keys="pred", sigmoid=True),
-                AsDiscreted(keys="pred", threshold_values=True),
-                KeepLargestConnectedComponentd(keys="pred", applied_labels=[1]),
-            ]
-        )
-        val_handlers = [
-            StatsHandler(output_transform=lambda x: None),
-            CheckpointLoader(load_path=model_file, load_dict={"net": net}),
-            SegmentationSaver(
-                output_dir="./runs/",
-                batch_transform=lambda batch: batch["image_meta_dict"],
-                output_transform=lambda output: output["pred"],
-            ),
-=======
     # create UNet, DiceLoss and Adam optimizer
-    device = torch.device("cuda:0")
+    device = torch.device("cuda" if torch.cuda.is_available() else "cpu")
     net = monai.networks.nets.UNet(
         dimensions=3,
         in_channels=1,
@@ -127,12 +87,11 @@
             Activationsd(keys="pred", sigmoid=True),
             AsDiscreted(keys="pred", threshold_values=True),
             KeepLargestConnectedComponentd(keys="pred", applied_labels=[1]),
->>>>>>> 0d197e6b
         ]
     )
     val_handlers = [
         StatsHandler(output_transform=lambda x: None),
-        CheckpointLoader(load_path="./runs/net_key_metric=0.9101.pth", load_dict={"net": net}),
+        CheckpointLoader(load_path=model_file, load_dict={"net": net}),
         SegmentationSaver(
             output_dir="./runs/",
             batch_transform=lambda batch: batch["image_meta_dict"],
