# Copyright (c) MONAI Consortium
# Licensed under the Apache License, Version 2.0 (the "License");
# you may not use this file except in compliance with the License.
# You may obtain a copy of the License at
#     http://www.apache.org/licenses/LICENSE-2.0
# Unless required by applicable law or agreed to in writing, software
# distributed under the License is distributed on an "AS IS" BASIS,
# WITHOUT WARRANTIES OR CONDITIONS OF ANY KIND, either express or implied.
# See the License for the specific language governing permissions and
# limitations under the License.

import os
import random
import string
import tempfile
import unittest
import warnings
from copy import deepcopy
from typing import Optional, Union

import torch
from parameterized import parameterized

from monai.data import DataLoader, Dataset
from monai.data.meta_obj import get_track_meta, set_track_meta
from monai.data.meta_tensor import MetaTensor
from monai.data.utils import decollate_batch, list_data_collate
from monai.transforms import BorderPadd, Compose, DivisiblePadd, FromMetaTensord, ToMetaTensord
from monai.utils.enums import PostFix
from monai.utils.module import pytorch_after
from tests.utils import TEST_DEVICES, SkipIfBeforePyTorchVersion, assert_allclose, skip_if_no_cuda

DTYPES = [[torch.float32], [torch.float64], [torch.float16], [torch.int64], [torch.int32]]
TESTS = []
for _device in TEST_DEVICES:
    for _dtype in DTYPES:
        TESTS.append((*_device, *_dtype))


def rand_string(min_len=5, max_len=10):
    str_size = random.randint(min_len, max_len)
    chars = string.ascii_letters + string.punctuation
    return "".join(random.choice(chars) for _ in range(str_size))


class TestMetaTensor(unittest.TestCase):
    @staticmethod
    def get_im(shape=None, dtype=None, device=None):
        if shape is None:
            shape = (1, 10, 8)
        affine = torch.randint(0, 10, (4, 4))
        meta = {"fname": rand_string()}
        t = torch.rand(shape)
        if dtype is not None:
            t = t.to(dtype)
        if device is not None:
            t = t.to(device)
        m = MetaTensor(t.clone(), affine, meta)
        return m, t

    def check_ids(self, a, b, should_match):
        comp = self.assertEqual if should_match else self.assertNotEqual
        comp(id(a), id(b))

    def check_meta(self, a: MetaTensor, b: MetaTensor) -> None:
        self.assertEqual(a.is_batch, b.is_batch)
        meta_a, meta_b = a.meta, b.meta
        # need to split affine from rest of metadata
        aff_a = meta_a.get("affine", None)
        aff_b = meta_b.get("affine", None)
        assert_allclose(aff_a, aff_b)
        meta_a = {k: v for k, v in meta_a.items() if k != "affine"}
        meta_b = {k: v for k, v in meta_b.items() if k != "affine"}
        self.assertEqual(meta_a, meta_b)

    def check(
        self,
        out: torch.Tensor,
        orig: torch.Tensor,
        *,
        shape: bool = True,
        vals: bool = True,
        ids: bool = True,
        device: Optional[Union[str, torch.device]] = None,
        meta: bool = True,
        check_ids: bool = True,
        **kwargs,
    ):
        if device is None:
            device = orig.device

        # check the image
        self.assertIsInstance(out, type(orig))
        if shape:
            assert_allclose(torch.as_tensor(out.shape), torch.as_tensor(orig.shape))
        if vals:
            assert_allclose(out, orig, **kwargs)
        if check_ids:
            self.check_ids(out, orig, ids)
        self.assertTrue(str(device) in str(out.device))

        # check meta and affine are equal and affine is on correct device
        if isinstance(orig, MetaTensor) and isinstance(out, MetaTensor) and meta:
            self.check_meta(orig, out)
            self.assertTrue(str(device) in str(out.affine.device))
            if check_ids:
                self.check_ids(out.affine, orig.affine, ids)
                self.check_ids(out.meta, orig.meta, ids)

    @parameterized.expand(TESTS)
    def test_as_tensor(self, device, dtype):
        m, t = self.get_im(device=device, dtype=dtype)
        t2 = m.as_tensor()
        self.assertIsInstance(t2, torch.Tensor)
        self.assertNotIsInstance(t2, MetaTensor)
        self.assertIsInstance(m, MetaTensor)
        self.check(t, t2, ids=False)

    def test_as_dict(self):
        m, _ = self.get_im()
        m_dict = m.as_dict("im")
        im, meta = m_dict["im"], m_dict[PostFix.meta("im")]
        affine = meta.pop("affine")
        m2 = MetaTensor(im, affine, meta)
        self.check(m2, m, check_ids=False)

    @parameterized.expand(TESTS)
    def test_constructor(self, device, dtype):
        m, t = self.get_im(device=device, dtype=dtype)
        # construct from pre-existing
        m1 = MetaTensor(m.clone())
        self.check(m, m1, ids=False, meta=False)
        # meta already has affine
        m2 = MetaTensor(t.clone(), meta=m.meta)
        self.check(m, m2, ids=False, meta=False)
        # meta dosen't have affine
        affine = m.meta.pop("affine")
        m3 = MetaTensor(t.clone(), affine=affine, meta=m.meta)
        self.check(m, m3, ids=False, meta=False)

    @parameterized.expand(TESTS)
    @skip_if_no_cuda
    def test_to_cuda(self, device, dtype):
        """Test `to`, `cpu` and `cuda`. For `to`, check args and kwargs."""
        orig, _ = self.get_im(device=device, dtype=dtype)
        m = orig.clone()
        m = m.to("cuda")
        self.check(m, orig, ids=False, device="cuda")
        m = m.cpu()
        self.check(m, orig, ids=False, device="cpu")
        m = m.cuda()
        self.check(m, orig, ids=False, device="cuda")
        m = m.to("cpu")
        self.check(m, orig, ids=False, device="cpu")
        m = m.to(device="cuda")
        self.check(m, orig, ids=False, device="cuda")
        m = m.to(device="cpu")
        self.check(m, orig, ids=False, device="cpu")

    @skip_if_no_cuda
    def test_affine_device(self):
        m, _ = self.get_im()  # device="cuda")
        m.affine = torch.eye(4)
        self.assertEqual(m.device, m.affine.device)

    @parameterized.expand(TESTS)
    def test_copy(self, device, dtype):
        m, _ = self.get_im(device=device, dtype=dtype)
        # shallow copy
        a = m
        self.check(a, m, ids=True)
        # deepcopy
        a = deepcopy(m)
        self.check(a, m, ids=False)
        # clone
        a = m.clone()
        self.check(a, m, ids=False)

    @parameterized.expand(TESTS)
    def test_add(self, device, dtype):
        m1, t1 = self.get_im(device=device, dtype=dtype)
        m2, t2 = self.get_im(device=device, dtype=dtype)
        self.check(m1 + m2, t1 + t2, ids=False)
        self.check(torch.add(m1, m2), t1 + t2, ids=False)
        self.check(torch.add(input=m1, other=m2), t1 + t2, ids=False)
        self.check(torch.add(m1, other=m2), t1 + t2, ids=False)
        m3 = deepcopy(m2)
        t3 = deepcopy(t2)
        m3 += 3
        t3 += 3
        self.check(m3, t3, ids=False)
        # check torch.Tensor+MetaTensor and MetaTensor+torch.Tensor
        self.check(torch.add(m1, t2), t1 + t2, ids=False)
        self.check(torch.add(t2, m1), t1 + t2, ids=False)

    @parameterized.expand(TEST_DEVICES)
    def test_conv(self, device):
        im, _ = self.get_im((1, 3, 10, 8, 12), device=device)
        conv = torch.nn.Conv3d(im.shape[1], 5, 3)
        conv.to(device)
        out = conv(im)
        self.check(out, im, shape=False, vals=False, ids=False)

    @parameterized.expand(TESTS)
    def test_stack(self, device, dtype):
        numel = 3
        ims = [self.get_im(device=device, dtype=dtype)[0] for _ in range(numel)]
        stacked = torch.stack(ims)
        self.assertIsInstance(stacked, MetaTensor)
        orig_affine = ims[0].meta.pop("affine")
        stacked_affine = stacked.meta.pop("affine")
        assert_allclose(orig_affine, stacked_affine)
        self.assertEqual(stacked.meta, ims[0].meta)

    def test_get_set_meta_fns(self):
        set_track_meta(False)
        self.assertEqual(get_track_meta(), False)
        set_track_meta(True)
        self.assertEqual(get_track_meta(), True)

    @parameterized.expand(TEST_DEVICES)
    def test_torchscript(self, device):
        shape = (1, 3, 10, 8)
        im, _ = self.get_im(shape, device=device)
        conv = torch.nn.Conv2d(im.shape[1], 5, 3)
        conv.to(device)
        im_conv = conv(im)
        traced_fn = torch.jit.trace(conv, im.as_tensor())
        # save it, load it, use it
        with tempfile.TemporaryDirectory() as tmp_dir:
            fname = os.path.join(tmp_dir, "im.pt")
            torch.jit.save(traced_fn, f=fname)
            traced_fn = torch.jit.load(fname)
            out = traced_fn(im)
            self.assertIsInstance(out, torch.Tensor)
            if not isinstance(out, MetaTensor) and not pytorch_after(1, 9, 1):
                warnings.warn(
                    "When calling `nn.Module(MetaTensor) on a module traced with "
                    "`torch.jit.trace`, your version of pytorch returns a "
                    "`torch.Tensor` instead of a `MetaTensor`. Consider upgrading "
                    "your pytorch version if this is important to you."
                )
                im_conv = im_conv.as_tensor()
            self.check(out, im_conv, ids=False)

    def test_pickling(self):
        m, _ = self.get_im()
        with tempfile.TemporaryDirectory() as tmp_dir:
            fname = os.path.join(tmp_dir, "im.pt")
            torch.save(m, fname)
            m2 = torch.load(fname)
            if not isinstance(m2, MetaTensor) and not pytorch_after(1, 8, 1):
                warnings.warn("Old version of pytorch. pickling converts `MetaTensor` to `torch.Tensor`.")
                m = m.as_tensor()
            self.check(m2, m, ids=False)

    @skip_if_no_cuda
    def test_amp(self):
        shape = (1, 3, 10, 8)
        device = "cuda"
        im, _ = self.get_im(shape, device=device)
        conv = torch.nn.Conv2d(im.shape[1], 5, 3)
        conv.to(device)
        im_conv = conv(im)
        with torch.cuda.amp.autocast():
            im_conv2 = conv(im)
        self.check(im_conv2, im_conv, ids=False, rtol=1e-4, atol=1e-3)

    def test_out(self):
        """Test when `out` is given as an argument."""
        m1, _ = self.get_im()
        m2, _ = self.get_im()
        m3, _ = self.get_im()
        torch.add(m2, m3, out=m1)
        m1_add = m2 + m3

        assert_allclose(m1, m1_add)
        # self.check_meta(m1, m2)  # meta is from first input tensor

    @parameterized.expand(TESTS)
    def test_collate(self, device, dtype):
        numel = 3
        ims = [self.get_im(device=device, dtype=dtype)[0] for _ in range(numel)]
        collated = list_data_collate(ims)
        # tensor
        self.assertIsInstance(collated, MetaTensor)
        expected_shape = (numel,) + tuple(ims[0].shape)
        self.assertTupleEqual(tuple(collated.shape), expected_shape)
        for i, im in enumerate(ims):
            self.check(im, ims[i], ids=True)
        # affine
        self.assertIsInstance(collated.affine, torch.Tensor)
        expected_shape = (numel,) + tuple(ims[0].affine.shape)
        self.assertTupleEqual(tuple(collated.affine.shape), expected_shape)

    @parameterized.expand(TESTS)
    def test_dataset(self, device, dtype):
        ims = [self.get_im(device=device, dtype=dtype)[0] for _ in range(4)]
        ds = Dataset(ims)
        for i, im in enumerate(ds):
            self.check(im, ims[i], ids=True)

    @parameterized.expand(DTYPES)
    @SkipIfBeforePyTorchVersion((1, 8))
    def test_dataloader(self, dtype):
        batch_size = 5
        ims = [self.get_im(dtype=dtype)[0] for _ in range(batch_size * 2)]
        ds = Dataset(ims)
        im_shape = tuple(ims[0].shape)
        affine_shape = tuple(ims[0].affine.shape)
        expected_im_shape = (batch_size,) + im_shape
        expected_affine_shape = (batch_size,) + affine_shape
        dl = DataLoader(ds, num_workers=batch_size, batch_size=batch_size)
        for batch in dl:
            self.assertIsInstance(batch, MetaTensor)
            self.assertTupleEqual(tuple(batch.shape), expected_im_shape)
            self.assertTupleEqual(tuple(batch.affine.shape), expected_affine_shape)

    @SkipIfBeforePyTorchVersion((1, 9))
    def test_indexing(self):
        """
        Check the metadata is returned in the expected format depending on whether
        the input `MetaTensor` is a batch of data or not.
        """
        ims = [self.get_im()[0] for _ in range(5)]
        data = list_data_collate(ims)

        # check that when using non-batch data, metadata is copied wholly when indexing
        # or iterating across data.
        im = ims[0]
        self.check_meta(im[0], im)
        self.check_meta(next(iter(im)), im)

        # index
        d = data[0]
        self.check(d, ims[0], ids=False)

        # iter
        d = next(iter(data))
        self.check(d, ims[0], ids=False)

        # complex indexing

        # `is_batch==True`, should have subset of image and metadata.
        d = data[1:3]
        self.check(d, list_data_collate(ims[1:3]), ids=False)

        # is_batch==True, should have subset of image and same metadata as `[1:3]`.
        d = data[1:3, 0]
        self.check(d, list_data_collate([i[0] for i in ims[1:3]]), ids=False)

        # `is_batch==False`, should have first metadata and subset of first image.
        d = data[0, 0]
        self.check(d, ims[0][0], ids=False)

        # `is_batch==True`, should have all metadata and subset of all images.
        d = data[:, 0]
        self.check(d, list_data_collate([i[0] for i in ims]), ids=False)

        # `is_batch==True`, should have all metadata and subset of all images.
        d = data[..., -1]
        self.check(d, list_data_collate([i[..., -1] for i in ims]), ids=False)

        # `is_batch==False`, tuple split along batch dim. Should have individual
        # metadata.
        d = data.unbind(0)
        self.assertIsInstance(d, tuple)
        self.assertEqual(len(d), len(ims))
        for _d, _im in zip(d, ims):
            self.check(_d, _im, ids=False)

        # `is_batch==False`, tuple split along batch dim. Should have individual
        # metadata.
        d = data.unbind(dim=0)
        self.assertIsInstance(d, tuple)
        self.assertEqual(len(d), len(ims))
        for _d, _im in zip(d, ims):
            self.check(_d, _im, ids=False)

        # `is_batch==True`, tuple split along non-batch dim. Should have all metadata.
        d = data.unbind(-1)
        self.assertIsInstance(d, tuple)
        self.assertEqual(len(d), ims[0].shape[-1])
        for _d in d:
            self.check_meta(_d, data)

        # `is_batch==True`, tuple split along non-batch dim. Should have all metadata.
        d = data.unbind(dim=-1)
        self.assertIsInstance(d, tuple)
        self.assertEqual(len(d), ims[0].shape[-1])
        for _d in d:
            self.check_meta(_d, data)

    @parameterized.expand(DTYPES)
    @SkipIfBeforePyTorchVersion((1, 8))
    def test_decollate(self, dtype):
        batch_size = 3
        ims = [self.get_im(dtype=dtype)[0] for _ in range(batch_size * 2)]
        ds = Dataset(ims)
        dl = DataLoader(ds, num_workers=batch_size, batch_size=batch_size)
        batch = next(iter(dl))
        decollated = decollate_batch(batch)
        self.assertIsInstance(decollated, list)
        self.assertEqual(len(decollated), batch_size)
        for elem, im in zip(decollated, ims):
            self.assertIsInstance(elem, MetaTensor)
            self.check(elem, im, ids=False)

<<<<<<< HEAD
    def test_str(self):
        t = MetaTensor([1.0], affine=torch.tensor(1), meta={"fname": "filename"})
        s1 = str(t)
        s2 = t.__repr__()
        expected_out = (
            "tensor([1.])\n" + "MetaData\n" + "\tfname: filename\n" + "\taffine: 1\n" + "\n" + "Is batch?: False"
        )
        for s in (s1, s2):
            self.assertEqual(s, expected_out)
=======
    def test_transforms(self):
        key = "im"
        _, im = self.get_im()
        tr = Compose([BorderPadd(key, 1), DivisiblePadd(key, 16), ToMetaTensord(key), FromMetaTensord(key)])
        num_tr = len(tr.transforms)
        data = {key: im, PostFix.meta(key): {"affine": torch.eye(4)}}

        # apply one at a time
        is_meta = isinstance(im, MetaTensor)
        for i, _tr in enumerate(tr.transforms):
            data = _tr(data)
            is_meta = isinstance(_tr, ToMetaTensord)
            if is_meta:
                self.assertEqual(len(data), 1)  # im
                self.assertIsInstance(data[key], MetaTensor)
                n_applied = len(data[key].applied_operations)
            else:
                self.assertEqual(len(data), 3)  # im, im_meta_dict, im_transforms
                self.assertIsInstance(data[key], torch.Tensor)
                self.assertNotIsInstance(data[key], MetaTensor)
                n_applied = len(data[PostFix.transforms(key)])

            self.assertEqual(n_applied, i + 1)

        # inverse one at a time
        is_meta = isinstance(im, MetaTensor)
        for i, _tr in enumerate(tr.transforms[::-1]):
            data = _tr.inverse(data)
            is_meta = isinstance(_tr, FromMetaTensord)
            if is_meta:
                self.assertEqual(len(data), 1)  # im
                self.assertIsInstance(data[key], MetaTensor)
                n_applied = len(data[key].applied_operations)
            else:
                self.assertEqual(len(data), 3)  # im, im_meta_dict, im_transforms
                self.assertIsInstance(data[key], torch.Tensor)
                self.assertNotIsInstance(data[key], MetaTensor)
                n_applied = len(data[PostFix.transforms(key)])

            self.assertEqual(n_applied, num_tr - i - 1)

        # apply all in one go
        data = tr({key: im, PostFix.meta(key): {"affine": torch.eye(4)}})
        self.assertEqual(len(data), 3)  # im, im_meta_dict, im_transforms
        self.assertIsInstance(data[key], torch.Tensor)
        self.assertNotIsInstance(data[key], MetaTensor)
        n_applied = len(data[PostFix.transforms(key)])
        self.assertEqual(n_applied, num_tr)

        # inverse all in one go
        data = tr.inverse(data)
        self.assertEqual(len(data), 3)  # im, im_meta_dict, im_transforms
        self.assertIsInstance(data[key], torch.Tensor)
        self.assertNotIsInstance(data[key], MetaTensor)
        n_applied = len(data[PostFix.transforms(key)])
        self.assertEqual(n_applied, 0)

    def test_construct_with_pre_applied_transforms(self):
        key = "im"
        _, im = self.get_im()
        tr = Compose([BorderPadd(key, 1), DivisiblePadd(key, 16)])
        data = tr({key: im})
        m = MetaTensor(im, applied_operations=data[PostFix.transforms(key)])
        self.assertEqual(len(m.applied_operations), len(tr.transforms))
>>>>>>> d7767cd3


if __name__ == "__main__":
    unittest.main()<|MERGE_RESOLUTION|>--- conflicted
+++ resolved
@@ -406,7 +406,6 @@
             self.assertIsInstance(elem, MetaTensor)
             self.check(elem, im, ids=False)
 
-<<<<<<< HEAD
     def test_str(self):
         t = MetaTensor([1.0], affine=torch.tensor(1), meta={"fname": "filename"})
         s1 = str(t)
@@ -416,7 +415,6 @@
         )
         for s in (s1, s2):
             self.assertEqual(s, expected_out)
-=======
     def test_transforms(self):
         key = "im"
         _, im = self.get_im()
@@ -481,7 +479,6 @@
         data = tr({key: im})
         m = MetaTensor(im, applied_operations=data[PostFix.transforms(key)])
         self.assertEqual(len(m.applied_operations), len(tr.transforms))
->>>>>>> d7767cd3
 
 
 if __name__ == "__main__":
