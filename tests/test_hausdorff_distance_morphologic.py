# Copyright (c) MONAI Consortium
# Licensed under the Apache License, Version 2.0 (the "License");
# you may not use this file except in compliance with the License.
# You may obtain a copy of the License at
#     http://www.apache.org/licenses/LICENSE-2.0
# Unless required by applicable law or agreed to in writing, software
# distributed under the License is distributed on an "AS IS" BASIS,
# WITHOUT WARRANTIES OR CONDITIONS OF ANY KIND, either express or implied.
# See the License for the specific language governing permissions and
# limitations under the License.

import unittest

import numpy as np
import torch
from parameterized import parameterized

from monai.metrics import MorphologicalHausdorffDistanceMetric
from tests.utils import skip_if_no_cuda

device = torch.device("cuda")


# testing single points diffrent dims
# dim1
compare_values = torch.ones(1)
a = torch.zeros(100, 100, 100)
b = torch.zeros(100, 100, 100)
a[0, 0, 0] = 1
b[10, 0, 0] = 1

# dim2
a1 = torch.zeros(200, 200, 200)
b1 = torch.zeros(200, 200, 200)
a1[0, 0, 0] = 1
b1[0, 15, 0] = 1

# dim3
a2 = torch.zeros(400, 200, 300)
b2 = torch.zeros(400, 200, 300)
a2[0, 0, 10] = 1
b2[0, 0, 150] = 1

<<<<<<< HEAD
### testing whole llines and compare_values set to 2
compare_values_b = torch.ones(1) 
compare_values_b[0]=2
a3 = torch.zeros(400, 200, 300) 
b3 = torch.zeros(400, 200, 300) 
=======
# testing whole llines and compare_values set to 2
compare_valuesB = torch.ones(1)
compare_valuesB[0] = 2
a3 = torch.zeros(400, 200, 300)
b3 = torch.zeros(400, 200, 300)
>>>>>>> 11710a2c
a3[:, 0, 10] = 2
b3[:, 0, 150] = 2

a4 = torch.zeros(400, 200, 300)
b4 = torch.zeros(400, 200, 300)
a4[10, 0, :] = 2
b4[120, 0, :] = 2


a5 = torch.zeros(400, 200, 300)
b5 = torch.zeros(400, 200, 300)
a5[10, :, 0] = 2
b5[120, :, 0] = 2


# testing whole planes
a6 = torch.zeros(400, 200, 300)
b6 = torch.zeros(400, 200, 300)
a6[10, :, :] = 2
b6[120, :, :] = 2


a7 = torch.zeros(400, 200, 300)
b7 = torch.zeros(400, 200, 300)
a7[:, 0, :] = 2
b7[:, 110, :] = 2

a8 = torch.zeros(400, 200, 300)
b8 = torch.zeros(400, 200, 300)
# a8[:, :, 20] = 2
# b8[:,:, 130] = 2


a8[1, 1, 20] = 2
b8[1, 1, 130] = 2
a8[2, 2, 20] = 2
b8[2, 2, 130] = 2

# multi points
a9 = torch.zeros(400, 200, 300)
b9 = torch.zeros(400, 200, 300)

a9[0, 20, 0] = 2
a9[0, 0, 30] = 2
a9[40, 0, 0] = 2
b9[0, 0, 0] = 2

TEST_CASES = [
<<<<<<< HEAD
    [[a, b, 1.0, compare_values], 10]
    ,[[a1, b1, 1.0, compare_values], 15]
    ,[[a2, b2, 1.0, compare_values], 140]
    ,[[a3, b3, 1.0, compare_values_b], 140]
    ,[[a4, b4, 1.0, compare_values_b], 110]
    ,[[a5, b5, 1.0, compare_values_b], 110]
    ,[[a6, b6, 1.0, compare_values_b], 110]
    ,[[a7, b7, 1.0, compare_values_b], 110]
    ,[[a8, b8, 1.0, compare_values_b], 110]

    #testing robust
    ,[[a6, b6, 0.9, compare_values_b], 110]
    ,[[a7, b7, 0.85, compare_values_b], 110]
    ,[[a8, b8, 0.8, compare_values_b], 110]
    #multi points
    ,[[a9, b9, 1.0, compare_values_b], 40]
    ]

    
=======
    [[a, b, 1.0, compare_values], 10],
    [[a1, b1, 1.0, compare_values], 15],
    [[a2, b2, 1.0, compare_values], 140],
    [[a3, b3, 1.0, compare_valuesB], 140],
    [[a4, b4, 1.0, compare_valuesB], 110],
    [[a5, b5, 1.0, compare_valuesB], 110],
    [[a6, b6, 1.0, compare_valuesB], 110],
    [[a7, b7, 1.0, compare_valuesB], 110],
    [[a8, b8, 1.0, compare_valuesB], 110],  # testing robust
    [[a6, b6, 0.9, compare_valuesB], 110],
    [[a7, b7, 0.85, compare_valuesB], 110],
    [[a8, b8, 0.8, compare_valuesB], 110],  # multi points
    [[a9, b9, 1.0, compare_valuesB], 40],
]


>>>>>>> 11710a2c
@skip_if_no_cuda
class TestHausdorffDistanceMorphological(unittest.TestCase):
    @parameterized.expand(TEST_CASES)
    def test_value(self, input_data, expected_value):
        [y_pred, y, percentt, compare_values] = input_data
        hd_metric = MorphologicalHausdorffDistanceMetric(percentt)
<<<<<<< HEAD
        result = hd_metric.compute_hausdorff_distance(y_pred.to(device)
        , y.to(device), compare_values.to(device),True)
=======
        result = hd_metric.compute_hausdorff_distance(y_pred.to(device), y.to(device), compare_values.to(device), True)
>>>>>>> 11710a2c
        np.testing.assert_allclose(expected_value, result, rtol=1e-7)


if __name__ == "__main__":
    unittest.main()<|MERGE_RESOLUTION|>--- conflicted
+++ resolved
@@ -41,19 +41,11 @@
 a2[0, 0, 10] = 1
 b2[0, 0, 150] = 1
 
-<<<<<<< HEAD
-### testing whole llines and compare_values set to 2
-compare_values_b = torch.ones(1) 
-compare_values_b[0]=2
-a3 = torch.zeros(400, 200, 300) 
-b3 = torch.zeros(400, 200, 300) 
-=======
 # testing whole llines and compare_values set to 2
 compare_valuesB = torch.ones(1)
 compare_valuesB[0] = 2
 a3 = torch.zeros(400, 200, 300)
 b3 = torch.zeros(400, 200, 300)
->>>>>>> 11710a2c
 a3[:, 0, 10] = 2
 b3[:, 0, 150] = 2
 
@@ -102,27 +94,6 @@
 b9[0, 0, 0] = 2
 
 TEST_CASES = [
-<<<<<<< HEAD
-    [[a, b, 1.0, compare_values], 10]
-    ,[[a1, b1, 1.0, compare_values], 15]
-    ,[[a2, b2, 1.0, compare_values], 140]
-    ,[[a3, b3, 1.0, compare_values_b], 140]
-    ,[[a4, b4, 1.0, compare_values_b], 110]
-    ,[[a5, b5, 1.0, compare_values_b], 110]
-    ,[[a6, b6, 1.0, compare_values_b], 110]
-    ,[[a7, b7, 1.0, compare_values_b], 110]
-    ,[[a8, b8, 1.0, compare_values_b], 110]
-
-    #testing robust
-    ,[[a6, b6, 0.9, compare_values_b], 110]
-    ,[[a7, b7, 0.85, compare_values_b], 110]
-    ,[[a8, b8, 0.8, compare_values_b], 110]
-    #multi points
-    ,[[a9, b9, 1.0, compare_values_b], 40]
-    ]
-
-    
-=======
     [[a, b, 1.0, compare_values], 10],
     [[a1, b1, 1.0, compare_values], 15],
     [[a2, b2, 1.0, compare_values], 140],
@@ -139,19 +110,13 @@
 ]
 
 
->>>>>>> 11710a2c
 @skip_if_no_cuda
 class TestHausdorffDistanceMorphological(unittest.TestCase):
     @parameterized.expand(TEST_CASES)
     def test_value(self, input_data, expected_value):
         [y_pred, y, percentt, compare_values] = input_data
         hd_metric = MorphologicalHausdorffDistanceMetric(percentt)
-<<<<<<< HEAD
-        result = hd_metric.compute_hausdorff_distance(y_pred.to(device)
-        , y.to(device), compare_values.to(device),True)
-=======
         result = hd_metric.compute_hausdorff_distance(y_pred.to(device), y.to(device), compare_values.to(device), True)
->>>>>>> 11710a2c
         np.testing.assert_allclose(expected_value, result, rtol=1e-7)
 
 
