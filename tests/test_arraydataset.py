--- conflicted
+++ resolved
@@ -41,11 +41,7 @@
 
 class TestCompose(Compose):
 
-<<<<<<< HEAD
-    def __call__(self, input_, lazy):
-=======
     def __call__(self, input_, lazy=False):
->>>>>>> 7449c4d2
         img = self.transforms[0](input_)
         metadata = img.meta
         img = self.transforms[1](img)
