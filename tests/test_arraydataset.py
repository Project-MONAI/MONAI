--- conflicted
+++ resolved
@@ -40,14 +40,9 @@
 
 
 class TestCompose(Compose):
-<<<<<<< HEAD
-
-    def __call__(self, input_, lazy):
-=======
     __test__ = False  # indicate to pytest that this class is not intended for collection
 
     def __call__(self, input_, lazy=False):
->>>>>>> 2e53df78
         img = self.transforms[0](input_)
         metadata = img.meta
         img = self.transforms[1](img)
