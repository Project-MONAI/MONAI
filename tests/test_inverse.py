# Copyright 2020 - 2021 MONAI Consortium
# Licensed under the Apache License, Version 2.0 (the "License");
# you may not use this file except in compliance with the License.
# You may obtain a copy of the License at
#     http://www.apache.org/licenses/LICENSE-2.0
# Unless required by applicable law or agreed to in writing, software
# distributed under the License is distributed on an "AS IS" BASIS,
# WITHOUT WARRANTIES OR CONDITIONS OF ANY KIND, either express or implied.
# See the License for the specific language governing permissions and
# limitations under the License.

import random
import sys
import unittest
from functools import partial
from typing import TYPE_CHECKING, List, Tuple

import numpy as np
import torch
from parameterized import parameterized

from monai.data import CacheDataset, DataLoader, create_test_image_2d, create_test_image_3d
from monai.data.utils import decollate_batch
from monai.networks.nets import UNet
from monai.transforms import (
    AddChanneld,
    Affined,
    BorderPadd,
    CenterSpatialCropd,
    Compose,
    CropForegroundd,
    DivisiblePadd,
    Flipd,
    InvertibleTransform,
    LoadImaged,
    Orientationd,
    RandAffined,
    RandAxisFlipd,
    RandFlipd,
    Randomizable,
    RandRotate90d,
    RandRotated,
    RandSpatialCropd,
    RandZoomd,
    Resized,
    ResizeWithPadOrCrop,
    ResizeWithPadOrCropd,
    Rotate90d,
    Rotated,
    Spacingd,
    SpatialCropd,
    SpatialPadd,
    Zoomd,
    allow_missing_keys_mode,
)
from monai.utils import first, get_seed, optional_import, set_determinism
from monai.utils.enums import InverseKeys
from tests.utils import make_nifti_image, make_rand_affine

if TYPE_CHECKING:

    has_nib = True
else:
    _, has_nib = optional_import("nibabel")

KEYS = ["image", "label"]

TESTS: List[Tuple] = []

# For pad, start with odd/even images and add odd/even amounts
for name in ("1D even", "1D odd"):
    for val in (3, 4):
        for t in (
            partial(SpatialPadd, spatial_size=val, method="symmetric"),
            partial(SpatialPadd, spatial_size=val, method="end"),
            partial(BorderPadd, spatial_border=[val, val + 1]),
            partial(DivisiblePadd, k=val),
            partial(ResizeWithPadOrCropd, spatial_size=20 + val),
            partial(CenterSpatialCropd, roi_size=10 + val),
            partial(CropForegroundd, source_key="label"),
            partial(SpatialCropd, roi_center=10, roi_size=10 + val),
            partial(SpatialCropd, roi_center=11, roi_size=10 + val),
            partial(SpatialCropd, roi_start=val, roi_end=17),
            partial(SpatialCropd, roi_start=val, roi_end=16),
            partial(RandSpatialCropd, roi_size=12 + val),
            partial(ResizeWithPadOrCropd, spatial_size=21 - val),
        ):
            TESTS.append((t.func.__name__ + name, name, 0, t(KEYS)))  # type: ignore

# non-sensical tests: crop bigger or pad smaller or -ve values
for t in (
    partial(DivisiblePadd, k=-3),
    partial(CenterSpatialCropd, roi_size=-3),
    partial(RandSpatialCropd, roi_size=-3),
    partial(SpatialPadd, spatial_size=15),
    partial(BorderPadd, spatial_border=[15, 16]),
    partial(CenterSpatialCropd, roi_size=30),
    partial(SpatialCropd, roi_center=10, roi_size=100),
    partial(SpatialCropd, roi_start=3, roi_end=100),
):
    TESTS.append((t.func.__name__ + "bad 1D even", "1D even", 0, t(KEYS)))  # type: ignore

TESTS.append(
    (
        "SpatialPadd (x2) 2d",
        "2D",
        0,
        SpatialPadd(KEYS, spatial_size=[111, 113], method="end"),
        SpatialPadd(KEYS, spatial_size=[118, 117]),
    )
)

TESTS.append(
    (
        "SpatialPadd 3d",
        "3D",
        0,
        SpatialPadd(KEYS, spatial_size=[112, 113, 116]),
    )
)


TESTS.append(
    (
        "SpatialCropd 2d",
        "2D",
        0,
        SpatialCropd(KEYS, [49, 51], [90, 89]),
    )
)

TESTS.append(
    (
        "SpatialCropd 2d",
        "2D",
        0,
        SpatialCropd(KEYS, [49, 51], [390, 89]),
    )
)

TESTS.append(
    (
        "SpatialCropd 3d",
        "3D",
        0,
        SpatialCropd(KEYS, [49, 51, 44], [90, 89, 93]),
    )
)

TESTS.append(("RandSpatialCropd 2d", "2D", 0, RandSpatialCropd(KEYS, [96, 93], True, False)))

TESTS.append(("RandSpatialCropd 3d", "3D", 0, RandSpatialCropd(KEYS, [96, 93, 92], False, False)))

TESTS.append(
    (
        "BorderPadd 2d",
        "2D",
        0,
        BorderPadd(KEYS, [3, 7, 2, 5]),
    )
)

TESTS.append(
    (
        "BorderPadd 2d",
        "2D",
        0,
        BorderPadd(KEYS, [3, 7]),
    )
)

TESTS.append(
    (
        "BorderPadd 3d",
        "3D",
        0,
        BorderPadd(KEYS, [4]),
    )
)

TESTS.append(
    (
        "DivisiblePadd 2d",
        "2D",
        0,
        DivisiblePadd(KEYS, k=4),
    )
)

TESTS.append(
    (
        "DivisiblePadd 3d",
        "3D",
        0,
        DivisiblePadd(KEYS, k=[4, 8, 11]),
    )
)


TESTS.append(
    (
        "CenterSpatialCropd 2d",
        "2D",
        0,
        CenterSpatialCropd(KEYS, roi_size=95),
    )
)

TESTS.append(
    (
        "CenterSpatialCropd 3d",
        "3D",
        0,
        CenterSpatialCropd(KEYS, roi_size=[95, 97, 98]),
    )
)

TESTS.append(("CropForegroundd 2d", "2D", 0, CropForegroundd(KEYS, source_key="label", margin=2)))

TESTS.append(("CropForegroundd 3d", "3D", 0, CropForegroundd(KEYS, source_key="label")))


TESTS.append(("ResizeWithPadOrCropd 3d", "3D", 0, ResizeWithPadOrCropd(KEYS, [201, 150, 105])))

TESTS.append(
    (
        "Flipd 3d",
        "3D",
        0,
        Flipd(KEYS, [1, 2]),
    )
)

TESTS.append(
    (
        "Flipd 3d",
        "3D",
        0,
        Flipd(KEYS, [1, 2]),
    )
)

TESTS.append(
    (
        "RandFlipd 3d",
        "3D",
        0,
        RandFlipd(KEYS, 1, [1, 2]),
    )
)

TESTS.append(
    (
        "RandAxisFlipd 3d",
        "3D",
        0,
        RandAxisFlipd(KEYS, 1),
    )
)

for acc in [True, False]:
    TESTS.append(
        (
            "Orientationd 3d",
            "3D",
            0,
            Orientationd(KEYS, "RAS", as_closest_canonical=acc),
        )
    )

TESTS.append(
    (
        "Rotate90d 2d",
        "2D",
        0,
        Rotate90d(KEYS),
    )
)

TESTS.append(
    (
        "Rotate90d 3d",
        "3D",
        0,
        Rotate90d(KEYS, k=2, spatial_axes=(1, 2)),
    )
)

TESTS.append(
    (
        "RandRotate90d 3d",
        "3D",
        0,
        RandRotate90d(KEYS, prob=1, spatial_axes=(1, 2)),
    )
)

<<<<<<< HEAD
TESTS.append(
    (
        "Affine 3d",
        "3D",
        1e-1,
        Affined(
            KEYS,
            spatial_size=[155, 179, 192],
            rotate_params=[np.pi / 6, -np.pi / 5, np.pi / 7],
            shear_params=[0.5, 0.5],
            translate_params=[10, 5, -4],
            scale_params=[0.8, 1.3],
        ),
=======
TESTS.append(("Spacingd 3d", "3D", 3e-2, Spacingd(KEYS, [0.5, 0.7, 0.9], diagonal=False)))

TESTS.append(("Resized 2d", "2D", 2e-1, Resized(KEYS, [50, 47])))

TESTS.append(("Resized 3d", "3D", 5e-2, Resized(KEYS, [201, 150, 78])))


TESTS.append(
    (
        "Zoomd 1d",
        "1D odd",
        0,
        Zoomd(KEYS, zoom=2, keep_size=False),
    )
)

TESTS.append(
    (
        "Zoomd 2d",
        "2D",
        2e-1,
        Zoomd(KEYS, zoom=0.9),
    )
)

TESTS.append(
    (
        "Zoomd 3d",
        "3D",
        3e-2,
        Zoomd(KEYS, zoom=[2.5, 1, 3], keep_size=False),
    )
)

TESTS.append(("RandZoom 3d", "3D", 9e-2, RandZoomd(KEYS, 1, [0.5, 0.6, 0.9], [1.1, 1, 1.05], keep_size=True)))

TESTS.append(
    (
        "RandRotated, prob 0",
        "2D",
        0,
        RandRotated(KEYS, prob=0),
    )
)

TESTS.append(
    (
        "Rotated 2d",
        "2D",
        8e-2,
        Rotated(KEYS, random.uniform(np.pi / 6, np.pi), keep_size=True, align_corners=False),
    )
)

TESTS.append(
    (
        "Rotated 3d",
        "3D",
        1e-1,
        Rotated(KEYS, [random.uniform(np.pi / 6, np.pi) for _ in range(3)], True),  # type: ignore
>>>>>>> 592806a7
    )
)

TESTS.append(
    (
<<<<<<< HEAD
        "RandAffine 3d",
        "3D",
        1e-1,
        RandAffined(
            KEYS,
            [155, 179, 192],
            prob=1,
            padding_mode="zeros",
            rotate_range=[np.pi / 6, -np.pi / 5, np.pi / 7],
            shear_range=[(0.5, 0.5)],
            translate_range=[10, 5, -4],
            scale_range=[(0.8, 1.2), (0.9, 1.3)],
        ),
    )
)
=======
        "RandRotated 3d",
        "3D",
        1e-1,
        RandRotated(KEYS, *[random.uniform(np.pi / 6, np.pi) for _ in range(3)], 1),  # type: ignore
    )
)

>>>>>>> 592806a7
TESTS_COMPOSE_X2 = [(t[0] + " Compose", t[1], t[2], Compose(Compose(t[3:]))) for t in TESTS]

TESTS = TESTS + TESTS_COMPOSE_X2  # type: ignore


class TestInverse(unittest.TestCase):
    """Test inverse methods.

    If tests are failing, the following function might be useful for displaying
    `x`, `fx`, `f⁻¹fx` and `x - f⁻¹fx`.

    .. code-block:: python

        def plot_im(orig, fwd_bck, fwd):
            import matplotlib.pyplot as plt
            diff_orig_fwd_bck = orig - fwd_bck
            ims_to_show = [orig, fwd, fwd_bck, diff_orig_fwd_bck]
            titles = ["x", "fx", "f⁻¹fx", "x - f⁻¹fx"]
            fig, axes = plt.subplots(1, 4, gridspec_kw={"width_ratios": [i.shape[1] for i in ims_to_show]})
            vmin = min(np.array(i).min() for i in [orig, fwd_bck, fwd])
            vmax = max(np.array(i).max() for i in [orig, fwd_bck, fwd])
            for im, title, ax in zip(ims_to_show, titles, axes):
                _vmin, _vmax = (vmin, vmax) if id(im) != id(diff_orig_fwd_bck) else (None, None)
                im = np.squeeze(np.array(im))
                while im.ndim > 2:
                    im = im[..., im.shape[-1] // 2]
                im_show = ax.imshow(np.squeeze(im), vmin=_vmin, vmax=_vmax)
                ax.set_title(title, fontsize=25)
                ax.axis("off")
                fig.colorbar(im_show, ax=ax)
            plt.show()

    This can then be added to the exception:

    .. code-block:: python

        except AssertionError:
            print(
                f"Failed: {name}. Mean diff = {mean_diff} (expected <= {acceptable_diff}), unmodified diff: {unmodded_diff}"
            )
            if orig[0].ndim > 1:
                plot_im(orig, fwd_bck, unmodified)
    """

    def setUp(self):
        if not has_nib:
            self.skipTest("nibabel required for test_inverse")

        set_determinism(seed=0)

        self.all_data = {}

        affine = make_rand_affine()
        affine[0] *= 2

        for size in [10, 11]:
            # pad 5 onto both ends so that cropping can be lossless
            im_1d = np.pad(np.arange(size), 5)[None]
            name = "1D even" if size % 2 == 0 else "1D odd"
            self.all_data[name] = {
                "image": np.array(im_1d, copy=True),
                "label": np.array(im_1d, copy=True),
                "other": np.array(im_1d, copy=True),
            }

        im_2d_fname, seg_2d_fname = [make_nifti_image(i) for i in create_test_image_2d(101, 100)]
        im_3d_fname, seg_3d_fname = [make_nifti_image(i, affine) for i in create_test_image_3d(100, 101, 107)]

        load_ims = Compose([LoadImaged(KEYS), AddChanneld(KEYS)])
        self.all_data["2D"] = load_ims({"image": im_2d_fname, "label": seg_2d_fname})
        self.all_data["3D"] = load_ims({"image": im_3d_fname, "label": seg_3d_fname})

    def tearDown(self):
        set_determinism(seed=None)

    def check_inverse(self, name, keys, orig_d, fwd_bck_d, unmodified_d, acceptable_diff):
        for key in keys:
            orig = orig_d[key]
            fwd_bck = fwd_bck_d[key]
            if isinstance(fwd_bck, torch.Tensor):
                fwd_bck = fwd_bck.cpu().numpy()
            unmodified = unmodified_d[key]
            if isinstance(orig, np.ndarray):
                mean_diff = np.mean(np.abs(orig - fwd_bck))
                unmodded_diff = np.mean(np.abs(orig - ResizeWithPadOrCrop(orig.shape[1:])(unmodified)))
                try:
                    self.assertLessEqual(mean_diff, acceptable_diff)
                except AssertionError:
                    print(
                        f"Failed: {name}. Mean diff = {mean_diff} (expected <= {acceptable_diff}), unmodified diff: {unmodded_diff}"
                    )
                    if orig[0].ndim == 1:
                        print("orig", orig[0])
                        print("fwd_bck", fwd_bck[0])
                        print("unmod", unmodified[0])
                    raise

    @parameterized.expand(TESTS)
    def test_inverse(self, _, data_name, acceptable_diff, *transforms):
        name = _

        data = self.all_data[data_name]

        forwards = [data.copy()]

        # Apply forwards
        for t in transforms:
            if isinstance(t, Randomizable):
                t.set_random_state(seed=get_seed())
            forwards.append(t(forwards[-1]))

        # Check that error is thrown when inverse are used out of order.
        t = SpatialPadd("image", [10, 5])
        with self.assertRaises(RuntimeError):
            t.inverse(forwards[-1])

        # Apply inverses
        fwd_bck = forwards[-1].copy()
        for i, t in enumerate(reversed(transforms)):
            if isinstance(t, InvertibleTransform):
                fwd_bck = t.inverse(fwd_bck)
                self.check_inverse(name, data.keys(), forwards[-i - 2], fwd_bck, forwards[-1], acceptable_diff)

    def test_inverse_inferred_seg(self):

        test_data = []
        for _ in range(20):
            image, label = create_test_image_2d(100, 101)
            test_data.append({"image": image, "label": label.astype(np.float32)})

        batch_size = 10
        # num workers = 0 for mac
        num_workers = 2 if sys.platform != "darwin" else 0
        transforms = Compose([AddChanneld(KEYS), SpatialPadd(KEYS, (150, 153)), CenterSpatialCropd(KEYS, (110, 99))])
        num_invertible_transforms = sum(1 for i in transforms.transforms if isinstance(i, InvertibleTransform))

        dataset = CacheDataset(test_data, transform=transforms, progress=False)
        loader = DataLoader(dataset, batch_size=batch_size, shuffle=False, num_workers=num_workers)

        device = "cuda" if torch.cuda.is_available() else "cpu"
        model = UNet(
            dimensions=2,
            in_channels=1,
            out_channels=1,
            channels=(2, 4),
            strides=(2,),
        ).to(device)

        data = first(loader)
        labels = data["label"].to(device)
        segs = model(labels).detach().cpu()
        label_transform_key = "label" + InverseKeys.KEY_SUFFIX.value
        segs_dict = {"label": segs, label_transform_key: data[label_transform_key]}

        segs_dict_decollated = decollate_batch(segs_dict)

        # inverse of individual segmentation
        seg_dict = first(segs_dict_decollated)
        with allow_missing_keys_mode(transforms):
            inv_seg = transforms.inverse(seg_dict)["label"]
        self.assertEqual(len(data["label_transforms"]), num_invertible_transforms)
        self.assertEqual(len(seg_dict["label_transforms"]), num_invertible_transforms)
        self.assertEqual(inv_seg.shape[1:], test_data[0]["label"].shape)


if __name__ == "__main__":
    unittest.main()<|MERGE_RESOLUTION|>--- conflicted
+++ resolved
@@ -295,7 +295,78 @@
     )
 )
 
-<<<<<<< HEAD
+TESTS.append(("Spacingd 3d", "3D", 3e-2, Spacingd(KEYS, [0.5, 0.7, 0.9], diagonal=False)))
+
+TESTS.append(("Resized 2d", "2D", 2e-1, Resized(KEYS, [50, 47])))
+
+TESTS.append(("Resized 3d", "3D", 5e-2, Resized(KEYS, [201, 150, 78])))
+
+
+TESTS.append(
+    (
+        "Zoomd 1d",
+        "1D odd",
+        0,
+        Zoomd(KEYS, zoom=2, keep_size=False),
+    )
+)
+
+TESTS.append(
+    (
+        "Zoomd 2d",
+        "2D",
+        2e-1,
+        Zoomd(KEYS, zoom=0.9),
+    )
+)
+
+TESTS.append(
+    (
+        "Zoomd 3d",
+        "3D",
+        3e-2,
+        Zoomd(KEYS, zoom=[2.5, 1, 3], keep_size=False),
+    )
+)
+
+TESTS.append(("RandZoom 3d", "3D", 9e-2, RandZoomd(KEYS, 1, [0.5, 0.6, 0.9], [1.1, 1, 1.05], keep_size=True)))
+
+TESTS.append(
+    (
+        "RandRotated, prob 0",
+        "2D",
+        0,
+        RandRotated(KEYS, prob=0),
+    )
+)
+
+TESTS.append(
+    (
+        "Rotated 2d",
+        "2D",
+        8e-2,
+        Rotated(KEYS, random.uniform(np.pi / 6, np.pi), keep_size=True, align_corners=False),
+    )
+)
+
+TESTS.append(
+    (
+        "Rotated 3d",
+        "3D",
+        1e-1,
+        Rotated(KEYS, [random.uniform(np.pi / 6, np.pi) for _ in range(3)], True),  # type: ignore
+    )
+)
+
+TESTS.append(
+    (
+        "RandRotated 3d",
+        "3D",
+        1e-1,
+        RandRotated(KEYS, *[random.uniform(np.pi / 6, np.pi) for _ in range(3)], 1),  # type: ignore
+    )
+)
+
 TESTS.append(
     (
         "Affine 3d",
@@ -309,74 +380,11 @@
             translate_params=[10, 5, -4],
             scale_params=[0.8, 1.3],
         ),
-=======
-TESTS.append(("Spacingd 3d", "3D", 3e-2, Spacingd(KEYS, [0.5, 0.7, 0.9], diagonal=False)))
-
-TESTS.append(("Resized 2d", "2D", 2e-1, Resized(KEYS, [50, 47])))
-
-TESTS.append(("Resized 3d", "3D", 5e-2, Resized(KEYS, [201, 150, 78])))
-
-
-TESTS.append(
-    (
-        "Zoomd 1d",
-        "1D odd",
-        0,
-        Zoomd(KEYS, zoom=2, keep_size=False),
-    )
-)
-
-TESTS.append(
-    (
-        "Zoomd 2d",
-        "2D",
-        2e-1,
-        Zoomd(KEYS, zoom=0.9),
-    )
-)
-
-TESTS.append(
-    (
-        "Zoomd 3d",
-        "3D",
-        3e-2,
-        Zoomd(KEYS, zoom=[2.5, 1, 3], keep_size=False),
-    )
-)
-
-TESTS.append(("RandZoom 3d", "3D", 9e-2, RandZoomd(KEYS, 1, [0.5, 0.6, 0.9], [1.1, 1, 1.05], keep_size=True)))
-
-TESTS.append(
-    (
-        "RandRotated, prob 0",
-        "2D",
-        0,
-        RandRotated(KEYS, prob=0),
-    )
-)
-
-TESTS.append(
-    (
-        "Rotated 2d",
-        "2D",
-        8e-2,
-        Rotated(KEYS, random.uniform(np.pi / 6, np.pi), keep_size=True, align_corners=False),
-    )
-)
-
-TESTS.append(
-    (
-        "Rotated 3d",
-        "3D",
-        1e-1,
-        Rotated(KEYS, [random.uniform(np.pi / 6, np.pi) for _ in range(3)], True),  # type: ignore
->>>>>>> 592806a7
-    )
-)
-
-TESTS.append(
-    (
-<<<<<<< HEAD
+    )
+)
+
+TESTS.append(
+    (
         "RandAffine 3d",
         "3D",
         1e-1,
@@ -392,15 +400,6 @@
         ),
     )
 )
-=======
-        "RandRotated 3d",
-        "3D",
-        1e-1,
-        RandRotated(KEYS, *[random.uniform(np.pi / 6, np.pi) for _ in range(3)], 1),  # type: ignore
-    )
-)
-
->>>>>>> 592806a7
 TESTS_COMPOSE_X2 = [(t[0] + " Compose", t[1], t[2], Compose(Compose(t[3:]))) for t in TESTS]
 
 TESTS = TESTS + TESTS_COMPOSE_X2  # type: ignore
