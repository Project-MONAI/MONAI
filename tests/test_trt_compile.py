# Copyright (c) MONAI Consortium
# Licensed under the Apache License, Version 2.0 (the "License");
# you may not use this file except in compliance with the License.
# You may obtain a copy of the License at
#     http://www.apache.org/licenses/LICENSE-2.0
# Unless required by applicable law or agreed to in writing, software
# distributed under the License is distributed on an "AS IS" BASIS,
# WITHOUT WARRANTIES OR CONDITIONS OF ANY KIND, either express or implied.
# See the License for the specific language governing permissions and
# limitations under the License.

from __future__ import annotations

import tempfile
import unittest

import torch
from parameterized import parameterized

from monai.handlers import TrtHandler
from monai.networks import trt_compile
from monai.networks.nets import UNet, cell_sam_wrapper, vista3d132
from monai.utils import min_version, optional_import
from tests.utils import SkipIfAtLeastPyTorchVersion, skip_if_no_cuda, skip_if_quick, skip_if_windows

trt, trt_imported = optional_import("tensorrt", "10.1.0", min_version)
torch_tensorrt, torch_trt_imported = optional_import("torch_tensorrt")
polygraphy, polygraphy_imported = optional_import("polygraphy")
build_sam_vit_b, has_sam = optional_import("segment_anything.build_sam", name="build_sam_vit_b")

TEST_CASE_1 = ["fp32"]
TEST_CASE_2 = ["fp16"]


@skip_if_windows
@skip_if_no_cuda
@skip_if_quick
@unittest.skipUnless(trt_imported, "tensorrt is required")
@unittest.skipUnless(polygraphy_imported, "polygraphy is required")
class TestTRTCompile(unittest.TestCase):

    def setUp(self):
        self.gpu_device = torch.cuda.current_device()

    def tearDown(self):
        current_device = torch.cuda.current_device()
        if current_device != self.gpu_device:
            torch.cuda.set_device(self.gpu_device)

<<<<<<< HEAD
    @unittest.skipUnless(torch_trt_imported, "torch_tensorrt is required")
=======
    @SkipIfAtLeastPyTorchVersion((2, 5, 0))
>>>>>>> c1ceea3d
    def test_handler(self):
        from ignite.engine import Engine

        net1 = torch.nn.Sequential(*[torch.nn.PReLU(), torch.nn.PReLU()])
        data1 = net1.state_dict()
        data1["0.weight"] = torch.tensor([0.1])
        data1["1.weight"] = torch.tensor([0.2])
        net1.load_state_dict(data1)
        net1.cuda()

        with tempfile.TemporaryDirectory() as tempdir:
            engine = Engine(lambda e, b: None)
            args = {"method": "torch_trt"}
            TrtHandler(net1, tempdir + "/trt_handler", args=args).attach(engine)
            engine.run([0] * 8, max_epochs=1)
            self.assertIsNotNone(net1._trt_compiler)
            self.assertIsNone(net1._trt_compiler.engine)
            net1.forward(torch.tensor([[0.0, 1.0], [1.0, 2.0]], device="cuda"))
            self.assertIsNotNone(net1._trt_compiler.engine)

    @parameterized.expand([TEST_CASE_1, TEST_CASE_2])
    def test_unet_value(self, precision):
        model = UNet(
            spatial_dims=3,
            in_channels=1,
            out_channels=2,
            channels=(2, 2, 4, 8, 4),
            strides=(2, 2, 2, 2),
            num_res_units=2,
            norm="batch",
        ).cuda()
        with torch.no_grad(), tempfile.TemporaryDirectory() as tmpdir:
            model.eval()
            input_example = torch.randn(2, 1, 96, 96, 96).cuda()
            output_example = model(input_example)
            args: dict = {"builder_optimization_level": 1}
            trt_compile(
                model,
                f"{tmpdir}/test_unet_trt_compile",
                args={"precision": precision, "build_args": args, "dynamic_batchsize": [1, 4, 8]},
            )
            self.assertIsNone(model._trt_compiler.engine)
            trt_output = model(input_example)
            # Check that lazy TRT build succeeded
            self.assertIsNotNone(model._trt_compiler.engine)
            torch.testing.assert_close(trt_output, output_example, rtol=0.01, atol=0.01)

    @parameterized.expand([TEST_CASE_1, TEST_CASE_2])
    @unittest.skipUnless(has_sam, "Requires SAM installation")
    def test_cell_sam_wrapper_value(self, precision):
        model = cell_sam_wrapper.CellSamWrapper(checkpoint=None).to("cuda")
        with torch.no_grad(), tempfile.TemporaryDirectory() as tmpdir:
            model.eval()
            input_example = torch.randn(1, 3, 128, 128).to("cuda")
            output_example = model(input_example)
            trt_compile(
                model,
                f"{tmpdir}/test_cell_sam_wrapper_trt_compile",
                args={"precision": precision, "dynamic_batchsize": [1, 1, 1]},
            )
            self.assertIsNone(model._trt_compiler.engine)
            trt_output = model(input_example)
            # Check that lazy TRT build succeeded
            self.assertIsNotNone(model._trt_compiler.engine)
            torch.testing.assert_close(trt_output, output_example, rtol=0.01, atol=0.01)

    @parameterized.expand([TEST_CASE_1, TEST_CASE_2])
    def test_vista3d(self, precision):
        model = vista3d132(in_channels=1).to("cuda")
        with torch.no_grad(), tempfile.TemporaryDirectory() as tmpdir:
            model.eval()
            input_example = torch.randn(1, 1, 64, 64, 64).to("cuda")
            output_example = model(input_example)
            model = trt_compile(
                model,
                f"{tmpdir}/test_vista3d_trt_compile",
                args={"precision": precision, "dynamic_batchsize": [1, 1, 1]},
                submodule=["image_encoder.encoder", "class_head"],
            )
            self.assertIsNotNone(model.image_encoder.encoder._trt_compiler)
            self.assertIsNotNone(model.class_head._trt_compiler)
            trt_output = model.forward(input_example)
            # Check that lazy TRT build succeeded
            # TODO: set up input_example in such a way that image_encoder.encoder and class_head are called
            # and uncomment the asserts below
            # self.assertIsNotNone(model.image_encoder.encoder._trt_compiler.engine)
            # self.assertIsNotNone(model.class_head._trt_compiler.engine)
            torch.testing.assert_close(trt_output, output_example, rtol=0.01, atol=0.01)


if __name__ == "__main__":
    unittest.main()<|MERGE_RESOLUTION|>--- conflicted
+++ resolved
@@ -47,11 +47,7 @@
         if current_device != self.gpu_device:
             torch.cuda.set_device(self.gpu_device)
 
-<<<<<<< HEAD
     @unittest.skipUnless(torch_trt_imported, "torch_tensorrt is required")
-=======
-    @SkipIfAtLeastPyTorchVersion((2, 5, 0))
->>>>>>> c1ceea3d
     def test_handler(self):
         from ignite.engine import Engine
 
