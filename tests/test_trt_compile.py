# Copyright (c) MONAI Consortium
# Licensed under the Apache License, Version 2.0 (the "License");
# you may not use this file except in compliance with the License.
# You may obtain a copy of the License at
#     http://www.apache.org/licenses/LICENSE-2.0
# Unless required by applicable law or agreed to in writing, software
# distributed under the License is distributed on an "AS IS" BASIS,
# WITHOUT WARRANTIES OR CONDITIONS OF ANY KIND, either express or implied.
# See the License for the specific language governing permissions and
# limitations under the License.

from __future__ import annotations

import tempfile
import unittest

import torch
<<<<<<< HEAD
=======
from ignite.engine import Engine
>>>>>>> 329d0243
from parameterized import parameterized

from monai.handlers import TrtHandler
from monai.networks.nets import UNet
from monai.utils import optional_import
from tests.utils import skip_if_no_cuda, skip_if_quick, skip_if_windows

trt_compile, has_trt = optional_import(
    "monai.networks", name="trt_compile", descriptor="TRT compile is not available - check your installation!"
)

TEST_CASE_1 = ["fp32"]
TEST_CASE_2 = ["fp16"]


@skip_if_windows
@skip_if_no_cuda
@skip_if_quick
class TestTRTCompile(unittest.TestCase):

    def setUp(self):
        self.gpu_device = torch.cuda.current_device()

    def tearDown(self):
        current_device = torch.cuda.current_device()
        if current_device != self.gpu_device:
            torch.cuda.set_device(self.gpu_device)

    @unittest.skipUnless(has_trt, "TensorRT compile wrapper is required for convert!")
    def test_handler(self):
        from ignite.engine import Engine

        net1 = torch.nn.Sequential(*[torch.nn.PReLU(), torch.nn.PReLU()])
        data1 = net1.state_dict()
        data1["0.weight"] = torch.tensor([0.1])
        data1["1.weight"] = torch.tensor([0.2])
        net1.load_state_dict(data1)
        net1.cuda()

        with tempfile.TemporaryDirectory() as tempdir:
            engine = Engine(lambda e, b: None)
            TrtHandler(net1, tempdir + "/trt_handler").attach(engine)
            engine.run([0] * 8, max_epochs=1)
            self.assertIsNotNone(net1._trt_compiler)

    @parameterized.expand([TEST_CASE_1, TEST_CASE_2])
    @unittest.skipUnless(has_trt, "TensorRT compile wrapper is required for convert!")
    def test_value(self, precision):
        model = UNet(
            spatial_dims=3,
            in_channels=1,
            out_channels=2,
            channels=(2, 2, 4, 8, 4),
            strides=(2, 2, 2, 2),
            num_res_units=2,
            norm="batch",
        ).cuda()
        with torch.no_grad(), tempfile.TemporaryDirectory() as tmpdir:
            model.eval()
            input_example = torch.randn(1, 1, 96, 96, 96).cuda()
            output_example = model(input_example)
            args: dict = {"builder_optimization_level": 1}
            trt_compile(
                model,
                f"{tmpdir}/test_trt_compile",
                args={"precision": precision, "build_args": args, "dynamic_batchsize": [1, 4, 8]},
            )
            self.assertIsNone(model._trt_compiler.engine)
            trt_output = model(input_example)
            # Check that lazy TRT build succeeded
            self.assertIsNotNone(model._trt_compiler.engine)
            torch.testing.assert_close(trt_output, output_example, rtol=0.01, atol=0.01)


if __name__ == "__main__":
    unittest.main()<|MERGE_RESOLUTION|>--- conflicted
+++ resolved
@@ -15,10 +15,7 @@
 import unittest
 
 import torch
-<<<<<<< HEAD
-=======
 from ignite.engine import Engine
->>>>>>> 329d0243
 from parameterized import parameterized
 
 from monai.handlers import TrtHandler
@@ -49,8 +46,6 @@
 
     @unittest.skipUnless(has_trt, "TensorRT compile wrapper is required for convert!")
     def test_handler(self):
-        from ignite.engine import Engine
-
         net1 = torch.nn.Sequential(*[torch.nn.PReLU(), torch.nn.PReLU()])
         data1 = net1.state_dict()
         data1["0.weight"] = torch.tensor([0.1])
