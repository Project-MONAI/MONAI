--- conflicted
+++ resolved
@@ -20,11 +20,7 @@
 from monai.networks.blocks.selfattention import SABlock
 from monai.networks.layers.factories import RelPosEmbedding
 from monai.utils import optional_import
-<<<<<<< HEAD
 from tests.utils import SkipIfBeforePyTorchVersion, assert_allclose, test_script_save
-=======
-from tests.utils import SkipIfBeforePyTorchVersion, assert_allclose
->>>>>>> 8de91eb3
 
 einops, has_einops = optional_import("einops")
 
@@ -56,7 +52,6 @@
 
 class TestResBlock(unittest.TestCase):
 
-<<<<<<< HEAD
     @parameterized.expand(TEST_CASE_SABLOCK)
     @skipUnless(has_einops, "Requires einops")
     @SkipIfBeforePyTorchVersion((2, 0))
@@ -199,150 +194,6 @@
         input_shape = (2, 512, 360)
         test_data = torch.randn(input_shape)
         test_script_save(net, test_data)
-=======
-    # @parameterized.expand(TEST_CASE_SABLOCK)
-    # @skipUnless(has_einops, "Requires einops")
-    # @SkipIfBeforePyTorchVersion((2, 0))
-    # def test_shape(self, input_param, input_shape, expected_shape):
-    #     net = SABlock(**input_param)
-    #     with eval_mode(net):
-    #         result = net(torch.randn(input_shape))
-    #         self.assertEqual(result.shape, expected_shape)
-
-    # def test_ill_arg(self):
-    #     with self.assertRaises(ValueError):
-    #         SABlock(hidden_size=128, num_heads=12, dropout_rate=6.0)
-
-    #     with self.assertRaises(ValueError):
-    #         SABlock(hidden_size=620, num_heads=8, dropout_rate=0.4)
-
-    # @SkipIfBeforePyTorchVersion((2, 0))
-    # def test_rel_pos_embedding_with_flash_attention(self):
-    #     with self.assertRaises(ValueError):
-    #         SABlock(
-    #             hidden_size=128,
-    #             num_heads=3,
-    #             dropout_rate=0.1,
-    #             use_flash_attention=True,
-    #             save_attn=False,
-    #             rel_pos_embedding=RelPosEmbedding.DECOMPOSED,
-    #         )
-
-    # @SkipIfBeforePyTorchVersion((1, 13))
-    # def test_save_attn_with_flash_attention(self):
-    #     with self.assertRaises(ValueError):
-    #         SABlock(hidden_size=128, num_heads=3, dropout_rate=0.1, use_flash_attention=True, save_attn=True)
-
-    # def test_attention_dim_not_multiple_of_heads(self):
-    #     with self.assertRaises(ValueError):
-    #         SABlock(hidden_size=128, num_heads=3, dropout_rate=0.1)
-
-    # @skipUnless(has_einops, "Requires einops")
-    # def test_inner_dim_different(self):
-    #     SABlock(hidden_size=128, num_heads=4, dropout_rate=0.1, dim_head=30)
-
-    # def test_causal_no_sequence_length(self):
-    #     with self.assertRaises(ValueError):
-    #         SABlock(hidden_size=128, num_heads=4, dropout_rate=0.1, causal=True)
-
-    # @skipUnless(has_einops, "Requires einops")
-    # @SkipIfBeforePyTorchVersion((2, 0))
-    # def test_causal_flash_attention(self):
-    #     block = SABlock(
-    #         hidden_size=128,
-    #         num_heads=1,
-    #         dropout_rate=0.1,
-    #         causal=True,
-    #         sequence_length=16,
-    #         save_attn=False,
-    #         use_flash_attention=True,
-    #     )
-    #     input_shape = (1, 16, 128)
-    #     # Check it runs correctly
-    #     block(torch.randn(input_shape))
-
-    # @skipUnless(has_einops, "Requires einops")
-    # def test_causal(self):
-    #     block = SABlock(hidden_size=128, num_heads=1, dropout_rate=0.1, causal=True, sequence_length=16, save_attn=True)
-    #     input_shape = (1, 16, 128)
-    #     block(torch.randn(input_shape))
-    #     # check upper triangular part of the attention matrix is zero
-    #     assert torch.triu(block.att_mat, diagonal=1).sum() == 0
-
-    # @skipUnless(has_einops, "Requires einops")
-    # def test_access_attn_matrix(self):
-    #     # input format
-    #     hidden_size = 128
-    #     num_heads = 2
-    #     dropout_rate = 0
-    #     input_shape = (2, 256, hidden_size)
-
-    #     # be  not able to access the matrix
-    #     no_matrix_acess_blk = SABlock(hidden_size=hidden_size, num_heads=num_heads, dropout_rate=dropout_rate)
-    #     no_matrix_acess_blk(torch.randn(input_shape))
-    #     assert isinstance(no_matrix_acess_blk.att_mat, torch.Tensor)
-    #     # no of elements is zero
-    #     assert no_matrix_acess_blk.att_mat.nelement() == 0
-
-    #     # be able to acess the attention matrix
-    #     matrix_acess_blk = SABlock(
-    #         hidden_size=hidden_size, num_heads=num_heads, dropout_rate=dropout_rate, save_attn=True
-    #     )
-    #     matrix_acess_blk(torch.randn(input_shape))
-    #     assert matrix_acess_blk.att_mat.shape == (input_shape[0], input_shape[0], input_shape[1], input_shape[1])
-
-    # def test_number_of_parameters(self):
-
-    #     def count_sablock_params(*args, **kwargs):
-    #         """Count the number of parameters in a SABlock."""
-    #         sablock = SABlock(*args, **kwargs)
-    #         return sum([x.numel() for x in sablock.parameters() if x.requires_grad])
-
-    #     hidden_size = 128
-    #     num_heads = 8
-    #     default_dim_head = hidden_size // num_heads
-
-    #     # Default dim_head is hidden_size // num_heads
-    #     nparams_default = count_sablock_params(hidden_size=hidden_size, num_heads=num_heads)
-    #     nparams_like_default = count_sablock_params(
-    #         hidden_size=hidden_size, num_heads=num_heads, dim_head=default_dim_head
-    #     )
-    #     self.assertEqual(nparams_default, nparams_like_default)
-
-    #     # Increasing dim_head should increase the number of parameters
-    #     nparams_custom_large = count_sablock_params(
-    #         hidden_size=hidden_size, num_heads=num_heads, dim_head=default_dim_head * 2
-    #     )
-    #     self.assertGreater(nparams_custom_large, nparams_default)
-
-    #     # Decreasing dim_head should decrease the number of parameters
-    #     nparams_custom_small = count_sablock_params(
-    #         hidden_size=hidden_size, num_heads=num_heads, dim_head=default_dim_head // 2
-    #     )
-    #     self.assertGreater(nparams_default, nparams_custom_small)
-
-    #     # Increasing the number of heads with the default behaviour should not change the number of params.
-    #     nparams_default_more_heads = count_sablock_params(hidden_size=hidden_size, num_heads=num_heads * 2)
-    #     self.assertEqual(nparams_default, nparams_default_more_heads)
-
-    # @skipUnless(has_einops, "Requires einops")
-    # def test_script(self):
-    #     for include_fc in [True, False]:
-    #         for use_combined_linear in [True, False]:
-    #             input_param = {
-    #                 "hidden_size": 360,
-    #                 "num_heads": 4,
-    #                 "dropout_rate": 0.0,
-    #                 "rel_pos_embedding": None,
-    #                 "input_size": (16, 32),
-    #                 "include_fc": include_fc,
-    #                 "use_combined_linear": use_combined_linear,
-    #             }
-    #     net = SABlock(**input_param)
-    #     input_shape = (2, 512, 360)
-    #     test_data = torch.randn(input_shape)
-    #     test_script_save(net, test_data)
->>>>>>> 8de91eb3
 
     @skipUnless(has_einops, "Requires einops")
     @SkipIfBeforePyTorchVersion((2, 0))
