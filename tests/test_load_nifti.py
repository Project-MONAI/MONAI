# Copyright 2020 MONAI Consortium
# Licensed under the Apache License, Version 2.0 (the "License");
# you may not use this file except in compliance with the License.
# You may obtain a copy of the License at
#     http://www.apache.org/licenses/LICENSE-2.0
# Unless required by applicable law or agreed to in writing, software
# distributed under the License is distributed on an "AS IS" BASIS,
# WITHOUT WARRANTIES OR CONDITIONS OF ANY KIND, either express or implied.
# See the License for the specific language governing permissions and
# limitations under the License.

import unittest
import os
import numpy as np
import tempfile
import nibabel as nib
from parameterized import parameterized
from monai.transforms import LoadNifti

TEST_CASE_1 = [{"as_closest_canonical": False, "image_only": True}, ["test_image.nii.gz"], (128, 128, 128)]

TEST_CASE_2 = [{"as_closest_canonical": False, "image_only": False}, ["test_image.nii.gz"], (128, 128, 128)]

TEST_CASE_3 = [
    {"as_closest_canonical": False, "image_only": True},
    ["test_image1.nii.gz", "test_image2.nii.gz", "test_image3.nii.gz"],
    (3, 128, 128, 128),
]

TEST_CASE_4 = [
    {"as_closest_canonical": False, "image_only": False},
    ["test_image1.nii.gz", "test_image2.nii.gz", "test_image3.nii.gz"],
    (3, 128, 128, 128),
]


class TestLoadNifti(unittest.TestCase):
    @parameterized.expand([TEST_CASE_1, TEST_CASE_2, TEST_CASE_3, TEST_CASE_4])
    def test_shape(self, input_param, filenames, expected_shape):
        test_image = np.random.randint(0, 2, size=[128, 128, 128])
<<<<<<< HEAD
        tempdir = tempfile.mkdtemp()
        for i, name in enumerate(filenames):
            filenames[i] = os.path.join(tempdir, name)
            nib.save(nib.Nifti1Image(test_image, np.eye(4)), filenames[i])
        result = LoadNifti(**input_param)(filenames)
=======
        with tempfile.TemporaryDirectory() as tempdir:
            for i, name in enumerate(filenames):
                filenames[i] = os.path.join(tempdir, name)
                nib.save(nib.Nifti1Image(test_image, np.eye(4)), filenames[i])
            result = LoadNifti(**input_param)(filenames)
>>>>>>> 253d1aa9
        if isinstance(result, tuple):
            result, header = result
            self.assertTrue("affine" in header)
            np.testing.assert_allclose(header["affine"], np.eye(4))
            if input_param["as_closest_canonical"]:
                np.testing.asesrt_allclose(header["original_affine"], np.eye(4))
        self.assertTupleEqual(result.shape, expected_shape)


if __name__ == "__main__":
    unittest.main()<|MERGE_RESOLUTION|>--- conflicted
+++ resolved
@@ -38,19 +38,12 @@
     @parameterized.expand([TEST_CASE_1, TEST_CASE_2, TEST_CASE_3, TEST_CASE_4])
     def test_shape(self, input_param, filenames, expected_shape):
         test_image = np.random.randint(0, 2, size=[128, 128, 128])
-<<<<<<< HEAD
         tempdir = tempfile.mkdtemp()
         for i, name in enumerate(filenames):
             filenames[i] = os.path.join(tempdir, name)
             nib.save(nib.Nifti1Image(test_image, np.eye(4)), filenames[i])
         result = LoadNifti(**input_param)(filenames)
-=======
-        with tempfile.TemporaryDirectory() as tempdir:
-            for i, name in enumerate(filenames):
-                filenames[i] = os.path.join(tempdir, name)
-                nib.save(nib.Nifti1Image(test_image, np.eye(4)), filenames[i])
-            result = LoadNifti(**input_param)(filenames)
->>>>>>> 253d1aa9
+
         if isinstance(result, tuple):
             result, header = result
             self.assertTrue("affine" in header)
