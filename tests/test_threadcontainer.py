--- conflicted
+++ resolved
@@ -16,16 +16,10 @@
 
 import torch
 
-<<<<<<< HEAD
 from monai.data import DataLoader
 from monai.handlers import MetricLogger
 from monai.utils import optional_import, set_determinism
-
-from .utils import SkipIfNoModule
-=======
-from monai.utils import optional_import
 from monai.utils.enums import CommonKeys
->>>>>>> db2f47de
 
 try:
     _, has_ignite = optional_import("ignite")
