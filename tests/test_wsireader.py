# Copyright (c) MONAI Consortium
# Licensed under the Apache License, Version 2.0 (the "License");
# you may not use this file except in compliance with the License.
# You may obtain a copy of the License at
#     http://www.apache.org/licenses/LICENSE-2.0
# Unless required by applicable law or agreed to in writing, software
# distributed under the License is distributed on an "AS IS" BASIS,
# WITHOUT WARRANTIES OR CONDITIONS OF ANY KIND, either express or implied.
# See the License for the specific language governing permissions and
# limitations under the License.

import os
import unittest
from unittest import skipUnless

import numpy as np
from numpy.testing import assert_array_equal
from parameterized import parameterized

from monai.data import DataLoader, Dataset
<<<<<<< HEAD
from monai.data.wsi_reader import WSIReader
from monai.transforms import Compose, LoadImaged, ToTensord
=======
from monai.data.image_reader import WSIReader
from monai.transforms import Compose, FromMetaTensord, LoadImaged, ToTensord
>>>>>>> 31c4209f
from monai.utils import first, optional_import
from monai.utils.enums import PostFix
from tests.utils import assert_allclose, download_url_or_skip_test, testing_data_config

cucim, has_cucim = optional_import("cucim")
has_cucim = has_cucim and hasattr(cucim, "CuImage")
openslide, has_osl = optional_import("openslide")
imwrite, has_tiff = optional_import("tifffile", name="imwrite")
_, has_codec = optional_import("imagecodecs")
has_tiff = has_tiff and has_codec

FILE_KEY = "wsi_img"
FILE_URL = testing_data_config("images", FILE_KEY, "url")
base_name, extension = os.path.basename(f"{FILE_URL}"), ".tiff"
FILE_PATH = os.path.join(os.path.dirname(__file__), "testing_data", "temp_" + base_name + extension)

HEIGHT = 32914
WIDTH = 46000

TEST_CASE_0 = [FILE_PATH, 2, (3, HEIGHT // 4, WIDTH // 4)]

TEST_CASE_TRANSFORM_0 = [FILE_PATH, 4, (HEIGHT // 16, WIDTH // 16), (1, 3, HEIGHT // 16, WIDTH // 16)]

TEST_CASE_1 = [
    FILE_PATH,
    {},
    {"location": (HEIGHT // 2, WIDTH // 2), "size": (2, 1), "level": 0},
    np.array([[[246], [246]], [[246], [246]], [[246], [246]]]),
]

TEST_CASE_2 = [
    FILE_PATH,
    {},
    {"location": (0, 0), "size": (2, 1), "level": 2},
    np.array([[[239], [239]], [[239], [239]], [[239], [239]]]),
]

TEST_CASE_3 = [
    FILE_PATH,
    {"channel_dim": -1},
    {"location": (HEIGHT // 2, WIDTH // 2), "size": (2, 1), "level": 0},
    np.moveaxis(np.array([[[246], [246]], [[246], [246]], [[246], [246]]]), 0, -1),
]

TEST_CASE_4 = [
    FILE_PATH,
    {"channel_dim": 2},
    {"location": (0, 0), "size": (2, 1), "level": 2},
    np.moveaxis(np.array([[[239], [239]], [[239], [239]], [[239], [239]]]), 0, -1),
]

TEST_CASE_MULTI_WSI = [
    [FILE_PATH, FILE_PATH],
    {"location": (0, 0), "size": (2, 1), "level": 2},
    np.concatenate(
        [
            np.array([[[239], [239]], [[239], [239]], [[239], [239]]]),
            np.array([[[239], [239]], [[239], [239]], [[239], [239]]]),
        ],
        axis=0,
    ),
]


TEST_CASE_RGB_0 = [np.ones((3, 2, 2), dtype=np.uint8)]  # CHW

TEST_CASE_RGB_1 = [np.ones((3, 100, 100), dtype=np.uint8)]  # CHW

TEST_CASE_ERROR_0C = [np.ones((16, 16), dtype=np.uint8)]  # no color channel
TEST_CASE_ERROR_1C = [np.ones((16, 16, 1), dtype=np.uint8)]  # one color channel
TEST_CASE_ERROR_2C = [np.ones((16, 16, 2), dtype=np.uint8)]  # two color channels
TEST_CASE_ERROR_3D = [np.ones((16, 16, 16, 3), dtype=np.uint8)]  # 3D + color


def save_rgba_tiff(array: np.ndarray, filename: str, mode: str):
    """
    Save numpy array into a TIFF RGB/RGBA file

    Args:
        array: numpy ndarray with the shape of CxHxW and C==3 representing a RGB image
        filename: the filename to be used for the tiff file. '_RGB.tiff' or '_RGBA.tiff' will be appended to this filename.
        mode: RGB or RGBA
    """
    if mode == "RGBA":
        array = np.concatenate([array, 255 * np.ones_like(array[0])[np.newaxis]]).astype(np.uint8)

    img_rgb = array.transpose(1, 2, 0)
    imwrite(filename, img_rgb, shape=img_rgb.shape, tile=(16, 16))

    return filename


def save_gray_tiff(array: np.ndarray, filename: str):
    """
    Save numpy array into a TIFF file

    Args:
        array: numpy ndarray with any shape
        filename: the filename to be used for the tiff file.
    """
    img_gray = array
    imwrite(filename, img_gray, shape=img_gray.shape)

    return filename


@skipUnless(has_cucim or has_osl or has_tiff, "Requires cucim, openslide, or tifffile!")
def setUpModule():
    hash_type = testing_data_config("images", FILE_KEY, "hash_type")
    hash_val = testing_data_config("images", FILE_KEY, "hash_val")
    download_url_or_skip_test(FILE_URL, FILE_PATH, hash_type=hash_type, hash_val=hash_val)


class WSIReaderTests:
    class Tests(unittest.TestCase):
        backend = None

        @parameterized.expand([TEST_CASE_0])
        def test_read_whole_image(self, file_path, level, expected_shape):
            reader = WSIReader(self.backend, level=level)
            with reader.read(file_path) as img_obj:
                img, meta = reader.get_data(img_obj)
            self.assertTupleEqual(img.shape, expected_shape)
            self.assertEqual(meta["backend"], self.backend)
            self.assertEqual(meta["path"], str(os.path.abspath(file_path)))
            self.assertEqual(meta["patch_level"], level)
            assert_array_equal(meta["patch_size"], expected_shape[1:])
            assert_array_equal(meta["patch_location"], (0, 0))

        @parameterized.expand([TEST_CASE_1, TEST_CASE_2, TEST_CASE_3, TEST_CASE_4])
        def test_read_region(self, file_path, kwargs, patch_info, expected_img):
            reader = WSIReader(self.backend, **kwargs)
            with reader.read(file_path) as img_obj:
                if self.backend == "tifffile":
                    with self.assertRaises(ValueError):
                        reader.get_data(img_obj, **patch_info)[0]
                else:
                    # Read twice to check multiple calls
                    img, meta = reader.get_data(img_obj, **patch_info)
                    img2 = reader.get_data(img_obj, **patch_info)[0]
                    self.assertTupleEqual(img.shape, img2.shape)
                    self.assertIsNone(assert_array_equal(img, img2))
                    self.assertTupleEqual(img.shape, expected_img.shape)
                    self.assertIsNone(assert_array_equal(img, expected_img))
                    self.assertEqual(meta["backend"], self.backend)
                    self.assertEqual(meta["path"], str(os.path.abspath(file_path)))
                    self.assertEqual(meta["patch_level"], patch_info["level"])
                    assert_array_equal(meta["patch_size"], patch_info["size"])
                    assert_array_equal(meta["patch_location"], patch_info["location"])

        @parameterized.expand([TEST_CASE_MULTI_WSI])
        def test_read_region_multi_wsi(self, file_path_list, patch_info, expected_img):
            kwargs = {"name": None, "offset": None} if self.backend == "tifffile" else {}
            reader = WSIReader(self.backend, **kwargs)
            img_obj_list = reader.read(file_path_list, **kwargs)
            if self.backend == "tifffile":
                with self.assertRaises(ValueError):
                    reader.get_data(img_obj_list, **patch_info)[0]
            else:
                # Read twice to check multiple calls
                img, meta = reader.get_data(img_obj_list, **patch_info)
                img2 = reader.get_data(img_obj_list, **patch_info)[0]
                self.assertTupleEqual(img.shape, img2.shape)
                self.assertIsNone(assert_array_equal(img, img2))
                self.assertTupleEqual(img.shape, expected_img.shape)
                self.assertIsNone(assert_array_equal(img, expected_img))
                self.assertEqual(meta["backend"], self.backend)
                self.assertEqual(meta["path"][0], str(os.path.abspath(file_path_list[0])))
                self.assertEqual(meta["patch_level"][0], patch_info["level"])
                assert_array_equal(meta["patch_size"][0], expected_img.shape[1:])
                assert_array_equal(meta["patch_location"][0], patch_info["location"])

        @parameterized.expand([TEST_CASE_RGB_0, TEST_CASE_RGB_1])
        @skipUnless(has_tiff, "Requires tifffile.")
        def test_read_rgba(self, img_expected):
            # skip for OpenSlide since not working with images without tiles
            if self.backend == "openslide":
                return
            image = {}
            reader = WSIReader(self.backend)
            for mode in ["RGB", "RGBA"]:
                file_path = save_rgba_tiff(
                    img_expected,
                    os.path.join(os.path.dirname(__file__), "testing_data", f"temp_tiff_image_{mode}.tiff"),
                    mode=mode,
                )
                with reader.read(file_path) as img_obj:
                    image[mode], _ = reader.get_data(img_obj)

            self.assertIsNone(assert_array_equal(image["RGB"], img_expected))
            self.assertIsNone(assert_array_equal(image["RGBA"], img_expected))

        @parameterized.expand([TEST_CASE_ERROR_0C, TEST_CASE_ERROR_1C, TEST_CASE_ERROR_2C, TEST_CASE_ERROR_3D])
        @skipUnless(has_tiff, "Requires tifffile.")
        def test_read_malformats(self, img_expected):
            if self.backend == "cucim" and (len(img_expected.shape) < 3 or img_expected.shape[2] == 1):
                # Until cuCIM addresses https://github.com/rapidsai/cucim/issues/230
                return
            reader = WSIReader(self.backend)
            file_path = os.path.join(os.path.dirname(__file__), "testing_data", "temp_tiff_image_gray.tiff")
            imwrite(file_path, img_expected, shape=img_expected.shape)
            with self.assertRaises((RuntimeError, ValueError, openslide.OpenSlideError if has_osl else ValueError)):
                with reader.read(file_path) as img_obj:
                    reader.get_data(img_obj)

        @parameterized.expand([TEST_CASE_TRANSFORM_0])
        def test_with_dataloader(self, file_path, level, expected_spatial_shape, expected_shape):
            train_transform = Compose(
                [
                    LoadImaged(keys=["image"], reader=WSIReader, backend=self.backend, level=level),
                    FromMetaTensord(keys=["image"]),
                    ToTensord(keys=["image"]),
                ]
            )
            dataset = Dataset([{"image": file_path}], transform=train_transform)
            data_loader = DataLoader(dataset)
            data: dict = first(data_loader)
            for s in data[PostFix.meta("image")]["spatial_shape"]:
                assert_allclose(s, expected_spatial_shape, type_test=False)
            self.assertTupleEqual(data["image"].shape, expected_shape)

        @parameterized.expand([TEST_CASE_TRANSFORM_0])
        def test_with_dataloader_batch(self, file_path, level, expected_spatial_shape, expected_shape):
            train_transform = Compose(
                [
                    LoadImaged(keys=["image"], reader=WSIReader, backend=self.backend, level=level),
                    ToTensord(keys=["image"]),
                ]
            )
            dataset = Dataset([{"image": file_path}, {"image": file_path}], transform=train_transform)
            batch_size = 2
            data_loader = DataLoader(dataset, batch_size=batch_size)
            data: dict = first(data_loader)
            for s in data[PostFix.meta("image")]["spatial_shape"]:
                assert_allclose(s, expected_spatial_shape, type_test=False)
            self.assertTupleEqual(data["image"].shape, (batch_size, *expected_shape[1:]))


@skipUnless(has_cucim, "Requires cucim")
class TestCuCIM(WSIReaderTests.Tests):
    @classmethod
    def setUpClass(cls):
        cls.backend = "cucim"


@skipUnless(has_osl, "Requires openslide")
class TestOpenSlide(WSIReaderTests.Tests):
    @classmethod
    def setUpClass(cls):
        cls.backend = "openslide"


if __name__ == "__main__":
    unittest.main()<|MERGE_RESOLUTION|>--- conflicted
+++ resolved
@@ -14,20 +14,16 @@
 from unittest import skipUnless
 
 import numpy as np
+import torch
 from numpy.testing import assert_array_equal
 from parameterized import parameterized
 
 from monai.data import DataLoader, Dataset
-<<<<<<< HEAD
-from monai.data.wsi_reader import WSIReader
-from monai.transforms import Compose, LoadImaged, ToTensord
-=======
 from monai.data.image_reader import WSIReader
 from monai.transforms import Compose, FromMetaTensord, LoadImaged, ToTensord
->>>>>>> 31c4209f
 from monai.utils import first, optional_import
 from monai.utils.enums import PostFix
-from tests.utils import assert_allclose, download_url_or_skip_test, testing_data_config
+from tests.utils import download_url_or_skip_test, testing_data_config
 
 cucim, has_cucim = optional_import("cucim")
 has_cucim = has_cucim and hasattr(cucim, "CuImage")
@@ -50,42 +46,37 @@
 
 TEST_CASE_1 = [
     FILE_PATH,
-    {},
     {"location": (HEIGHT // 2, WIDTH // 2), "size": (2, 1), "level": 0},
     np.array([[[246], [246]], [[246], [246]], [[246], [246]]]),
 ]
 
 TEST_CASE_2 = [
     FILE_PATH,
-    {},
     {"location": (0, 0), "size": (2, 1), "level": 2},
     np.array([[[239], [239]], [[239], [239]], [[239], [239]]]),
 ]
 
 TEST_CASE_3 = [
     FILE_PATH,
-    {"channel_dim": -1},
-    {"location": (HEIGHT // 2, WIDTH // 2), "size": (2, 1), "level": 0},
-    np.moveaxis(np.array([[[246], [246]], [[246], [246]], [[246], [246]]]), 0, -1),
+    {"location": (0, 0), "size": (8, 8), "level": 2, "grid_shape": (2, 1), "patch_size": 2},
+    np.array(
+        [
+            [[[239, 239], [239, 239]], [[239, 239], [239, 239]], [[239, 239], [239, 239]]],
+            [[[242, 242], [242, 243]], [[242, 242], [242, 243]], [[242, 242], [242, 243]]],
+        ]
+    ),
 ]
 
 TEST_CASE_4 = [
     FILE_PATH,
-    {"channel_dim": 2},
-    {"location": (0, 0), "size": (2, 1), "level": 2},
-    np.moveaxis(np.array([[[239], [239]], [[239], [239]], [[239], [239]]]), 0, -1),
-]
-
-TEST_CASE_MULTI_WSI = [
-    [FILE_PATH, FILE_PATH],
-    {"location": (0, 0), "size": (2, 1), "level": 2},
-    np.concatenate(
-        [
-            np.array([[[239], [239]], [[239], [239]], [[239], [239]]]),
-            np.array([[[239], [239]], [[239], [239]], [[239], [239]]]),
-        ],
-        axis=0,
-    ),
+    {"location": (0, 0), "size": (8, 8), "level": 2, "grid_shape": (2, 1), "patch_size": 1},
+    np.array([[[[239]], [[239]], [[239]]], [[[243]], [[243]], [[243]]]]),
+]
+
+TEST_CASE_5 = [
+    FILE_PATH,
+    {"location": (HEIGHT - 2, WIDTH - 2), "level": 0, "grid_shape": (1, 1)},
+    np.array([[[239, 239], [239, 239]], [[239, 239], [239, 239]], [[237, 237], [237, 237]]]),
 ]
 
 
@@ -117,20 +108,6 @@
     return filename
 
 
-def save_gray_tiff(array: np.ndarray, filename: str):
-    """
-    Save numpy array into a TIFF file
-
-    Args:
-        array: numpy ndarray with any shape
-        filename: the filename to be used for the tiff file.
-    """
-    img_gray = array
-    imwrite(filename, img_gray, shape=img_gray.shape)
-
-    return filename
-
-
 @skipUnless(has_cucim or has_osl or has_tiff, "Requires cucim, openslide, or tifffile!")
 def setUpModule():
     hash_type = testing_data_config("images", FILE_KEY, "hash_type")
@@ -146,56 +123,37 @@
         def test_read_whole_image(self, file_path, level, expected_shape):
             reader = WSIReader(self.backend, level=level)
             with reader.read(file_path) as img_obj:
-                img, meta = reader.get_data(img_obj)
+                img = reader.get_data(img_obj)[0]
             self.assertTupleEqual(img.shape, expected_shape)
-            self.assertEqual(meta["backend"], self.backend)
-            self.assertEqual(meta["path"], str(os.path.abspath(file_path)))
-            self.assertEqual(meta["patch_level"], level)
-            assert_array_equal(meta["patch_size"], expected_shape[1:])
-            assert_array_equal(meta["patch_location"], (0, 0))
-
-        @parameterized.expand([TEST_CASE_1, TEST_CASE_2, TEST_CASE_3, TEST_CASE_4])
-        def test_read_region(self, file_path, kwargs, patch_info, expected_img):
+
+        @parameterized.expand([TEST_CASE_1, TEST_CASE_2, TEST_CASE_5])
+        def test_read_region(self, file_path, patch_info, expected_img):
+            kwargs = {"name": None, "offset": None} if self.backend == "tifffile" else {}
             reader = WSIReader(self.backend, **kwargs)
+            with reader.read(file_path, **kwargs) as img_obj:
+                if self.backend == "tifffile":
+                    with self.assertRaises(ValueError):
+                        reader.get_data(img_obj, **patch_info)[0]
+                else:
+                    # Read twice to check multiple calls
+                    img = reader.get_data(img_obj, **patch_info)[0]
+                    img2 = reader.get_data(img_obj, **patch_info)[0]
+                    self.assertTupleEqual(img.shape, img2.shape)
+                    self.assertIsNone(assert_array_equal(img, img2))
+                    self.assertTupleEqual(img.shape, expected_img.shape)
+                    self.assertIsNone(assert_array_equal(img, expected_img))
+
+        @parameterized.expand([TEST_CASE_3, TEST_CASE_4])
+        def test_read_patches(self, file_path, patch_info, expected_img):
+            reader = WSIReader(self.backend)
             with reader.read(file_path) as img_obj:
                 if self.backend == "tifffile":
                     with self.assertRaises(ValueError):
                         reader.get_data(img_obj, **patch_info)[0]
                 else:
-                    # Read twice to check multiple calls
-                    img, meta = reader.get_data(img_obj, **patch_info)
-                    img2 = reader.get_data(img_obj, **patch_info)[0]
-                    self.assertTupleEqual(img.shape, img2.shape)
-                    self.assertIsNone(assert_array_equal(img, img2))
+                    img = reader.get_data(img_obj, **patch_info)[0]
                     self.assertTupleEqual(img.shape, expected_img.shape)
                     self.assertIsNone(assert_array_equal(img, expected_img))
-                    self.assertEqual(meta["backend"], self.backend)
-                    self.assertEqual(meta["path"], str(os.path.abspath(file_path)))
-                    self.assertEqual(meta["patch_level"], patch_info["level"])
-                    assert_array_equal(meta["patch_size"], patch_info["size"])
-                    assert_array_equal(meta["patch_location"], patch_info["location"])
-
-        @parameterized.expand([TEST_CASE_MULTI_WSI])
-        def test_read_region_multi_wsi(self, file_path_list, patch_info, expected_img):
-            kwargs = {"name": None, "offset": None} if self.backend == "tifffile" else {}
-            reader = WSIReader(self.backend, **kwargs)
-            img_obj_list = reader.read(file_path_list, **kwargs)
-            if self.backend == "tifffile":
-                with self.assertRaises(ValueError):
-                    reader.get_data(img_obj_list, **patch_info)[0]
-            else:
-                # Read twice to check multiple calls
-                img, meta = reader.get_data(img_obj_list, **patch_info)
-                img2 = reader.get_data(img_obj_list, **patch_info)[0]
-                self.assertTupleEqual(img.shape, img2.shape)
-                self.assertIsNone(assert_array_equal(img, img2))
-                self.assertTupleEqual(img.shape, expected_img.shape)
-                self.assertIsNone(assert_array_equal(img, expected_img))
-                self.assertEqual(meta["backend"], self.backend)
-                self.assertEqual(meta["path"][0], str(os.path.abspath(file_path_list[0])))
-                self.assertEqual(meta["patch_level"][0], patch_info["level"])
-                assert_array_equal(meta["patch_size"][0], expected_img.shape[1:])
-                assert_array_equal(meta["patch_location"][0], patch_info["location"])
 
         @parameterized.expand([TEST_CASE_RGB_0, TEST_CASE_RGB_1])
         @skipUnless(has_tiff, "Requires tifffile.")
@@ -243,24 +201,8 @@
             data_loader = DataLoader(dataset)
             data: dict = first(data_loader)
             for s in data[PostFix.meta("image")]["spatial_shape"]:
-                assert_allclose(s, expected_spatial_shape, type_test=False)
+                torch.testing.assert_allclose(s, expected_spatial_shape)
             self.assertTupleEqual(data["image"].shape, expected_shape)
-
-        @parameterized.expand([TEST_CASE_TRANSFORM_0])
-        def test_with_dataloader_batch(self, file_path, level, expected_spatial_shape, expected_shape):
-            train_transform = Compose(
-                [
-                    LoadImaged(keys=["image"], reader=WSIReader, backend=self.backend, level=level),
-                    ToTensord(keys=["image"]),
-                ]
-            )
-            dataset = Dataset([{"image": file_path}, {"image": file_path}], transform=train_transform)
-            batch_size = 2
-            data_loader = DataLoader(dataset, batch_size=batch_size)
-            data: dict = first(data_loader)
-            for s in data[PostFix.meta("image")]["spatial_shape"]:
-                assert_allclose(s, expected_spatial_shape, type_test=False)
-            self.assertTupleEqual(data["image"].shape, (batch_size, *expected_shape[1:]))
 
 
 @skipUnless(has_cucim, "Requires cucim")
@@ -270,12 +212,19 @@
         cls.backend = "cucim"
 
 
-@skipUnless(has_osl, "Requires openslide")
+@skipUnless(has_osl, "Requires OpenSlide")
 class TestOpenSlide(WSIReaderTests.Tests):
     @classmethod
     def setUpClass(cls):
         cls.backend = "openslide"
 
 
+@skipUnless(has_tiff, "Requires TiffFile")
+class TestTiffFile(WSIReaderTests.Tests):
+    @classmethod
+    def setUpClass(cls):
+        cls.backend = "tifffile"
+
+
 if __name__ == "__main__":
     unittest.main()