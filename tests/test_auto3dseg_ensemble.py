--- conflicted
+++ resolved
@@ -118,12 +118,9 @@
                     num_iterations_per_validation=n_iter_val,
                     single_gpu=not data_src["multigpu"]
                 )
-<<<<<<< HEAD
                 best_metrics.append(algo.get_score())
     
         print(best_metrics)
-=======
->>>>>>> 4b0936a8
 
     def test_data(self) -> None:
         pass
