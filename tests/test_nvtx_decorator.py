# Copyright (c) MONAI Consortium
# Licensed under the Apache License, Version 2.0 (the "License");
# you may not use this file except in compliance with the License.
# You may obtain a copy of the License at
#     http://www.apache.org/licenses/LICENSE-2.0
# Unless required by applicable law or agreed to in writing, software
# distributed under the License is distributed on an "AS IS" BASIS,
# WITHOUT WARRANTIES OR CONDITIONS OF ANY KIND, either express or implied.
# See the License for the specific language governing permissions and
# limitations under the License.

import unittest

import numpy as np
import torch
from parameterized import parameterized

from monai.transforms import (
    Compose,
    CuCIM,
    Flip,
    FlipD,
    RandAdjustContrast,
    RandCuCIM,
    RandFlip,
    Randomizable,
    Rotate90,
    ToCupy,
    TorchVision,
    ToTensor,
    ToTensorD,
)
from monai.utils import Range, optional_import
from tests.utils import HAS_CUPY

_, has_nvtx = optional_import("torch._C._nvtx", descriptor="NVTX is not installed. Are you sure you have a CUDA build?")
<<<<<<< HEAD
_, has_cp = optional_import("cupy")
=======
>>>>>>> 9ae183ba
_, has_tvt = optional_import("torchvision.transforms")
_, has_cut = optional_import("cucim.core.operations.expose.transform")


TEST_CASE_ARRAY_0 = [np.random.randn(3, 3)]
TEST_CASE_ARRAY_1 = [np.random.randn(3, 10, 10)]

TEST_CASE_DICT_0 = [{"image": np.random.randn(3, 3)}]
TEST_CASE_DICT_1 = [{"image": np.random.randn(3, 10, 10)}]

TEST_CASE_TORCH_0 = [torch.randn(3, 3)]
TEST_CASE_TORCH_1 = [torch.randn(3, 10, 10)]

TEST_CASE_WRAPPER = [np.random.randn(3, 10, 10)]


@unittest.skipUnless(has_nvtx, "CUDA is required for NVTX Range!")
class TestNVTXRangeDecorator(unittest.TestCase):
    @parameterized.expand([TEST_CASE_ARRAY_0, TEST_CASE_ARRAY_1])
    def test_tranform_array(self, input):
        transforms = Compose([Range("random flip")(Flip()), Range()(ToTensor())])
        # Apply transforms
        output = transforms(input)

        # Decorate with NVTX Range
        transforms1 = Range()(transforms)
        transforms2 = Range("Transforms2")(transforms)
        transforms3 = Range(name="Transforms3", methods="__call__")(transforms)

        # Apply transforms with Range
        output1 = transforms1(input)
        output2 = transforms2(input)
        output3 = transforms3(input)

        # Check the outputs
        self.assertIsInstance(output, torch.Tensor)
        self.assertIsInstance(output1, torch.Tensor)
        self.assertIsInstance(output2, torch.Tensor)
        self.assertIsInstance(output3, torch.Tensor)
        np.testing.assert_equal(output.numpy(), output1.numpy())
        np.testing.assert_equal(output.numpy(), output2.numpy())
        np.testing.assert_equal(output.numpy(), output3.numpy())

    @parameterized.expand([TEST_CASE_DICT_0, TEST_CASE_DICT_1])
    def test_tranform_dict(self, input):
        transforms = Compose([Range("random flip dict")(FlipD(keys="image")), Range()(ToTensorD("image"))])
        # Apply transforms
        output = transforms(input)["image"]

        # Decorate with NVTX Range
        transforms1 = Range()(transforms)
        transforms2 = Range("Transforms2")(transforms)
        transforms3 = Range(name="Transforms3", methods="__call__")(transforms)

        # Apply transforms with Range
        output1 = transforms1(input)["image"]
        output2 = transforms2(input)["image"]
        output3 = transforms3(input)["image"]

        # Check the outputs
        self.assertIsInstance(output, torch.Tensor)
        self.assertIsInstance(output1, torch.Tensor)
        self.assertIsInstance(output2, torch.Tensor)
        self.assertIsInstance(output3, torch.Tensor)
        np.testing.assert_equal(output.numpy(), output1.numpy())
        np.testing.assert_equal(output.numpy(), output2.numpy())
        np.testing.assert_equal(output.numpy(), output3.numpy())

    @parameterized.expand([TEST_CASE_WRAPPER])
<<<<<<< HEAD
    @unittest.skipUnless(has_cp, "Requires CuPy.")
=======
    @unittest.skipUnless(HAS_CUPY, "Requires CuPy.")
>>>>>>> 9ae183ba
    @unittest.skipUnless(has_cut, "Requires cuCIM transforms.")
    @unittest.skipUnless(has_tvt, "Requires torchvision transforms.")
    def test_wrapper_tranforms(self, input):
        transform_list = [
            ToTensor(),
            TorchVision(name="RandomHorizontalFlip", p=1.0),
            ToCupy(),
            CuCIM(name="image_flip", spatial_axis=-1),
            RandCuCIM(name="rand_image_rotate_90", prob=1.0, max_k=1, spatial_axis=(-2, -1)),
        ]

        transforms = Compose(transform_list)
        transforms_range = Compose([Range()(t) for t in transform_list])

        # Apply transforms
        output = transforms(input)

        # Apply transforms with Range
        output_r = transforms_range(input)

        # Check the outputs
        np.testing.assert_equal(output.get(), output_r.get())

    @parameterized.expand([TEST_CASE_ARRAY_1])
    def test_tranform_randomized(self, input):
        # Compose deterministic and randomized transforms
        transforms = Compose(
            [
                Range("flip")(Flip()),
                Rotate90(),
                Range()(RandAdjustContrast(prob=0.0)),
                Range("random flip")(RandFlip(prob=1.0)),
                ToTensor(),
            ]
        )
        # Apply transforms
        output = transforms(input)

        # Decorate with NVTX Range
        transforms1 = Range()(transforms)
        transforms2 = Range("Transforms2")(transforms)
        transforms3 = Range(name="Transforms3", methods="__call__")(transforms)

        # Apply transforms with Range
        output1 = transforms1(input)
        output2 = transforms2(input)
        output3 = transforms3(input)

        # Check if the outputs are equal
        self.assertIsInstance(output, torch.Tensor)
        self.assertIsInstance(output1, torch.Tensor)
        self.assertIsInstance(output2, torch.Tensor)
        self.assertIsInstance(output3, torch.Tensor)
        np.testing.assert_equal(output.numpy(), output1.numpy())
        np.testing.assert_equal(output.numpy(), output2.numpy())
        np.testing.assert_equal(output.numpy(), output3.numpy())

        # Check if the first randomized is RandAdjustContrast
        for tran in transforms.transforms:
            if isinstance(tran, Randomizable):
                self.assertIsInstance(tran, RandAdjustContrast)
                break

    @parameterized.expand([TEST_CASE_TORCH_0, TEST_CASE_TORCH_1])
    def test_network(self, input):
        # Create a network
        model = torch.nn.Sequential(torch.nn.ReLU(), torch.nn.Sigmoid())

        # Forward
        output = model(input)

        # Decorate with NVTX Range
        model1 = Range()(model)
        model2 = Range("Model2")(model)
        model3 = Range(name="Model3", methods="forward")(model)

        # Forward with Range
        output1 = model1(input)
        output2 = model2(input)
        output3 = model3(input)

        # Check the outputs
        self.assertIsInstance(output, torch.Tensor)
        self.assertIsInstance(output1, torch.Tensor)
        self.assertIsInstance(output2, torch.Tensor)
        self.assertIsInstance(output3, torch.Tensor)
        np.testing.assert_equal(output.numpy(), output1.numpy())
        np.testing.assert_equal(output.numpy(), output2.numpy())
        np.testing.assert_equal(output.numpy(), output3.numpy())

    @parameterized.expand([TEST_CASE_TORCH_0, TEST_CASE_TORCH_1])
    def test_loss(self, input):
        # Create a network and loss
        model = torch.nn.Sigmoid()
        loss = torch.nn.BCELoss()
        pred = model(input)
        target = torch.empty_like(input).random_(2)

        # Loss evaluation
        output = loss(pred, target)

        # Decorate with NVTX Range
        loss1 = Range()(loss)
        loss2 = Range("Loss2")(loss)
        loss3 = Range(name="Loss3", methods="forward")(loss)

        # Loss evaluation with Range
        output1 = loss1(pred, target)
        output2 = loss2(pred, target)
        output3 = loss3(pred, target)

        # Check the outputs
        self.assertIsInstance(output, torch.Tensor)
        self.assertIsInstance(output1, torch.Tensor)
        self.assertIsInstance(output2, torch.Tensor)
        self.assertIsInstance(output3, torch.Tensor)
        np.testing.assert_equal(output.numpy(), output1.numpy())
        np.testing.assert_equal(output.numpy(), output2.numpy())
        np.testing.assert_equal(output.numpy(), output3.numpy())

    def test_context_manager(self):
        model = torch.nn.Sigmoid()
        loss = torch.nn.BCELoss()

        with Range():
            input = torch.randn(3, requires_grad=True)
            target = torch.empty(3).random_(2)

        with Range("Model"):
            output = loss(model(input), target)
            output.backward()


if __name__ == "__main__":
    unittest.main()<|MERGE_RESOLUTION|>--- conflicted
+++ resolved
@@ -34,10 +34,6 @@
 from tests.utils import HAS_CUPY
 
 _, has_nvtx = optional_import("torch._C._nvtx", descriptor="NVTX is not installed. Are you sure you have a CUDA build?")
-<<<<<<< HEAD
-_, has_cp = optional_import("cupy")
-=======
->>>>>>> 9ae183ba
 _, has_tvt = optional_import("torchvision.transforms")
 _, has_cut = optional_import("cucim.core.operations.expose.transform")
 
@@ -107,11 +103,7 @@
         np.testing.assert_equal(output.numpy(), output3.numpy())
 
     @parameterized.expand([TEST_CASE_WRAPPER])
-<<<<<<< HEAD
-    @unittest.skipUnless(has_cp, "Requires CuPy.")
-=======
     @unittest.skipUnless(HAS_CUPY, "Requires CuPy.")
->>>>>>> 9ae183ba
     @unittest.skipUnless(has_cut, "Requires cuCIM transforms.")
     @unittest.skipUnless(has_tvt, "Requires torchvision transforms.")
     def test_wrapper_tranforms(self, input):
