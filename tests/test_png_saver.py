--- conflicted
+++ resolved
@@ -17,21 +17,12 @@
 from monai.data import PNGSaver
 
 
-<<<<<<< HEAD
 class TestPNGSaver(unittest.TestCase):
-
-=======
-class TestPngSaver(unittest.TestCase):
->>>>>>> 8de0aaf2
     def test_saved_content(self):
         default_dir = os.path.join(".", "tempdir")
         shutil.rmtree(default_dir, ignore_errors=True)
 
-<<<<<<< HEAD
         saver = PNGSaver(output_dir=default_dir, output_postfix='seg', output_ext='.png')
-=======
-        saver = PngSaver(output_dir=default_dir, output_postfix="seg", output_ext=".png")
->>>>>>> 8de0aaf2
 
         meta_data = {"filename_or_obj": ["testfile" + str(i) for i in range(8)]}
         saver.save_batch(torch.randint(1, 200, (8, 1, 2, 2)), meta_data)
@@ -44,11 +35,7 @@
         default_dir = os.path.join(".", "tempdir")
         shutil.rmtree(default_dir, ignore_errors=True)
 
-<<<<<<< HEAD
         saver = PNGSaver(output_dir=default_dir, output_postfix='seg', output_ext='.png')
-=======
-        saver = PngSaver(output_dir=default_dir, output_postfix="seg", output_ext=".png")
->>>>>>> 8de0aaf2
 
         meta_data = {"filename_or_obj": ["testfile" + str(i) for i in range(8)]}
         saver.save_batch(torch.randint(1, 200, (8, 3, 2, 2)), meta_data)
@@ -62,11 +49,7 @@
         default_dir = os.path.join(".", "tempdir")
         shutil.rmtree(default_dir, ignore_errors=True)
 
-<<<<<<< HEAD
         saver = PNGSaver(output_dir=default_dir, output_postfix='seg', output_ext='.png')
-=======
-        saver = PngSaver(output_dir=default_dir, output_postfix="seg", output_ext=".png")
->>>>>>> 8de0aaf2
 
         meta_data = {
             "filename_or_obj": ["testfile" + str(i) for i in range(8)],
