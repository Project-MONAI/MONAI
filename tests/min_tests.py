# Copyright 2020 - 2021 MONAI Consortium
# Licensed under the Apache License, Version 2.0 (the "License");
# you may not use this file except in compliance with the License.
# You may obtain a copy of the License at
#     http://www.apache.org/licenses/LICENSE-2.0
# Unless required by applicable law or agreed to in writing, software
# distributed under the License is distributed on an "AS IS" BASIS,
# WITHOUT WARRANTIES OR CONDITIONS OF ANY KIND, either express or implied.
# See the License for the specific language governing permissions and
# limitations under the License.

import glob
import os
import sys
import unittest


def run_testsuit():
    """
    Load test cases by excluding those need external dependencies.
    The loaded cases should work with "requirements-min.txt"::

        # in the monai repo folder:
        pip install -r requirements-min.txt
        QUICKTEST=true python -m tests.min_tests

    :return: a test suite
    """
    exclude_cases = [  # these cases use external dependencies
        "test_ahnet",
        "test_arraydataset",
        "test_cachedataset",
        "test_cachedataset_parallel",
        "test_cachedataset_persistent_workers",
        "test_cachentransdataset",
<<<<<<< HEAD
        "test_contrastive_loss",
=======
        "test_check_missing_files",
>>>>>>> 26b71a39
        "test_csv_dataset",
        "test_csv_iterable_dataset",
        "test_cumulative_average_dist",
        "test_dataset",
        "test_dataset_summary",
        "test_deepedit_transforms",
        "test_deepgrow_dataset",
        "test_deepgrow_interaction",
        "test_deepgrow_transforms",
        "test_detect_envelope",
        "test_efficientnet",
        "test_ensemble_evaluator",
        "test_ensure_channel_first",
        "test_ensure_channel_firstd",
        "test_fill_holes",
        "test_fill_holesd",
        "test_global_mutual_information_loss",
        "test_handler_checkpoint_loader",
        "test_handler_checkpoint_saver",
        "test_handler_classification_saver",
        "test_handler_classification_saver_dist",
        "test_handler_confusion_matrix",
        "test_handler_confusion_matrix_dist",
        "test_handler_decollate_batch",
        "test_handler_early_stop",
        "test_handler_garbage_collector",
        "test_handler_hausdorff_distance",
        "test_handler_lr_scheduler",
        "test_handler_mean_dice",
        "test_handler_metrics_saver",
        "test_handler_metrics_saver_dist",
        "test_handler_mlflow",
        "test_handler_nvtx",
        "test_handler_parameter_scheduler",
        "test_handler_post_processing",
        "test_handler_prob_map_producer",
        "test_handler_regression_metrics",
        "test_handler_regression_metrics_dist",
        "test_handler_rocauc",
        "test_handler_rocauc_dist",
        "test_handler_segmentation_saver",
        "test_handler_smartcache",
        "test_handler_stats",
        "test_handler_surface_distance",
        "test_handler_tb_image",
        "test_handler_tb_stats",
        "test_handler_validation",
        "test_hausdorff_distance",
        "test_header_correct",
        "test_hilbert_transform",
        "test_image_dataset",
        "test_img2tensorboard",
        "test_integration_fast_train",
        "test_integration_segmentation_3d",
        "test_integration_sliding_window",
        "test_integration_unet_2d",
        "test_integration_workflows",
        "test_integration_workflows_gan",
        "test_invertd",
        "test_iterable_dataset",
        "test_keep_largest_connected_component",
        "test_keep_largest_connected_componentd",
        "test_label_filter",
        "test_lltm",
        "test_lmdbdataset",
        "test_load_image",
        "test_load_imaged",
        "test_load_spacing_orientation",
        "test_mednistdataset",
        "test_mlp",
        "test_nifti_header_revise",
        "test_nifti_rw",
        "test_nifti_saver",
        "test_occlusion_sensitivity",
        "test_orientation",
        "test_orientationd",
        "test_parallel_execution",
        "test_patchembedding",
        "test_persistentdataset",
        "test_pil_reader",
        "test_plot_2d_or_3d_image",
        "test_png_rw",
        "test_png_saver",
        "test_prepare_batch_default",
        "test_prepare_batch_extra_input",
        "test_rand_rotate",
        "test_rand_rotated",
        "test_rand_zoom",
        "test_rand_zoomd",
        "test_randtorchvisiond",
        "test_resize",
        "test_resized",
        "test_rotate",
        "test_rotated",
        "test_save_image",
        "test_save_imaged",
        "test_selfattention",
        "test_senet",
        "test_smartcachedataset",
        "test_spacing",
        "test_spacingd",
        "test_surface_distance",
        "test_testtimeaugmentation",
        "test_torchvision",
        "test_torchvisiond",
        "test_transchex",
        "test_transformerblock",
        "test_unetr",
        "test_unetr_block",
        "test_vit",
        "test_vitautoenc",
        "test_write_metrics_reports",
        "test_wsireader",
        "test_zoom",
        "test_zoom_affine",
        "test_zoomd",
    ]
    assert sorted(exclude_cases) == sorted(set(exclude_cases)), f"Duplicated items in {exclude_cases}"

    files = glob.glob(os.path.join(os.path.dirname(__file__), "test_*.py"))

    cases = []
    for case in files:
        test_module = os.path.basename(case)[:-3]
        if test_module in exclude_cases:
            exclude_cases.remove(test_module)
            print(f"skipping tests.{test_module}.")
        else:
            cases.append(f"tests.{test_module}")
    assert not exclude_cases, f"items in exclude_cases not used: {exclude_cases}."
    test_suite = unittest.TestLoader().loadTestsFromNames(cases)
    return test_suite


if __name__ == "__main__":

    # testing import submodules
    from monai.utils.module import load_submodules

    _, err_mod = load_submodules(sys.modules["monai"], True)
    if err_mod:
        print(err_mod)
        # expecting that only engines and handlers are not imported
        assert sorted(err_mod) == ["monai.engines", "monai.handlers"]

    # testing all modules
    test_runner = unittest.TextTestRunner(stream=sys.stdout, verbosity=2)
    result = test_runner.run(run_testsuit())
    sys.exit(int(not result.wasSuccessful()))<|MERGE_RESOLUTION|>--- conflicted
+++ resolved
@@ -33,11 +33,8 @@
         "test_cachedataset_parallel",
         "test_cachedataset_persistent_workers",
         "test_cachentransdataset",
-<<<<<<< HEAD
         "test_contrastive_loss",
-=======
         "test_check_missing_files",
->>>>>>> 26b71a39
         "test_csv_dataset",
         "test_csv_iterable_dataset",
         "test_cumulative_average_dist",
