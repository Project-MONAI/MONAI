--- conflicted
+++ resolved
@@ -1,97 +1,93 @@
-# Copyright 2020 MONAI Consortium
-# Licensed under the Apache License, Version 2.0 (the "License");
-# you may not use this file except in compliance with the License.
-# You may obtain a copy of the License at
-#     http://www.apache.org/licenses/LICENSE-2.0
-# Unless required by applicable law or agreed to in writing, software
-# distributed under the License is distributed on an "AS IS" BASIS,
-# WITHOUT WARRANTIES OR CONDITIONS OF ANY KIND, either express or implied.
-# See the License for the specific language governing permissions and
-# limitations under the License.
-
-import unittest
-
-import torch
-from parameterized import parameterized
-
-from monai.networks.nets import densenet121, densenet169, densenet201, densenet264
-<<<<<<< HEAD
-from tests.utils import skip_if_quick, test_script_save
-=======
-from tests.utils import skip_if_quick, test_pretrained_networks
->>>>>>> 8bbdc412
-
-device = "cuda" if torch.cuda.is_available() else "cpu"
-
-TEST_CASE_1 = [  # 4-channel 3D, batch 2
-    {"pretrained": False, "spatial_dims": 3, "in_channels": 2, "out_channels": 3},
-    (2, 2, 32, 64, 48),
-    (2, 3),
-]
-
-TEST_CASE_2 = [  # 4-channel 2D, batch 2
-    {"pretrained": False, "spatial_dims": 2, "in_channels": 2, "out_channels": 3},
-    (2, 2, 32, 64),
-    (2, 3),
-]
-
-TEST_CASE_3 = [  # 4-channel 1D, batch 1
-    {"pretrained": False, "spatial_dims": 1, "in_channels": 2, "out_channels": 3},
-    (1, 2, 32),
-    (1, 3),
-]
-
-TEST_CASES = []
-for case in [TEST_CASE_1, TEST_CASE_2, TEST_CASE_3]:
-    for model in [densenet121, densenet169, densenet201, densenet264]:
-        TEST_CASES.append([model, *case])
-
-
-TEST_SCRIPT_CASES = [[model, *TEST_CASE_1] for model in [densenet121, densenet169, densenet201, densenet264]]
-
-
-TEST_PRETRAINED_2D_CASE_1 = [  # 4-channel 2D, batch 2
-    densenet121,
-    {"pretrained": True, "progress": True, "spatial_dims": 2, "in_channels": 2, "out_channels": 3},
-    (2, 2, 32, 64),
-    (2, 3),
-]
-
-TEST_PRETRAINED_2D_CASE_2 = [  # 4-channel 2D, batch 2
-    densenet121,
-    {"pretrained": True, "progress": False, "spatial_dims": 2, "in_channels": 2, "out_channels": 3},
-    (2, 2, 32, 64),
-    (2, 3),
-]
-
-
-class TestPretrainedDENSENET(unittest.TestCase):
-    @parameterized.expand([TEST_PRETRAINED_2D_CASE_1, TEST_PRETRAINED_2D_CASE_2])
-    @skip_if_quick
-    def test_121_3d_shape_pretrain(self, model, input_param, input_shape, expected_shape):
-        net = test_pretrained_networks(model, input_param, device)
-        net.eval()
-        with torch.no_grad():
-            result = net.forward(torch.randn(input_shape).to(device))
-            self.assertEqual(result.shape, expected_shape)
-
-
-class TestDENSENET(unittest.TestCase):
-    @parameterized.expand(TEST_CASES)
-    def test_densenet_shape(self, model, input_param, input_shape, expected_shape):
-        net = model(**input_param).to(device)
-        net.eval()
-        with torch.no_grad():
-            result = net.forward(torch.randn(input_shape).to(device))
-            self.assertEqual(result.shape, expected_shape)
-
-    @parameterized.expand(TEST_SCRIPT_CASES)
-    def test_script(self, model, input_param, input_shape, expected_shape):
-        net = model(**input_param)
-        test_data = torch.randn(input_shape)
-        out_orig, out_reloaded = test_script_save(net, test_data)
-        assert torch.allclose(out_orig, out_reloaded)
-
-
-if __name__ == "__main__":
-    unittest.main()+# Copyright 2020 MONAI Consortium
+# Licensed under the Apache License, Version 2.0 (the "License");
+# you may not use this file except in compliance with the License.
+# You may obtain a copy of the License at
+#     http://www.apache.org/licenses/LICENSE-2.0
+# Unless required by applicable law or agreed to in writing, software
+# distributed under the License is distributed on an "AS IS" BASIS,
+# WITHOUT WARRANTIES OR CONDITIONS OF ANY KIND, either express or implied.
+# See the License for the specific language governing permissions and
+# limitations under the License.
+
+import unittest
+
+import torch
+from parameterized import parameterized
+
+from monai.networks.nets import densenet121, densenet169, densenet201, densenet264
+from tests.utils import skip_if_quick, test_script_save,test_pretrained_networks
+
+device = "cuda" if torch.cuda.is_available() else "cpu"
+
+TEST_CASE_1 = [  # 4-channel 3D, batch 2
+    {"pretrained": False, "spatial_dims": 3, "in_channels": 2, "out_channels": 3},
+    (2, 2, 32, 64, 48),
+    (2, 3),
+]
+
+TEST_CASE_2 = [  # 4-channel 2D, batch 2
+    {"pretrained": False, "spatial_dims": 2, "in_channels": 2, "out_channels": 3},
+    (2, 2, 32, 64),
+    (2, 3),
+]
+
+TEST_CASE_3 = [  # 4-channel 1D, batch 1
+    {"pretrained": False, "spatial_dims": 1, "in_channels": 2, "out_channels": 3},
+    (1, 2, 32),
+    (1, 3),
+]
+
+TEST_CASES = []
+for case in [TEST_CASE_1, TEST_CASE_2, TEST_CASE_3]:
+    for model in [densenet121, densenet169, densenet201, densenet264]:
+        TEST_CASES.append([model, *case])
+
+
+TEST_SCRIPT_CASES = [[model, *TEST_CASE_1] for model in [densenet121, densenet169, densenet201, densenet264]]
+
+
+TEST_PRETRAINED_2D_CASE_1 = [  # 4-channel 2D, batch 2
+    densenet121,
+    {"pretrained": True, "progress": True, "spatial_dims": 2, "in_channels": 2, "out_channels": 3},
+    (2, 2, 32, 64),
+    (2, 3),
+]
+
+TEST_PRETRAINED_2D_CASE_2 = [  # 4-channel 2D, batch 2
+    densenet121,
+    {"pretrained": True, "progress": False, "spatial_dims": 2, "in_channels": 2, "out_channels": 3},
+    (2, 2, 32, 64),
+    (2, 3),
+]
+
+
+class TestPretrainedDENSENET(unittest.TestCase):
+    @parameterized.expand([TEST_PRETRAINED_2D_CASE_1, TEST_PRETRAINED_2D_CASE_2])
+    @skip_if_quick
+    def test_121_3d_shape_pretrain(self, model, input_param, input_shape, expected_shape):
+        net = test_pretrained_networks(model, input_param, device)
+        net.eval()
+        with torch.no_grad():
+            result = net.forward(torch.randn(input_shape).to(device))
+            self.assertEqual(result.shape, expected_shape)
+
+
+class TestDENSENET(unittest.TestCase):
+    @parameterized.expand(TEST_CASES)
+    def test_densenet_shape(self, model, input_param, input_shape, expected_shape):
+        net = model(**input_param).to(device)
+        net.eval()
+        with torch.no_grad():
+            result = net.forward(torch.randn(input_shape).to(device))
+            self.assertEqual(result.shape, expected_shape)
+
+    @parameterized.expand(TEST_SCRIPT_CASES)
+    def test_script(self, model, input_param, input_shape, expected_shape):
+        net = model(**input_param)
+        test_data = torch.randn(input_shape)
+        out_orig, out_reloaded = test_script_save(net, test_data)
+        assert torch.allclose(out_orig, out_reloaded)
+
+
+if __name__ == "__main__":
+    unittest.main()