--- conflicted
+++ resolved
@@ -5,13 +5,8 @@
   - nvidia
   - conda-forge
 dependencies:
-<<<<<<< HEAD
   - numpy>=1.24,<3.0
-  - pytorch>=1.9
-=======
-  - numpy>=1.24,<2.0
   - pytorch>=1.13.1
->>>>>>> ab075234
   - torchio
   - torchvision
   - pytorch-cuda>=11.6
