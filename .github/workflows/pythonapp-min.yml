# Jenkinsfile.monai-premerge
name: premerge-min

on:
  # quick tests for pull requests and the releasing branches
  push:
    branches:
      - dev
      - main
      - releasing/*
  pull_request:
    head_ref-ignore:
      - dev

concurrency:
  # automatically cancel the previously triggered workflows when there's a newer version
  group: build-min-${{ github.event.pull_request.number || github.ref }}
  cancel-in-progress: true

jobs:
  # caching of these jobs:
  #   - docker-py3-pip- (shared)
  #   - ubuntu py37 pip-
  #   - os-latest-pip- (shared)
  min-dep-os:  # min dependencies installed tests for different OS
    runs-on: ${{ matrix.os }}
    strategy:
      fail-fast: false
      matrix:
        os: [windows-latest, macOS-latest, ubuntu-latest]
    timeout-minutes: 40
    steps:
    - uses: actions/checkout@v4
    - name: Set up Python 3.9
      uses: actions/setup-python@v5
      with:
        python-version: '3.9'
    - name: Prepare pip wheel
      run: |
        which python
        python -m pip install --upgrade pip wheel
    - name: cache weekly timestamp
      id: pip-cache
      run: |
        echo "datew=$(date '+%Y-%V')" >> $GITHUB_OUTPUT
        echo "dir=$(pip cache dir)" >> $GITHUB_OUTPUT
      shell: bash
    - name: cache for pip
      uses: actions/cache@v4
      id: cache
      with:
        path: ${{ steps.pip-cache.outputs.dir }}
        key: ${{ matrix.os }}-latest-pip-${{ steps.pip-cache.outputs.datew }}
    - name: Install the dependencies
      run: |
        # min. requirements
        python -m pip install torch --index-url https://download.pytorch.org/whl/cpu
        python -m pip install -r requirements-min.txt
        python -m pip list
        BUILD_MONAI=0 python setup.py develop  # no compile of extensions
      shell: bash
    - name: Run quick tests (CPU ${{ runner.os }})
      run: |
        python -c 'import torch; print(torch.__version__); print(torch.rand(5,3))'
        python -c "import monai; monai.config.print_config()"
        ./runtests.sh --min
      shell: bash
      env:
        QUICKTEST: True
        NGC_API_KEY: ${{ secrets.NGC_API_KEY }}
        NGC_ORG: ${{ secrets.NGC_ORG }}
        NGC_TEAM: ${{ secrets.NGC_TEAM }}

  min-dep-py3:  # min dependencies installed tests for different python
    runs-on: ubuntu-latest
    strategy:
      fail-fast: false
      matrix:
        python-version: ['3.9', '3.10', '3.11', '3.12']
    timeout-minutes: 40
    steps:
    - uses: actions/checkout@v4
    - name: Set up Python ${{ matrix.python-version }}
      uses: actions/setup-python@v5
      with:
        python-version: ${{ matrix.python-version }}
    - name: Prepare pip wheel
      run: |
        which python
        python -m pip install --user --upgrade pip setuptools wheel
    - name: cache weekly timestamp
      id: pip-cache
      run: |
        echo "datew=$(date '+%Y-%V')" >> $GITHUB_OUTPUT
        echo "dir=$(pip cache dir)" >> $GITHUB_OUTPUT
      shell: bash
    - name: cache for pip
      uses: actions/cache@v4
      id: cache
      with:
        path: ${{ steps.pip-cache.outputs.dir }}
        key: ubuntu-latest-latest-pip-${{ steps.pip-cache.outputs.datew }}
    - name: Install the dependencies
      run: |
        # min. requirements
        python -m pip install torch --extra-index-url https://download.pytorch.org/whl/cpu
        python -m pip install -r requirements-min.txt
        python -m pip list
        BUILD_MONAI=0 python setup.py develop  # no compile of extensions
      shell: bash
    - name: Run quick tests (CPU ${{ runner.os }})
      run: |
        python -c 'import torch; print(torch.__version__); print(torch.rand(5,3))'
        python -c "import monai; monai.config.print_config()"
        ./runtests.sh --min
      env:
        QUICKTEST: True
        NGC_API_KEY: ${{ secrets.NGC_API_KEY }}
        NGC_ORG: ${{ secrets.NGC_ORG }}
        NGC_TEAM: ${{ secrets.NGC_TEAM }}

  min-dep-pytorch:  # min dependencies installed tests for different pytorch
    runs-on: ubuntu-latest
    strategy:
      fail-fast: false
      matrix:
<<<<<<< HEAD
        pytorch-version: ['1.13.1', '2.0.1', '2.2.2', '2.3.1', '2.4.1', '2.5.1', 'latest']
=======
        pytorch-version: ['2.3.1', '2.4.1', '2.5.1', 'latest']
>>>>>>> 2e391c82
    timeout-minutes: 40
    steps:
    - uses: actions/checkout@v4
    - name: Set up Python 3.9
      uses: actions/setup-python@v5
      with:
        python-version: '3.9'
    - name: Prepare pip wheel
      run: |
        which python
        python -m pip install --user --upgrade pip setuptools wheel
    - name: cache weekly timestamp
      id: pip-cache
      run: |
        echo "datew=$(date '+%Y-%V')" >> $GITHUB_OUTPUT
        echo "dir=$(pip cache dir)" >> $GITHUB_OUTPUT
      shell: bash
    - name: cache for pip
      uses: actions/cache@v4
      id: cache
      with:
        path: ${{ steps.pip-cache.outputs.dir }}
        key: ubuntu-latest-latest-pip-${{ steps.pip-cache.outputs.datew }}
    - name: Install the dependencies
      run: |
        # min. requirements
        if [ ${{ matrix.pytorch-version }} == "latest" ]; then
          python -m pip install torch
        else
          python -m pip install torch==${{ matrix.pytorch-version }}
        fi
        python -m pip install -r requirements-min.txt
        python -m pip list
        BUILD_MONAI=0 python setup.py develop  # no compile of extensions
      shell: bash
    - name: Run quick tests (pytorch ${{ matrix.pytorch-version }})
      run: |
        python -c 'import torch; print(torch.__version__); print(torch.rand(5,3))'
        python -c "import monai; monai.config.print_config()"
        ./runtests.sh --min
      env:
        QUICKTEST: True
        NGC_API_KEY: ${{ secrets.NGC_API_KEY }}
        NGC_ORG: ${{ secrets.NGC_ORG }}
        NGC_TEAM: ${{ secrets.NGC_TEAM }}<|MERGE_RESOLUTION|>--- conflicted
+++ resolved
@@ -124,11 +124,7 @@
     strategy:
       fail-fast: false
       matrix:
-<<<<<<< HEAD
-        pytorch-version: ['1.13.1', '2.0.1', '2.2.2', '2.3.1', '2.4.1', '2.5.1', 'latest']
-=======
         pytorch-version: ['2.3.1', '2.4.1', '2.5.1', 'latest']
->>>>>>> 2e391c82
     timeout-minutes: 40
     steps:
     - uses: actions/checkout@v4
