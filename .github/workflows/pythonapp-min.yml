--- conflicted
+++ resolved
@@ -31,11 +31,7 @@
     timeout-minutes: 40
     steps:
     - uses: actions/checkout@v4
-<<<<<<< HEAD
-    - name: Set up Python 3.8
-=======
     - name: Set up Python 3.9
->>>>>>> 2e53df78
       uses: actions/setup-python@v5
       with:
         python-version: '3.9'
@@ -132,11 +128,7 @@
     timeout-minutes: 40
     steps:
     - uses: actions/checkout@v4
-<<<<<<< HEAD
-    - name: Set up Python 3.8
-=======
     - name: Set up Python 3.9
->>>>>>> 2e53df78
       uses: actions/setup-python@v5
       with:
         python-version: '3.9'
