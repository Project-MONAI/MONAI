--- conflicted
+++ resolved
@@ -105,11 +105,7 @@
     - name: Install the dependencies
       run: |
         # min. requirements
-<<<<<<< HEAD
         python -m pip install torch --extra-index-url https://download.pytorch.org/whl/cpu
-=======
-        python -m pip install torch==1.13
->>>>>>> 3f1eac82
         python -m pip install -r requirements-min.txt
         python -m pip list
         BUILD_MONAI=0 python setup.py develop  # no compile of extensions
