:github_url: https://github.com/Project-MONAI/MONAI

.. _data:

Data
====

Generic Interfaces
------------------
.. currentmodule:: monai.data

`Dataset`
~~~~~~~~~
.. autoclass:: Dataset
  :members:
  :special-members: __getitem__

`PersistentDataset`
~~~~~~~~~~~~~~~~~~~
.. autoclass:: PersistentDataset
  :members:
  :special-members: __getitem__

`CacheDataset`
~~~~~~~~~~~~~~
.. autoclass:: CacheDataset
  :members:
  :special-members: __getitem__

`SmartCacheDataset`
~~~~~~~~~~~~~~~~~~~
.. autoclass:: SmartCacheDataset
  :members:
  :special-members: __getitem__

`ZipDataset`
~~~~~~~~~~~~
.. autoclass:: ZipDataset
  :members:
  :special-members: __getitem__

`ArrayDataset`
~~~~~~~~~~~~~~
.. autoclass:: ArrayDataset
  :members:
  :special-members: __getitem__


Patch-based dataset
-------------------

`GridPatchDataset`
~~~~~~~~~~~~~~~~~~
.. autoclass:: GridPatchDataset
  :members:


Image reader
------------

ITKReader
~~~~~~~~~
.. autoclass:: ITKReader
  :members:

NibabelReader
~~~~~~~~~~~~~
.. autoclass:: NibabelReader
  :members:

<<<<<<< HEAD
PILReader
~~~~~~~~~
.. autoclass:: PILReader
=======
NumpyReader
~~~~~~~~~~~
.. autoclass:: NunpyReader
>>>>>>> 35ef6488
  :members:


Nifti format handling
---------------------

Reading
~~~~~~~
.. autoclass:: monai.data.NiftiDataset
  :members:

Writing Nifti
~~~~~~~~~~~~~
.. autoclass:: monai.data.NiftiSaver
  :members:

.. autofunction:: monai.data.write_nifti


PNG format handling
-------------------

Writing PNG
~~~~~~~~~~~
.. autoclass:: monai.data.PNGSaver
  :members:

.. autofunction:: monai.data.write_png


Synthetic
---------
.. automodule:: monai.data.synthetic
  :members:


Utilities
---------
.. automodule:: monai.data.utils
  :members:


Decathalon Datalist
~~~~~~~~~~~~~~~~~~~
.. autofunction:: monai.data.load_decathalon_datalist


DataLoader
~~~~~~~~~~
.. autofunction:: monai.data.DataLoader<|MERGE_RESOLUTION|>--- conflicted
+++ resolved
@@ -68,15 +68,14 @@
 .. autoclass:: NibabelReader
   :members:
 
-<<<<<<< HEAD
+NumpyReader
+~~~~~~~~~~~
+.. autoclass:: NumpyReader
+  :members:
+
 PILReader
 ~~~~~~~~~
 .. autoclass:: PILReader
-=======
-NumpyReader
-~~~~~~~~~~~
-.. autoclass:: NunpyReader
->>>>>>> 35ef6488
   :members:
 
 
